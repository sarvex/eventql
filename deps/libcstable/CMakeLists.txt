cmake_minimum_required(VERSION 2.8.7)
project(libcstable)

set(CMAKE_RUNTIME_OUTPUT_DIRECTORY ${CMAKE_BINARY_DIR})
set(CMAKE_LIBRARY_OUTPUT_DIRECTORY ${CMAKE_BINARY_DIR})
set(CMAKE_ARCHIVE_OUTPUT_DIRECTORY ${CMAKE_BINARY_DIR})

# INCLUDES
set(MODULE_INCLUDE
    ${PROJECT_BINARY_DIR}
    ${CMAKE_CURRENT_BINARY_DIR}/src
    ${CMAKE_CURRENT_SOURCE_DIR}/src)

include_directories(${MODULE_INCLUDE})
set(CSTABLE_INCLUDE ${MODULE_INCLUDE} PARENT_SCOPE)

# DEPENDENCIES
find_package(Threads)

<<<<<<< HEAD
include(../libeventql/util/src/eventql/util/cmake/CFlags.cmake)

=======
>>>>>>> 62c68ec9
if(NOT HAVE_STX)
  set(STX_PATH "deps/libstx" CACHE STRING "libstx directory")
  message(STATUS "using libstx at: ${STX_PATH}")
  add_subdirectory(${STX_PATH} libstx)
  include_directories(${STX_INCLUDE})
  set(HAVE_STX true)
endif()

add_subdirectory(src/cstable)<|MERGE_RESOLUTION|>--- conflicted
+++ resolved
@@ -17,11 +17,6 @@
 # DEPENDENCIES
 find_package(Threads)
 
-<<<<<<< HEAD
-include(../libeventql/util/src/eventql/util/cmake/CFlags.cmake)
-
-=======
->>>>>>> 62c68ec9
 if(NOT HAVE_STX)
   set(STX_PATH "deps/libstx" CACHE STRING "libstx directory")
   message(STATUS "using libstx at: ${STX_PATH}")
