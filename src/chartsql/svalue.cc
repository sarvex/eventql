/**
 * This file is part of the "FnordMetric" project
 *   Copyright (c) 2014 Paul Asmuth, Google Inc.
 *
 * FnordMetric is free software: you can redistribute it and/or modify it under
 * the terms of the GNU General Public License v3.0. You should have received a
 * copy of the GNU General Public License along with this program. If not, see
 * <http://www.gnu.org/licenses/>.
 */
#define __STDC_FORMAT_MACROS
#include <inttypes.h>
#include <stdlib.h>
#include <string>
#include <ctime>
#include <stdint.h>
#include <fnord/inspect.h>
#include <chartsql/svalue.h>
#include <chartsql/format.h>
#include <chartsql/parser/token.h>

namespace csql {

SValue::SValue() {
  memset(&data_, 0, sizeof(data_));
  data_.type = T_NULL;
}

SValue::~SValue() {
  // FIXPAUL free string!
}

SValue::SValue(const SValue::StringType& string_value) {
  data_.type = T_STRING;
  data_.u.t_string.len = string_value.size();
  data_.u.t_string.ptr = static_cast<char *>(malloc(data_.u.t_string.len));

  if (data_.u.t_string.ptr == nullptr) {
    RAISE(kRuntimeError, "could not allocate SValue");
  }

  memcpy(
      data_.u.t_string.ptr,
      string_value.c_str(),
      data_.u.t_string.len);
}

SValue::SValue(
    char const* string_value) :
    SValue(std::string(string_value)) {}

SValue::SValue(SValue::IntegerType integer_value) {
  data_.type = T_INTEGER;
  data_.u.t_integer = integer_value;
}

SValue::SValue(SValue::FloatType float_value) {
  data_.type = T_FLOAT;
  data_.u.t_float = float_value;
}

SValue::SValue(SValue::BoolType bool_value) {
  data_.type = T_BOOL;
  data_.u.t_bool = bool_value;
}

SValue::SValue(SValue::TimeType time_value) {
  data_.type = T_TIMESTAMP;
  data_.u.t_timestamp = static_cast<uint64_t>(time_value);
}

SValue::SValue(const SValue& copy) {
  switch (copy.data_.type) {

    case T_STRING:
      data_.type = T_STRING;
      data_.u.t_string.len = copy.data_.u.t_string.len;
      data_.u.t_string.ptr = static_cast<char *>(malloc(data_.u.t_string.len));

      if (data_.u.t_string.ptr == nullptr) {
        RAISE(kRuntimeError, "could not allocate SValue");
      }

      memcpy(
          data_.u.t_string.ptr,
          copy.data_.u.t_string.ptr,
          data_.u.t_string.len);

    default:
      memcpy(&data_, &copy.data_, sizeof(data_));
      break;

  }

}

SValue& SValue::operator=(const SValue& copy) {
  // FIXPAUL free old string!

  switch (copy.data_.type) {

    case T_STRING:
      data_.type = T_STRING;
      data_.u.t_string.len = copy.data_.u.t_string.len;
      data_.u.t_string.ptr = static_cast<char *>(malloc(data_.u.t_string.len));

      if (data_.u.t_string.ptr == nullptr) {
        RAISE(kRuntimeError, "could not allocate SValue");
      }

      memcpy(
          data_.u.t_string.ptr,
          copy.data_.u.t_string.ptr,
          data_.u.t_string.len);

    default:
      memcpy(&data_, &copy.data_, sizeof(data_));
      break;

  }

  return *this;
}

bool SValue::operator==(const SValue& other) const {
  if (data_.type != other.data_.type) {
    return false;
  }

  switch (data_.type) {
    case T_STRING:
      return memcmp(
          data_.u.t_string.ptr,
          other.data_.u.t_string.ptr,
          data_.u.t_string.len) == 0;

    default:
      return memcmp(&data_, &other.data_, sizeof(data_)) == 0;

  }
}

SValue::kSValueType SValue::getType() const {
  return data_.type;
}

SValue::IntegerType SValue::getInteger() const {
  switch (data_.type) {

    case T_INTEGER:
      return data_.u.t_integer;

    case T_TIMESTAMP:
      return data_.u.t_timestamp;

    case T_STRING:
      try {
        return std::stol(getString());
      } catch (std::exception e) {
        /* fallthrough */
      }

    default:
      RAISE(
          kTypeError,
          "can't convert %s '%s' to Integer",
          SValue::getTypeName(data_.type),
          toString().c_str());

  }

  return 0;
}

SValue::FloatType SValue::getFloat() const {
  switch (data_.type) {

    case T_INTEGER:
      return data_.u.t_integer;

    case T_FLOAT:
      return data_.u.t_float;

    case T_STRING:
      try {
        return std::stod(getString());
      } catch (std::exception e) {
        /* fallthrough */
      }

    default:
      RAISE(
          kTypeError,
          "can't convert %s '%s' to Float",
          SValue::getTypeName(data_.type),
          toString().c_str());

  }

  return 0;
}

SValue::BoolType SValue::getBool() const {
  if (data_.type != T_BOOL) {
    RAISE(
       kTypeError,
        "can't convert %s '%s' to Bool",
        SValue::getTypeName(data_.type),
        toString().c_str());
  }

  return data_.u.t_bool;
}

SValue::BoolType SValue::getBoolWithConversion() const {
  switch (data_.type) {

    case T_INTEGER:
      return getInteger() > 0;

    case T_FLOAT:
      return getFloat() > 0;

    case T_BOOL:
      return getBool();

<<<<<<< HEAD
=======
    case T_STRING:
      return true;

>>>>>>> 8b94737c
    case T_NULL:
      return false;

    default:
      RAISEF(
         kTypeError,
          "can't convert $0 '$1' to Boolean",
          SValue::getTypeName(data_.type),
          toString());

  }
}

SValue::TimeType SValue::getTimestamp() const {
  switch (getType()) {

    case T_TIMESTAMP:
      return data_.u.t_timestamp;

    default:
      RAISE(
         kTypeError,
          "can't convert %s '%s' to Timestamp",
          SValue::getTypeName(data_.type),
          toString().c_str());

  }
}

SValue::StringType SValue::getString() const {
  if (data_.type == T_STRING) {
    return std::string(data_.u.t_string.ptr, data_.u.t_string.len);
  } else {
    return toString();
  }
}

std::string SValue::makeUniqueKey(SValue* arr, size_t len) {
  std::string key;

  for (int i = 0; i < len; ++i) {
    key.append(arr[i].toString());
    key.append("\x00");
  }

  return key;
}

std::string SValue::toString() const {
  char buf[512];
  const char* str;
  size_t len;

  switch (data_.type) {

    case T_INTEGER: {
      len = snprintf(buf, sizeof(buf), "%" PRId64, getInteger());
      str = buf;
      break;
    }

    case T_TIMESTAMP: {
      return getTimestamp().toString("%Y-%m-%d %H:%M:%S");
    }

    case T_FLOAT: {
      len = snprintf(buf, sizeof(buf), "%f", getFloat());
      str = buf;
      break;
    }

    case T_BOOL: {
      static const auto true_str = "true";
      static const auto false_str = "false";
      if (getBool()) {
        str = true_str;
        len = strlen(true_str);
      } else {
        str = false_str;
        len = strlen(false_str);
      }
      break;
    }

    case T_STRING: {
      return getString();
    }

    case T_NULL: {
      static const char undef_str[] = "NULL";
      str = undef_str;
      len = sizeof(undef_str) - 1;
    }

  }

  return std::string(str, len);
}

String SValue::toSQL() const {
  switch (data_.type) {

    case T_INTEGER: {
      return toString();
    }

    case T_TIMESTAMP: {
      return StringUtil::format("\"$0\"", toString());
    }

    case T_FLOAT: {
      return toString();
    }

    case T_BOOL: {
      return toString();
    }

    case T_STRING: {
      auto str = getString();
      StringUtil::replaceAll(&str, "\"", "\\\"");
      return StringUtil::format("\"$0\"", str);
    }

    case T_NULL: {
      return "NULL";
    }

  }
}

const char* SValue::getTypeName(kSValueType type) {
  switch (type) {
    case T_STRING:
      return "String";
    case T_FLOAT:
      return "Float";
    case T_INTEGER:
      return "Integer";
    case T_BOOL:
      return "Boolean";
    case T_TIMESTAMP:
      return "Timestamp";
    case T_NULL:
      return "NULL";
  }
}

const char* SValue::getTypeName() const {
  return SValue::getTypeName(data_.type);
}

template <> SValue::BoolType SValue::getValue<SValue::BoolType>() const {
  return getBool();
}

template <> SValue::IntegerType SValue::getValue<SValue::IntegerType>() const {
  return getInteger();
}

template <> SValue::FloatType SValue::getValue<SValue::FloatType>() const {
  return getFloat();
}

template <> SValue::StringType SValue::getValue<SValue::StringType>() const {
  return toString();
}

template <> SValue::TimeType SValue::getValue<SValue::TimeType>() const {
  return getTimestamp();
}

// FIXPAUL: smarter type detection
template <> bool SValue::testType<SValue::BoolType>() const {
  return data_.type == T_BOOL;
}

template <> bool SValue::testType<SValue::TimeType>() const {
  return data_.type == T_TIMESTAMP;
}

template <> bool SValue::testType<SValue::IntegerType>() const {
  if (data_.type == T_INTEGER) {
    return true;
  }

  auto str = toString();
  const char* cur = str.c_str();
  const char* end = cur + str.size();

  if (*cur == '-') {
    ++cur;
  }

  if (cur == end) {
    return false;
  }

  for (; cur < end; ++cur) {
    if (*cur < '0' || *cur > '9') {
      return false;
    }
  }

  return true;
}

template <> bool SValue::testType<SValue::FloatType>() const {
  if (data_.type == T_FLOAT) {
    return true;
  }

  auto str = toString();
  bool dot = false;
  const char* c = str.c_str();

  if (*c == '-') {
    ++c;
  }

  for (; *c != 0; ++c) {
    if (*c >= '0' && *c <= '9') {
      continue;
    }

    if (*c == '.' || *c == ',') {
      if (dot) {
        return false;
      } else {
        dot = true;
      }
      continue;
    }

    return false;
  }

  return true;
}

template <> bool SValue::testType<std::string>() const {
  return true;
}

SValue::kSValueType SValue::testTypeWithNumericConversion() const {
  if (testType<SValue::IntegerType>()) return T_INTEGER;
  if (testType<SValue::FloatType>()) return T_FLOAT;
  return getType();
}

bool SValue::tryNumericConversion() {
  if (testType<SValue::IntegerType>()) {
    SValue::IntegerType val = getValue<SValue::IntegerType>();
    data_.type = T_INTEGER;
    data_.u.t_integer = val;
    return true;
  }

  if (testType<SValue::FloatType>()) {
    SValue::FloatType val = getValue<SValue::FloatType>();
    data_.type = T_FLOAT;
    data_.u.t_float = val;
    return true;
  }

  return false;
}

bool SValue::tryTimeConversion() {
  if (!tryNumericConversion()) {
    return false;
  }

  time_t ts = getInteger();
  data_.type = T_TIMESTAMP;
  // FIXPAUL take a smart guess if this is milli, micro, etc
  data_.u.t_timestamp = ts * 1000000llu;
  return true;
}

}

namespace fnord {

template <>
std::string inspect<csql::SValue::kSValueType>(
    const csql::SValue::kSValueType& type) {
  return csql::SValue::getTypeName(type);
}

template <>
std::string inspect<csql::SValue>(
    const csql::SValue& sval) {
  return sval.toString();
}

}

namespace std {

size_t hash<csql::SValue>::operator()(const csql::SValue& sval) const {
  return hash<std::string>()(sval.toString()); // FIXPAUL
}

}<|MERGE_RESOLUTION|>--- conflicted
+++ resolved
@@ -223,12 +223,9 @@
     case T_BOOL:
       return getBool();
 
-<<<<<<< HEAD
-=======
     case T_STRING:
       return true;
 
->>>>>>> 8b94737c
     case T_NULL:
       return false;
 
