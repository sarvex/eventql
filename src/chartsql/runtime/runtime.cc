--- conflicted
+++ resolved
@@ -12,13 +12,6 @@
 
 namespace csql {
 
-<<<<<<< HEAD
-Runtime::Runtime() :
-    compiler_(&symbol_table_) {}
-
-QueryPlanBuilder* Runtime::queryPlanBuilder() {
-  RAISE(kNotImplementedError);
-=======
 RefPtr<Runtime> Runtime::getDefaultRuntime() {
   auto symbols = mkRef(new SymbolTable());
   installDefaultSymbols(symbols.get());
@@ -29,7 +22,6 @@
           new ValueExpressionBuilder(symbols.get()),
           new TableExpressionBuilder()),
       new QueryPlanBuilder(symbols.get()));
->>>>>>> ca97c8b0
 }
 
 Runtime::Runtime(
@@ -70,10 +62,6 @@
   result_format->formatResults(query_plan, &context);
 }
 
-<<<<<<< HEAD
-ValueExpressionBuilder* Runtime::compiler() {
-  return &compiler_;
-=======
 SValue Runtime::evaluateStaticExpression(ASTNode* expr) {
   auto val_expr = mkRef(query_plan_builder_->buildValueExpression(expr));
   auto compiled = query_builder_->buildValueExpression(val_expr);
@@ -81,7 +69,6 @@
   SValue out;
   compiled->evaluate(0, nullptr, &out);
   return out;
->>>>>>> ca97c8b0
 }
 
 SValue Runtime::evaluateStaticExpression(RefPtr<ValueExpressionNode> expr) {
