/**
 * This file is part of the "FnordMetric" project
 *   Copyright (c) 2014 Paul Asmuth, Google Inc.
 *
 * FnordMetric is free software: you can redistribute it and/or modify it under
 * the terms of the GNU General Public License v3.0. You should have received a
 * copy of the GNU General Public License along with this program. If not, see
 * <http://www.gnu.org/licenses/>.
 */
#pragma once
#include <chartsql/runtime/runtime.h>
#include <chartsql/runtime/symboltable.h>
#include <chartsql/runtime/ValueExpressionBuilder.h>
#include <chartsql/runtime/TableExpressionBuilder.h>
#include <chartsql/runtime/DefaultExecutionPlan.h>

namespace csql {

class DefaultRuntime {
<<<<<<< HEAD
public:

  DefaultRuntime(SymbolTable* symbol_table);

  RefPtr<ExecutionPlan> buildExecutionPlan(
      RefPtr<QueryTreeNode> qtree,
      TableRepository* tables);

  ScopedPtr<ValueExpression> buildValueExpression(
      RefPtr<ValueExpressionNode> expression);

  ScopedPtr<TableExpression> buildTableExpression(
      RefPtr<TableExpressionNode> expression,
      TableRepository* tables);

protected:
  ValueExpressionBuilder scalar_exp_builder_;
  TableExpressionBuilder table_exp_builder_;
=======


>>>>>>> 8b94737c
};

}<|MERGE_RESOLUTION|>--- conflicted
+++ resolved
@@ -9,37 +9,12 @@
  */
 #pragma once
 #include <chartsql/runtime/runtime.h>
-#include <chartsql/runtime/symboltable.h>
-#include <chartsql/runtime/ValueExpressionBuilder.h>
-#include <chartsql/runtime/TableExpressionBuilder.h>
-#include <chartsql/runtime/DefaultExecutionPlan.h>
 
 namespace csql {
 
 class DefaultRuntime {
-<<<<<<< HEAD
-public:
-
-  DefaultRuntime(SymbolTable* symbol_table);
-
-  RefPtr<ExecutionPlan> buildExecutionPlan(
-      RefPtr<QueryTreeNode> qtree,
-      TableRepository* tables);
-
-  ScopedPtr<ValueExpression> buildValueExpression(
-      RefPtr<ValueExpressionNode> expression);
-
-  ScopedPtr<TableExpression> buildTableExpression(
-      RefPtr<TableExpressionNode> expression,
-      TableRepository* tables);
-
-protected:
-  ValueExpressionBuilder scalar_exp_builder_;
-  TableExpressionBuilder table_exp_builder_;
-=======
 
 
->>>>>>> 8b94737c
 };
 
 }