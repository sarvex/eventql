/**
 * This file is part of the "FnordMetric" project
 *   Copyright (c) 2014 Paul Asmuth, Google Inc.
 *
 * FnordMetric is free software: you can redistribute it and/or modify it under
 * the terms of the GNU General Public License v3.0. You should have received a
 * copy of the GNU General Public License along with this program. If not, see
 * <http://www.gnu.org/licenses/>.
 */
#include <algorithm>
#include <stdlib.h>
#include <assert.h>
#include <string>
#include "symboltable.h"
#include <fnord/exception.h>

namespace csql {

void SymbolTable::registerFunction(
    const String& symbol,
    void (*fn)(int, SValue*, SValue*)) {
<<<<<<< HEAD
  SFunction sym;
  sym.type = FN_PURE;
  sym.vtable.t_pure.call = fn;
=======
  PureFunction sym;
  sym.call = fn;
>>>>>>> ca97c8b0
  registerFunction(symbol, sym);
}

void SymbolTable::registerFunction(
    const String& symbol,
    AggregateFunction fn) {
<<<<<<< HEAD
  SFunction sym;
  sym.type = FN_AGGREGATE;
  sym.vtable.t_aggregate.scratch_size = fn.scratch_size;
  sym.vtable.t_aggregate.accumulate = fn.accumulate;
  sym.vtable.t_aggregate.get = fn.get;
  sym.vtable.t_aggregate.reset = fn.reset;
  sym.vtable.t_aggregate.init = fn.init;
  sym.vtable.t_aggregate.free = fn.free;
  registerFunction(symbol, sym);
=======
  AggregateFunction sym;
  sym.scratch_size = fn.scratch_size;
  sym.accumulate = fn.accumulate;
  sym.get = fn.get;
  sym.reset = fn.reset;
  sym.init = fn.init;
  sym.free = fn.free;
  registerFunction(symbol, SFunction(sym));
>>>>>>> ca97c8b0
}

void SymbolTable::registerFunction(const String& symbol, SFunction fn) {
  syms_.emplace(symbol, fn);
}

void SymbolTable::registerSymbol(
    const std::string& symbol,
    void (*method)(void*, int, SValue*, SValue*)) {
  std::string symbol_downcase = symbol;
  std::transform(
      symbol_downcase.begin(),
      symbol_downcase.end(),
      symbol_downcase.begin(),
      ::tolower);

  symbols_.emplace(
      std::make_pair(
          symbol_downcase,
          SymbolTableEntry(symbol_downcase, method)));
}

void SymbolTable::registerSymbol(
    const std::string& symbol,
    void (*method)(void*, int, SValue*, SValue*),
    size_t scratchpad_size,
    void (*free_method)(void*)) {
  std::string symbol_downcase = symbol;
  std::transform(
      symbol_downcase.begin(),
      symbol_downcase.end(),
      symbol_downcase.begin(),
      ::tolower);

  symbols_.emplace(
      std::make_pair(
          symbol_downcase,
          SymbolTableEntry(
              symbol_downcase,
              method,
              scratchpad_size,
              free_method)));
}

SymbolTableEntry const* SymbolTable::lookupSymbol(const std::string& symbol)
    const {
  std::string symbol_downcase = symbol;
  std::transform(
      symbol_downcase.begin(),
      symbol_downcase.end(),
      symbol_downcase.begin(),
      ::tolower);

  auto iter = symbols_.find(symbol_downcase);

  if (iter == symbols_.end()) {
    RAISE(kRuntimeError, "symbol not found: %s", symbol.c_str());
    return nullptr;
  } else {
    return &iter->second;
  }
}

SFunction SymbolTable::lookup(const String& symbol) const {
  auto iter = syms_.find(symbol);

  if (iter == syms_.end()) {
    RAISEF(kRuntimeError, "symbol not found: $0", symbol);
  }

  return iter->second;
}

bool SymbolTable::isAggregateFunction(const String& symbol) const {
  auto sf = lookup(symbol);

  switch (sf.type) {
    case FN_AGGREGATE:
      return true;
    case FN_PURE:
      return false;
  }
}

SymbolTableEntry::SymbolTableEntry(
    const std::string& symbol,
    void (*method)(void*, int, SValue*, SValue*),
    size_t scratchpad_size,
    void (*free_method)(void*)) :
    call_(method),
    scratchpad_size_(scratchpad_size) {}

SymbolTableEntry::SymbolTableEntry(
    const std::string& symbol,
    void (*method)(void*, int, SValue*, SValue*)) :
    SymbolTableEntry(symbol, method, 0, nullptr) {}

bool SymbolTableEntry::isAggregate() const {
  return scratchpad_size_ > 0;
}

void (*SymbolTableEntry::getFnPtr() const)(void*, int, SValue*, SValue*) {
  return call_;
}

size_t SymbolTableEntry::getScratchpadSize() const {
  return scratchpad_size_;
}

}<|MERGE_RESOLUTION|>--- conflicted
+++ resolved
@@ -19,31 +19,14 @@
 void SymbolTable::registerFunction(
     const String& symbol,
     void (*fn)(int, SValue*, SValue*)) {
-<<<<<<< HEAD
-  SFunction sym;
-  sym.type = FN_PURE;
-  sym.vtable.t_pure.call = fn;
-=======
   PureFunction sym;
   sym.call = fn;
->>>>>>> ca97c8b0
   registerFunction(symbol, sym);
 }
 
 void SymbolTable::registerFunction(
     const String& symbol,
     AggregateFunction fn) {
-<<<<<<< HEAD
-  SFunction sym;
-  sym.type = FN_AGGREGATE;
-  sym.vtable.t_aggregate.scratch_size = fn.scratch_size;
-  sym.vtable.t_aggregate.accumulate = fn.accumulate;
-  sym.vtable.t_aggregate.get = fn.get;
-  sym.vtable.t_aggregate.reset = fn.reset;
-  sym.vtable.t_aggregate.init = fn.init;
-  sym.vtable.t_aggregate.free = fn.free;
-  registerFunction(symbol, sym);
-=======
   AggregateFunction sym;
   sym.scratch_size = fn.scratch_size;
   sym.accumulate = fn.accumulate;
@@ -52,7 +35,6 @@
   sym.init = fn.init;
   sym.free = fn.free;
   registerFunction(symbol, SFunction(sym));
->>>>>>> ca97c8b0
 }
 
 void SymbolTable::registerFunction(const String& symbol, SFunction fn) {
