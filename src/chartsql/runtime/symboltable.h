--- conflicted
+++ resolved
@@ -7,18 +7,9 @@
  * copy of the GNU General Public License along with this program. If not, see
  * <http://www.gnu.org/licenses/>.
  */
-<<<<<<< HEAD
-#ifndef _FNORDMETRIC_QUERY_SYMBOLTABLE_H
-#define _FNORDMETRIC_QUERY_SYMBOLTABLE_H
-#include <stdlib.h>
-#include <string>
-#include <vector>
-#include <unordered_map>
-=======
 #pragma once
 #include <fnord/stdtypes.h>
 #include <fnord/autoref.h>
->>>>>>> 8b94737c
 #include <chartsql/SFunction.h>
 
 namespace csql {
