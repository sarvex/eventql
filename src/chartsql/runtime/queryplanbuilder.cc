/**
 * This file is part of the "FnordMetric" project
 *   Copyright (c) 2014 Paul Asmuth, Google Inc.
 *
 * FnordMetric is free software: you can redistribute it and/or modify it under
 * the terms of the GNU General Public License v3.0. You should have received a
 * copy of the GNU General Public License along with this program. If not, see
 * <http://www.gnu.org/licenses/>.
 */
#include <stdlib.h>
#include <chartsql/parser/astnode.h>
#include <chartsql/parser/astutil.h>
#include <chartsql/parser/parser.h>
#include <chartsql/runtime/queryplanbuilder.h>
#include <chartsql/qtree/GroupByNode.h>
#include <chartsql/qtree/IfExpressionNode.h>
<<<<<<< HEAD
=======
#include <chartsql/qtree/SelectExpressionNode.h>
#include <chartsql/qtree/LimitNode.h>
#include <chartsql/qtree/OrderByNode.h>
#include <chartsql/qtree/DrawStatementNode.h>
#include <chartsql/qtree/ChartStatementNode.h>
#include <chartsql/qtree/ShowTablesNode.h>
#include <chartsql/qtree/DescribeTableNode.h>
>>>>>>> 8b94737c

namespace csql {

QueryPlanBuilder::QueryPlanBuilder(
    SymbolTable* symbol_table) :
    symbol_table_(symbol_table) {}

<<<<<<< HEAD
RefPtr<QueryTreeNode> QueryPlanBuilder::build(ASTNode* ast) {
  QueryTreeNode* node = nullptr;

//  /* exapand all column names + wildcard to tablename->columnanme */
//  if (hasUnexpandedColumns(ast)) {
//    expandColumns(ast, repo);
//  }
//
//  for (const auto& extension : extensions_) {
//    exec = extension->buildQueryPlan(ast, repo);
//
//    if (exec != nullptr) {
//      return exec;
//    }
//  }
//
//  /* internal nodes: multi table query (joins), order, aggregation, limit */
//  if ((exec = buildLimitClause(ast, repo)) != nullptr) {
//    return exec;
//  }
//
//  if (hasOrderByClause(ast)) {
//    return buildOrderByClause(ast, repo);
//  }
//
//  // FIXPAUL move to sql extensions
//  if (hasGroupOverTimewindowClause(ast)) {
//    return buildGroupOverTimewindow(ast, repo);
//  }
//
  if (hasGroupByClause(ast) || hasAggregationInSelectList(ast)) {
    return buildGroupBy(ast);
=======
RefPtr<QueryTreeNode> QueryPlanBuilder::build(
    ASTNode* ast,
    RefPtr<TableProvider> tables) {
  QueryTreeNode* node = nullptr;

  /* expand all column names + wildcard to tablename->columnanme */
  if (hasUnexpandedColumns(ast)) {
    expandColumns(ast, tables);
  }

  /* internal nodes: multi table query (joins), order, aggregation, limit */
  if ((node = buildLimitClause(ast, tables)) != nullptr) {
    return node;
  }

  if (hasOrderByClause(ast)) {
    return buildOrderByClause(ast, tables);
  }

//  if (hasGroupOverTimewindowClause(ast)) {
//    return buildGroupOverTimewindow(ast, repo);
//  }

  if (hasGroupByClause(ast) || hasAggregationInSelectList(ast)) {
    return buildGroupBy(ast, tables);
>>>>>>> 8b94737c
  }

  /* leaf nodes: table scan, tableless select */
  if ((node = buildSequentialScan(ast)) != nullptr) {
    return node;
<<<<<<< HEAD
  }

//  if ((exec = TablelessSelect::build(ast, compiler_)) != nullptr) {
//    return exec;
//  }
//
//

  ast->debugPrint(2);
  RAISE(kRuntimeError, "can't figure out a query plan for this, sorry :(");
=======
  }

  if ((node = buildSelectExpression(ast)) != nullptr) {
    return node;
  }

  /* other statments */
  if ((node = buildShowTables(ast)) != nullptr) {
    return node;
  }

  if ((node = buildDescribeTable(ast)) != nullptr) {
    return node;
  }

  ast->debugPrint(2);
  RAISE(kRuntimeError, "can't figure out a query plan for this, sorry :(");
}

Vector<RefPtr<QueryTreeNode>> QueryPlanBuilder::build(
    const Vector<ASTNode*>& statements,
    RefPtr<TableProvider> tables) {
  Vector<RefPtr<QueryTreeNode>> nodes;

  for (int i = 0; i < statements.size(); ++i) {
    switch (statements[i]->getType()) {

      case ASTNode::T_SELECT:
      case ASTNode::T_SHOW_TABLES:
      case ASTNode::T_DESCRIBE_TABLE:
        nodes.emplace_back(build(statements[i], tables));
        break;

      case ASTNode::T_DRAW: {
        Vector<RefPtr<QueryTreeNode>> draw_nodes;

        while (i < statements.size() &&
            statements[i]->getType() == ASTNode::T_DRAW) {
          ScopedPtr<ASTNode> draw_ast(statements[i]->deepCopy());
          Vector<RefPtr<QueryTreeNode>> subselects;

          for (++i; i < statements.size(); ) {
            switch (statements[i]->getType()) {
              case ASTNode::T_SELECT:
                subselects.emplace_back(build(statements[i++], tables));
                continue;
              case ASTNode::T_DRAW:
                break;
              default:
                RAISE(
                    kRuntimeError,
                    "DRAW statments may only be followed by SELECT or END DRAW " \
                    "statements");
            }

            break;
          }

          draw_nodes.emplace_back(
              new DrawStatementNode(std::move(draw_ast), subselects));
        }

        nodes.emplace_back(new ChartStatementNode(draw_nodes));
        break;
      }

      default:
        statements[i]->debugPrint();
        RAISE(kRuntimeError, "invalid statement");
    }
  }

  return nodes;
}

//QueryPlanBuilder::QueryPlanBuilder(
//    ValueExpressionBuilder* compiler,
//    const std::vector<std::unique_ptr<Backend>>& backends) :
//    QueryPlanBuilderInterface(compiler, backends) {}

//void QueryPlanBuilder::buildQueryPlan(
//    const std::vector<std::unique_ptr<ASTNode>>& statements,
//    QueryPlan* query_plan) {
//
//  for (const auto& stmt : statements) {
//    switch (stmt->getType()) {
//      case csql::ASTNode::T_SELECT: {
//        auto query_plan_node = buildQueryPlan(
//            stmt.get(),
//            query_plan->tableRepository());
//
//        if (query_plan_node == nullptr) {
//          RAISE(
//              kRuntimeError,
//              "can't figure out a query plan for this, sorry :(");
//        }
//
//        query_plan->addQuery(std::unique_ptr<QueryPlanNode>(query_plan_node));
//        break;
//      }
//
//      case csql::ASTNode::T_IMPORT:
//        query_plan->tableRepository()->import(
//            ImportStatement(stmt.get(), compiler_),
//            backends_);
//        break;
//
//      default:
//        RAISE(kRuntimeError, "invalid statement");
//    }
//  }
//}
//
//QueryPlanNode* QueryPlanBuilder::buildQueryPlan(
//    ASTNode* ast,
//    TableRepository* repo) {
//  QueryPlanNode* exec = nullptr;
///  // if verbose -> dump ast
//  return nullptr;
//}
//

bool QueryPlanBuilder::hasUnexpandedColumns(ASTNode* ast) const {
  if (ast->getType() != ASTNode::T_SELECT) {
    return false;
  }

  if (ast->getChildren().size() < 1 ||
      ast->getChildren()[0]->getType() != ASTNode::T_SELECT_LIST) {
    RAISE(kRuntimeError, "corrupt AST");
  }

  if (ast->getChildren().size() == 1) {
    return false;
  }

  for (const auto& col : ast->getChildren()[0]->getChildren()) {
    if (col->getType() != ASTNode::T_DERIVED_COLUMN ||
        col->getChildren().size() != 1 ||
        col->getChildren()[0]->getType() != ASTNode::T_TABLE_NAME ||
        col->getChildren()[0]->getChildren().size() != 1 ||
        col->getChildren()[0]->getChildren()[0]->getType() !=
        ASTNode::T_COLUMN_NAME) {
      return true;
    }
  }

  return false;
>>>>>>> 8b94737c
}

//QueryPlanBuilder::QueryPlanBuilder(
//    ValueExpressionBuilder* compiler,
//    const std::vector<std::unique_ptr<Backend>>& backends) :
//    QueryPlanBuilderInterface(compiler, backends) {}

//void QueryPlanBuilder::buildQueryPlan(
//    const std::vector<std::unique_ptr<ASTNode>>& statements,
//    QueryPlan* query_plan) {
//
//  for (const auto& stmt : statements) {
//    switch (stmt->getType()) {
//      case csql::ASTNode::T_SELECT: {
//        auto query_plan_node = buildQueryPlan(
//            stmt.get(),
//            query_plan->tableRepository());
//
//        if (query_plan_node == nullptr) {
//          RAISE(
//              kRuntimeError,
//              "can't figure out a query plan for this, sorry :(");
//        }
//
//        query_plan->addQuery(std::unique_ptr<QueryPlanNode>(query_plan_node));
//        break;
//      }
//
//      case csql::ASTNode::T_IMPORT:
//        query_plan->tableRepository()->import(
//            ImportStatement(stmt.get(), compiler_),
//            backends_);
//        break;
//
//      default:
//        RAISE(kRuntimeError, "invalid statement");
//    }
//  }
//}
//
//QueryPlanNode* QueryPlanBuilder::buildQueryPlan(
//    ASTNode* ast,
//    TableRepository* repo) {
//  QueryPlanNode* exec = nullptr;
///  // if verbose -> dump ast
//  return nullptr;
//}
//
//bool QueryPlanBuilder::hasUnexpandedColumns(ASTNode* ast) const {
//  if (ast->getType() != ASTNode::T_SELECT) {
//    return false;
//  }
//
//  if (ast->getChildren().size() < 1 ||
//      ast->getChildren()[0]->getType() != ASTNode::T_SELECT_LIST) {
//    RAISE(kRuntimeError, "corrupt AST");
//  }
//
//  if (ast->getChildren().size() == 1) {
//    return false;
//  }
//
//  for (const auto& col : ast->getChildren()[0]->getChildren()) {
//    if (col->getType() != ASTNode::T_DERIVED_COLUMN ||
//        col->getChildren().size() != 1 ||
//        col->getChildren()[0]->getType() != ASTNode::T_TABLE_NAME ||
//        col->getChildren()[0]->getChildren().size() != 1 ||
//        col->getChildren()[0]->getChildren()[0]->getType() !=
//        ASTNode::T_COLUMN_NAME) {
//      return true;
//    }
//  }
//
//  return false;
//}
//
bool QueryPlanBuilder::hasGroupByClause(ASTNode* ast) const {
  if (!(*ast == ASTNode::T_SELECT) || ast->getChildren().size() < 2) {
    return false;
  }

  for (const auto& child : ast->getChildren()) {
    if (child->getType() == ASTNode::T_GROUP_BY) {
      return true;
    }
  }

  return false;
}
//
//bool QueryPlanBuilder::hasGroupOverTimewindowClause(ASTNode* ast) const {
//  if (!(*ast == ASTNode::T_SELECT) || ast->getChildren().size() < 2) {
//    return false;
//  }
//
//  for (const auto& child : ast->getChildren()) {
//    if (child->getType() == ASTNode::T_GROUP_OVER_TIMEWINDOW) {
//      return true;
//    }
//  }
//
//  return false;
//}
//
//
<<<<<<< HEAD
//bool QueryPlanBuilder::hasJoin(ASTNode* ast) const {
//  if (!(*ast == ASTNode::T_SELECT) || ast->getChildren().size() < 2) {
//    return false;
//  }
//
//  auto from_list = ast->getChildren()[1];
//  if (from_list->getType() != ASTNode::T_FROM ||
//      from_list->getChildren().size() < 1) {
//    RAISE(kRuntimeError, "corrupt AST");
//  }
//
//  if (from_list->getChildren().size() > 1) {
//    return true;
//  }
//
//  for (const auto& child : ast->getChildren()) {
//    //if (child->getType() == ASTNode::T_JOIN) {
//    //  return true;
//    //}
//  }
//
//  return false;
//}
//
//
//
//bool QueryPlanBuilder::hasOrderByClause(ASTNode* ast) const {
//  if (!(*ast == ASTNode::T_SELECT) || ast->getChildren().size() < 2) {
//    return false;
//  }
//
//  for (const auto& child : ast->getChildren()) {
//    if (child->getType() == ASTNode::T_ORDER_BY) {
//      return true;
//    }
//  }
//
//  return false;
//}
//
=======
bool QueryPlanBuilder::hasJoin(ASTNode* ast) const {
  if (!(*ast == ASTNode::T_SELECT) || ast->getChildren().size() < 2) {
    return false;
  }

  auto from_list = ast->getChildren()[1];
  if (from_list->getType() != ASTNode::T_FROM ||
      from_list->getChildren().size() < 1) {
    RAISE(kRuntimeError, "corrupt AST");
  }

  if (from_list->getChildren().size() > 1) {
    return true;
  }

  //for (const auto& child : ast->getChildren()) {
    //if (child->getType() == ASTNode::T_JOIN) {
    //  return true;
    //}
  //}

  return false;
}

bool QueryPlanBuilder::hasOrderByClause(ASTNode* ast) const {
  if (!(*ast == ASTNode::T_SELECT) || ast->getChildren().size() < 2) {
    return false;
  }

  for (const auto& child : ast->getChildren()) {
    if (child->getType() == ASTNode::T_ORDER_BY) {
      return true;
    }
  }

  return false;
}

>>>>>>> 8b94737c
bool QueryPlanBuilder::hasAggregationInSelectList(ASTNode* ast) const {
  if (!(*ast == ASTNode::T_SELECT) || ast->getChildren().size() < 2) {
    return false;
  }

  auto select_list = ast->getChildren()[0];
  if (!(select_list->getType() == ASTNode::T_SELECT_LIST)) {
    RAISE(kRuntimeError, "corrupt AST");
  }

  return hasAggregationExpression(select_list);
}

bool QueryPlanBuilder::hasAggregationExpression(ASTNode* ast) const {
  if (ast->getType() == ASTNode::T_METHOD_CALL) {
    if (!(ast->getToken() != nullptr)) {
      RAISE(kRuntimeError, "corrupt AST");
    }

    if (symbol_table_->isAggregateFunction(ast->getToken()->getString())) {
<<<<<<< HEAD
=======
      return true;
    }
  }

  for (const auto& child : ast->getChildren()) {
    if (hasAggregationExpression(child)) {
>>>>>>> 8b94737c
      return true;
    }
  }

  return false;
}

bool QueryPlanBuilder::hasAggregationWithinRecord(ASTNode* ast) const {
  if (ast->getType() == ASTNode::T_METHOD_CALL_WITHIN_RECORD) {
    return true;
  }

  for (const auto& child : ast->getChildren()) {
    if (hasAggregationWithinRecord(child)) {
      return true;
    }
  }

  return false;
}

<<<<<<< HEAD
bool QueryPlanBuilder::hasAggregationWithinRecord(ASTNode* ast) const {
  if (ast->getType() == ASTNode::T_METHOD_CALL_WITHIN_RECORD) {
    return true;
  }

  for (const auto& child : ast->getChildren()) {
    if (hasAggregationWithinRecord(child)) {
      return true;
=======
void QueryPlanBuilder::expandColumns(
    ASTNode* ast,
    RefPtr<TableProvider> tables) {
  if (ast->getChildren().size() < 2) {
    RAISE(kRuntimeError, "corrupt AST");
  }

  auto select_list = ast->getChildren()[0];
  if (select_list->getType() != ASTNode::T_SELECT_LIST) {
    RAISE(kRuntimeError, "corrupt AST");
  }

  auto from_list = ast->getChildren()[1];
  if (from_list->getType() != ASTNode::T_FROM ||
      from_list->getChildren().size() < 1) {
    RAISE(kRuntimeError, "corrupt AST");
  }

  for (const auto& node : select_list->getChildren()) {
    /* expand wildcard select (SELECT * FROM ...) */
    if (node->getType() == ASTNode::T_ALL) {
      if (hasJoin(ast) || from_list->getChildren().size() != 1) {
        RAISE(
            kRuntimeError,
            "can't use wilcard select (SELECT * FROM ...) when selecting from "
            "multiple tables");
      }

      auto table_name = from_list->getChildren()[0];
      if (table_name->getType() != ASTNode::T_TABLE_NAME ||
          table_name->getToken() == nullptr) {
        RAISE(kRuntimeError, "corrupt AST");
      }

      select_list->removeChild(node);

      auto tbl_info = tables->describe(table_name->getToken()->getString());
      if (tbl_info.isEmpty()) {
        RAISEF(
            kNotFoundError,
            "table not found: $0",
            table_name->getToken()->getString());
      }

      for (const auto& column : tbl_info.get().columns) {
        auto derived_col = new ASTNode(ASTNode::T_DERIVED_COLUMN);
        auto derived_table_name = new ASTNode(ASTNode::T_TABLE_NAME);
        derived_table_name->setToken(table_name->getToken());
        auto column_name = new ASTNode(ASTNode::T_COLUMN_NAME);
        column_name->setToken(new Token(Token::T_IDENTIFIER, column.column_name));
        derived_col->appendChild(derived_table_name);
        derived_table_name->appendChild(column_name);
        select_list->appendChild(derived_col);
      }

      continue;
>>>>>>> 8b94737c
    }
  }

  return false;
}
<<<<<<< HEAD
//
//void QueryPlanBuilder::expandColumns(ASTNode* ast, TableRepository* repo) {
//  if (ast->getChildren().size() < 2) {
//    RAISE(kRuntimeError, "corrupt AST");
//  }
//
//  auto select_list = ast->getChildren()[0];
//  if (select_list->getType() != ASTNode::T_SELECT_LIST) {
//    RAISE(kRuntimeError, "corrupt AST");
//  }
//
//  auto from_list = ast->getChildren()[1];
//  if (from_list->getType() != ASTNode::T_FROM ||
//      from_list->getChildren().size() < 1) {
//    RAISE(kRuntimeError, "corrupt AST");
//  }
//
//  for (const auto& node : select_list->getChildren()) {
//    /* expand wildcard select (SELECT * FROM ...) */
//    if (node->getType() == ASTNode::T_ALL) {
//      if (hasJoin(ast) || from_list->getChildren().size() != 1) {
//        RAISE(
//            kRuntimeError,
//            "can't use wilcard select (SELECT * FROM ...) when selecting from "
//            "multiple tables");
//      }
//
//      auto table_name = from_list->getChildren()[0];
//      if (table_name->getType() != ASTNode::T_TABLE_NAME ||
//          table_name->getToken() == nullptr) {
//        RAISE(kRuntimeError, "corrupt AST");
//      }
//
//      select_list->removeChild(node);
//
//      auto tbl_ref = repo->getTableRef(table_name->getToken()->getString());
//      if (tbl_ref == nullptr) {
//        RAISE(
//            kRuntimeError,
//            "unknown table: %s",
//            table_name->getToken()->getString().c_str());
//      }
//
//      for (const auto& column : tbl_ref->columns()) {
//        auto derived_col = new ASTNode(ASTNode::T_DERIVED_COLUMN);
//        auto derived_table_name = new ASTNode(ASTNode::T_TABLE_NAME);
//        derived_table_name->setToken(table_name->getToken());
//        auto column_name = new ASTNode(ASTNode::T_COLUMN_NAME);
//        column_name->setToken(new Token(Token::T_IDENTIFIER, column));
//        derived_col->appendChild(derived_table_name);
//        derived_table_name->appendChild(column_name);
//        select_list->appendChild(derived_col);
//      }
//
//      continue;
//    }
//  }
//
//}
//

QueryTreeNode* QueryPlanBuilder::buildGroupBy(ASTNode* ast) {
=======


QueryTreeNode* QueryPlanBuilder::buildGroupBy(
    ASTNode* ast,
    RefPtr<TableProvider> tables) {
>>>>>>> 8b94737c
  /* copy own select list */
  if (!(ast->getChildren()[0]->getType() == ASTNode::T_SELECT_LIST)) {
    RAISE(kRuntimeError, "corrupt AST");
  }

  fnord::iputs("===== before ====", 1);
  ast->debugPrint();

  auto select_list = ast->getChildren()[0]->deepCopy();

  /* generate select list for child */
  auto child_sl = new ASTNode(ASTNode::T_SELECT_LIST);
  buildInternalSelectList(select_list, child_sl);

  fnord::iputs("===== after: groupby ====", 1);
  select_list->debugPrint();

  fnord::iputs("===== after: seqscan ====", 1);
  child_sl->debugPrint();

  /* copy ast for child and swap out select lists*/
  auto child_ast = ast->deepCopy();
  child_ast->removeChildByIndex(0);
  child_ast->appendChild(child_sl, 0);

  /* search for a group by clause */
  Vector<RefPtr<ValueExpressionNode>> group_expressions;
  for (const auto& child : ast->getChildren()) {
    if (child->getType() != ASTNode::T_GROUP_BY) {
      continue;
    }

    /* FIXPAUL resolve aliases in group list from select list, return error
       if alias contains aggregate func */

    /* copy all group expressions and add required field to child select list */
    for (const auto& group_expr : child->getChildren()) {
      auto e = group_expr->deepCopy();
      buildInternalSelectList(e, child_sl);
<<<<<<< HEAD

      if (hasAggregationExpression(e)) {
        RAISE(kRuntimeError, "GROUP clause can only contain pure functions");
      }

      group_expressions.emplace_back(buildValueExpression(e));
    }

    /* remove group by clause from child ast */
    child_ast->removeChildrenByType(ASTNode::T_GROUP_BY);
  }

  /* select list  */
  Vector<RefPtr<SelectListNode>> select_list_expressions;
  for (const auto& select_expr : select_list->getChildren()) {
    select_list_expressions.emplace_back(buildSelectList(select_expr));
  }

  return new GroupByNode(
      select_list_expressions,
      group_expressions,
      build(child_ast).asInstanceOf<TableExpressionNode>());
}

//QueryPlanNode* QueryPlanBuilder::buildGroupOverTimewindow(
//    ASTNode* ast,
//    TableRepository* repo) {
//  ASTNode group_exprs(ASTNode::T_GROUP_BY);
//  ASTNode* time_expr_ast;
//  ASTNode* window_expr_ast;
//  ASTNode* step_expr_ast = nullptr;
//
//  /* copy own select list */
//  if (!(ast->getChildren()[0]->getType() == ASTNode::T_SELECT_LIST)) {
//    RAISE(kRuntimeError, "corrupt AST");
//  }
//
//  auto select_list = ast->getChildren()[0]->deepCopy();
//
//  /* generate select list for child */
//  auto child_sl = new ASTNode(ASTNode::T_SELECT_LIST);
//  buildInternalSelectList(select_list, child_sl);
//
//  /* copy ast for child and swap out select lists*/
//  auto child_ast = ast->deepCopy();
//  child_ast->removeChildByIndex(0);
//  child_ast->appendChild(child_sl, 0);
//
//  /* search for a group over timewindow clause */
//  for (const auto& child : ast->getChildren()) {
//    if (child->getType() != ASTNode::T_GROUP_OVER_TIMEWINDOW) {
//      continue;
//    }
//
//    if (child->getChildren().size() < 3) {
//      RAISE(kRuntimeError, "corrupt AST");
//    }
//
//    /* FIXPAUL resolve aliases in group list from select list, return error
//       if alias contains aggregate func */
//
//    /* copy time expression and add required fields to the child select list */
//    time_expr_ast = child->getChildren()[0]->deepCopy();
//    buildInternalSelectList(time_expr_ast, child_sl);
//
//    /* copy all group exprs and add required fields to the child select list */
//    auto group_by_list = child->getChildren()[1];
//    for (const auto& group_expr : group_by_list->getChildren()) {
//      auto e = group_expr->deepCopy();
//      buildInternalSelectList(e, child_sl);
//      group_exprs.appendChild(e);
//    }
//
//    /* copy window and step expressions */
//    window_expr_ast = child->getChildren()[2]->deepCopy();
//    if (child->getChildren().size() > 3) {
//      step_expr_ast = child->getChildren()[3]->deepCopy();
//    }
//
//    /* remove group by clause from child ast */
//    child_ast->removeChildrenByType(ASTNode::T_GROUP_OVER_TIMEWINDOW);
//  }
//
//  /* compile select list and group expressions */
//  size_t select_scratchpad_len = 0;
//  auto select_expr = compiler_->compile(select_list, &select_scratchpad_len);
//
//  size_t group_scratchpad_len = 0;
//  auto group_expr = compiler_->compile(&group_exprs, &group_scratchpad_len);
//
//  if (group_scratchpad_len > 0) {
//    RAISE(
//        kRuntimeError,
//        "illegal use of aggregate functions in the GROUP BY clause");
//  }
//
//  /* compile time expression */
//  size_t time_expr_scratchpad_len = 0;
//  auto time_expr = compiler_->compile(
//      time_expr_ast,
//      &time_expr_scratchpad_len);
//
//  if (time_expr_scratchpad_len > 0) {
//    RAISE(
//        kRuntimeError,
//        "illegal use of aggregate functions in the GROUP OVER clause");
//  }
//
//  /* find time expression input column */
//  if (time_expr_ast->getType() != ASTNode::T_RESOLVED_COLUMN) {
//    RAISE(
//        kRuntimeError,
//        "first argument to TIMEWINDOW() must be a column reference");
//  }
//
//  auto input_row_size = child_sl->getChildren().size();
//  auto input_row_time_index = time_expr_ast->getID();
//
//  /* compile window and step */
//  auto window_svalue = executeSimpleConstExpression(compiler_, window_expr_ast);
//  auto window = window_svalue.getInteger();
//
//  SValue::IntegerType step;
//  if (step_expr_ast == nullptr) {
//    step = window;
//  } else {
//    auto step_svalue = executeSimpleConstExpression(compiler_, step_expr_ast);
//    step = step_svalue.getInteger();
//  }
//
//  /* resolve output column names */
//  auto column_names = ASTUtil::columnNamesFromSelectList(select_list);
//
//  return new GroupOverTimewindow(
//      std::move(column_names),
//      time_expr,
//      window,
//      step,
//      input_row_size,
//      input_row_time_index,
//      select_expr,
//      group_expr,
//      select_scratchpad_len,
//      buildQueryPlan(child_ast, repo));
//}
//
bool QueryPlanBuilder::buildInternalSelectList(
    ASTNode* node,
    ASTNode* target_select_list) {
  /* search recursively */
  switch (node->getType()) {

    /* push down WITHIN RECORD aggregations into child select list */
    case ASTNode::T_METHOD_CALL_WITHIN_RECORD: {
      auto derived = new ASTNode(ASTNode::T_DERIVED_COLUMN);
      derived->appendChild(node->deepCopy());
      target_select_list->appendChild(derived);
      auto col_index = target_select_list->getChildren().size() - 1;
      node->setType(ASTNode::T_RESOLVED_COLUMN);
      node->setID(col_index);
      node->clearChildren();
      return true;
    }

    /* push down referenced columns into the child select list */
    case ASTNode::T_COLUMN_NAME: {
      auto col_index = -1;

      /* check if this column already exists in the select list */
      const auto& candidates = target_select_list->getChildren();
      for (int i = 0; i < candidates.size(); ++i) {
        if (candidates[i]->getType() == ASTNode::T_DERIVED_COLUMN) {
          if (candidates[i]->getChildren().size() == 1) {
            auto colname = candidates[i]->getChildren()[0];
            if (colname->getType() == ASTNode::T_COLUMN_NAME &&
                node->getToken()->getString() ==
                    colname->getToken()->getString()) {
              col_index = i;
              break;
            }
          }
        }
      }

      /* otherwise add this column to the select list */
      if (col_index < 0) {
        auto derived = new ASTNode(ASTNode::T_DERIVED_COLUMN);
        derived->appendChild(node->deepCopy());
        target_select_list->appendChild(derived);
        col_index = target_select_list->getChildren().size() - 1;
      }

      node->setType(ASTNode::T_RESOLVED_COLUMN);
      node->setID(col_index);
      return true;
    }

    default: {
      for (const auto& child : node->getChildren()) {
        if (!buildInternalSelectList(child, target_select_list)) {
          return false;
        }
      }

      return true;
    }

  }
}

//QueryPlanNode* QueryPlanBuilder::buildLimitClause(
//    ASTNode* ast,
//    TableRepository* repo) {
//  if (!(*ast == ASTNode::T_SELECT) || ast->getChildren().size() < 3) {
//    return nullptr;
//  }
//
//  for (const auto& child : ast->getChildren()) {
//    int limit = 0;
//    int offset = 0;
//
//    if (child->getType() != ASTNode::T_LIMIT) {
//      continue;
//    }
//
//    auto limit_token = child->getToken();
//    if (!(limit_token)) {
//      RAISE(kRuntimeError, "corrupt AST");
//    }
//
//    if (!(*limit_token == Token::T_NUMERIC)) {
//      RAISE(kRuntimeError, "corrupt AST");
//    }
//
//    limit = limit_token->getInteger();
//
//    if (child->getChildren().size() == 1) {
//      if (!(child->getChildren()[0]->getType() == ASTNode::T_OFFSET)) {
//        RAISE(kRuntimeError, "corrupt AST");
//      }
//
//      auto offset_token = child->getChildren()[0]->getToken();
//      if (!(offset_token)) {
//        RAISE(kRuntimeError, "corrupt AST");
//      }
//
//      if (!(*offset_token == Token::T_NUMERIC)) {
//        RAISE(kRuntimeError, "corrupt AST");
//      }
//      offset = offset_token->getInteger();
//    }
//
//    // clone ast + remove limit clause
//    auto new_ast = ast->deepCopy();
//    new_ast->removeChildrenByType(ASTNode::T_LIMIT);
//
//    return new LimitClause(limit, offset, buildQueryPlan(new_ast, repo));
//  }
//
//  return nullptr;
//}
//
//QueryPlanNode* QueryPlanBuilder::buildOrderByClause(
//    ASTNode* ast,
//    TableRepository* repo) {
//  std::vector<OrderBy::SortSpec> sort_specs;
//
//  /* copy select list for child */
//  if (!(ast->getChildren()[0]->getType() == ASTNode::T_SELECT_LIST)) {
//    RAISE(kRuntimeError, "corrupt AST");
//  }
//  auto child_sl = ast->getChildren()[0]->deepCopy();
//
//  /* search for the order by clause */
//  for (const auto& child : ast->getChildren()) {
//    if (child->getType() != ASTNode::T_ORDER_BY) {
//      continue;
//    }
//
//    /* build each sort spec and expand select list for missing columns */
//    auto sort_specs_asts = child->getChildren();
//    for (int i = 0; i < sort_specs_asts.size(); ++i) {
//      auto sort = sort_specs_asts[i];
//      //if (sort->getChildren().size() != 1 ||
//      //    sort->getChildren()[0]->getType() != ASTNode::T_COLUMN_NAME) {
//      //  RAISE(kRuntimeError, "corrupt AST");
//      //}
//
//      auto col = sort->getChildren()[0];
//      size_t col_index;
//      bool col_found = false;
//
//      /* check if column is already included in the child select list */
//      for (const auto& derived : child_sl->getChildren()) {
//        /*
//        if (derived->getChildren().size != 1 ||
//            derived->getChildren()[0]->getType() != ASTNode::T_DERVIED_COLUMN) {
//          RAISE(kRuntimeError, "corrupt AST");
//        }
//
//        auto sel_col = derived.getChildren()[0];
//        if (col->getToken()->toString() == sel_col->getToken()->toString()) {
//          col_index = i;
//          col_found = true;
//          break;
//        }
//        */
//      }
//
//      /* otherwise add the column to the child select list */
//      if (!col_found) {
//        auto new_derived = new ASTNode(ASTNode::T_DERIVED_COLUMN);
//        new_derived->appendChild(col);
//        child_sl->appendChild(new_derived);
//        col_index = child_sl->getChildren().size() - 1;
//      }
//
//      auto sort_descending = sort->getToken() != nullptr &&
//          sort->getToken()->getType() == Token::T_DESC;
//
//      /* create the sort spec */
//      OrderBy::SortSpec sort_spec;
//      sort_spec.column = col_index;
//      sort_spec.descending = sort_descending;
//      sort_specs.emplace_back(sort_spec);
//    }
//  }
//
//  /* copy ast for child and swap out select lists, remove order by clause */
//  auto child_ast = ast->deepCopy();
//  child_ast->removeChildByIndex(0);
//  child_ast->appendChild(child_sl, 0);
//  child_ast->removeChildrenByType(ASTNode::T_ORDER_BY);
//
//  return new OrderBy(
//      ast->getChildren()[0]->getChildren().size(),
//      sort_specs,
//      buildQueryPlan(child_ast, repo));
//}
//
//
//void QueryPlanBuilder::extend(
//    std::unique_ptr<QueryPlanBuilderInterface> other) {
//  extensions_.emplace_back(std::move(other));
//}

QueryTreeNode* QueryPlanBuilder::buildSequentialScan(ASTNode* ast) {
  fnord::iputs("==== seqscan ====", 1);
  ast->debugPrint();

  if (!(*ast == ASTNode::T_SELECT)) {
    return nullptr;
  }

  if (ast->getChildren().size() < 2) {
    return nullptr;
  }

  /* get FROM clause */
  ASTNode* from_list = ast->getChildren()[1];
  if (!(from_list)) {
    RAISE(kRuntimeError, "corrupt AST");
  }

  if (!(*from_list == ASTNode::T_FROM)) {
    return nullptr;
  }

  if (from_list->getChildren().size() != 1) {
    return nullptr;
  }

  /* get table reference */
  auto tbl_name = from_list->getChildren()[0];

  if (!(*tbl_name == ASTNode::T_TABLE_NAME)) {
    RAISE(kRuntimeError, "corrupt AST");
  }

  auto tbl_name_token = tbl_name->getToken();
  if (!(tbl_name_token != nullptr)) {
    RAISE(kRuntimeError, "corrupt AST");
  }

  auto table_name = tbl_name_token->getString();

  /* get select list */
  if (!(*ast->getChildren()[0] == ASTNode::T_SELECT_LIST)) {
    RAISE(kRuntimeError, "corrupt AST");
  }
  auto select_list = ast->getChildren()[0];

  /* resolve column references and compile ast */
  if (select_list == nullptr) {
    RAISE(kRuntimeError, "corrupt AST");
  }

  /* get where expression */
  Option<RefPtr<ValueExpressionNode>> where_expr;
  if (ast->getChildren().size() > 2) {
    ASTNode* where_clause = ast->getChildren()[2];
    if (!(where_clause)) {
      RAISE(kRuntimeError, "corrupt AST");
    }

    if (!(*where_clause == ASTNode::T_WHERE)) {
      return nullptr;
    }

    if (where_clause->getChildren().size() != 1) {
      RAISE(kRuntimeError, "corrupt AST");
    }

    auto e = where_clause->getChildren()[0];

    if (e == nullptr) {
      RAISE(kRuntimeError, "corrupt AST");
    }

    if (hasAggregationExpression(e)) {
      RAISE(
          kRuntimeError,
          "where expressions can only contain pure functions\n");
    }

    where_expr = Some(RefPtr<ValueExpressionNode>(buildValueExpression(e)));
  }

  bool has_aggregation = false;
  bool has_aggregation_within_record = false;

  /* select list  */
  Vector<RefPtr<SelectListNode>> select_list_expressions;
  for (const auto& select_expr : select_list->getChildren()) {
    if (hasAggregationExpression(select_expr)) {
      has_aggregation = true;
    }

    if (hasAggregationWithinRecord(select_expr)) {
      has_aggregation_within_record = true;
    }

    select_list_expressions.emplace_back(buildSelectList(select_expr));
  }

  if (has_aggregation && has_aggregation_within_record) {
    RAISE(
        kRuntimeError,
        "invalid use of aggregation WITHIN RECORD functions");
  }

  /* aggregation type */
  auto seqscan = new SequentialScanNode(
      table_name,
      select_list_expressions,
      where_expr);

  if (has_aggregation) {
    fnord::iputs("==== seqscan has aggr ====", 1);
    seqscan->setAggregationStrategy(AggregationStrategy::AGGREGATE_ALL);
  }

  if (has_aggregation_within_record) {
    fnord::iputs("==== seqscan has aggr within rec ====", 1);
    seqscan->setAggregationStrategy(
        AggregationStrategy::AGGREGATE_WITHIN_RECORD);
  }

  return seqscan;
}

ValueExpressionNode* QueryPlanBuilder::buildValueExpression(ASTNode* ast) {
  if (ast == nullptr) {
    RAISE(kNullPointerError, "can't build nullptr");
  }

  switch (ast->getType()) {

    case ASTNode::T_EQ_EXPR:
      return buildOperator("eq", ast);

    case ASTNode::T_NEQ_EXPR:
      return buildOperator("neq", ast);

    case ASTNode::T_AND_EXPR:
      return buildOperator("and", ast);

    case ASTNode::T_OR_EXPR:
      return buildOperator("or", ast);

    case ASTNode::T_NEGATE_EXPR:
      return buildOperator("neg", ast);

    case ASTNode::T_LT_EXPR:
      return buildOperator("lt", ast);

    case ASTNode::T_LTE_EXPR:
      return buildOperator("lte", ast);

    case ASTNode::T_GT_EXPR:
      return buildOperator("gt", ast);

    case ASTNode::T_GTE_EXPR:
      return buildOperator("gte", ast);

    case ASTNode::T_ADD_EXPR:
      return buildOperator("add", ast);

    case ASTNode::T_SUB_EXPR:
      return buildOperator("sub", ast);

    case ASTNode::T_MUL_EXPR:
      return buildOperator("mul", ast);

    case ASTNode::T_DIV_EXPR:
      return buildOperator("div", ast);

    case ASTNode::T_MOD_EXPR:
      return buildOperator("mod", ast);

    case ASTNode::T_POW_EXPR:
      return buildOperator("pow", ast);

    case ASTNode::T_LITERAL:
      return buildLiteral(ast);

    case ASTNode::T_IF_EXPR:
      return buildIfStatement(ast);

    case ASTNode::T_RESOLVED_COLUMN:
    case ASTNode::T_COLUMN_NAME:
      return buildColumnReference(ast);

    case ASTNode::T_METHOD_CALL:
    case ASTNode::T_METHOD_CALL_WITHIN_RECORD:
      return buildMethodCall(ast);

    default:
      ast->debugPrint();
      RAISE(kRuntimeError, "internal error: can't build expression");
  }
}

ValueExpressionNode* QueryPlanBuilder::buildLiteral(ASTNode* ast) {
  if (ast->getToken() == nullptr) {
    RAISE(kRuntimeError, "internal error: corrupt ast");
=======

      if (hasAggregationExpression(e)) {
        RAISE(kRuntimeError, "GROUP clause can only contain pure functions");
      }

      group_expressions.emplace_back(buildValueExpression(e));
    }

    /* remove group by clause from child ast */
    child_ast->removeChildrenByType(ASTNode::T_GROUP_BY);
  }

  /* select list  */
  Vector<RefPtr<SelectListNode>> select_list_expressions;
  for (const auto& select_expr : select_list->getChildren()) {
    select_list_expressions.emplace_back(buildSelectList(select_expr));
  }

  return new GroupByNode(
      select_list_expressions,
      group_expressions,
      build(child_ast, tables));
}

//QueryPlanNode* QueryPlanBuilder::buildGroupOverTimewindow(
//    ASTNode* ast,
//    TableRepository* repo) {
//  ASTNode group_exprs(ASTNode::T_GROUP_BY);
//  ASTNode* time_expr_ast;
//  ASTNode* window_expr_ast;
//  ASTNode* step_expr_ast = nullptr;
//
//  /* copy own select list */
//  if (!(ast->getChildren()[0]->getType() == ASTNode::T_SELECT_LIST)) {
//    RAISE(kRuntimeError, "corrupt AST");
//  }
//
//  auto select_list = ast->getChildren()[0]->deepCopy();
//
//  /* generate select list for child */
//  auto child_sl = new ASTNode(ASTNode::T_SELECT_LIST);
//  buildInternalSelectList(select_list, child_sl);
//
//  /* copy ast for child and swap out select lists*/
//  auto child_ast = ast->deepCopy();
//  child_ast->removeChildByIndex(0);
//  child_ast->appendChild(child_sl, 0);
//
//  /* search for a group over timewindow clause */
//  for (const auto& child : ast->getChildren()) {
//    if (child->getType() != ASTNode::T_GROUP_OVER_TIMEWINDOW) {
//      continue;
//    }
//
//    if (child->getChildren().size() < 3) {
//      RAISE(kRuntimeError, "corrupt AST");
//    }
//
//    /* FIXPAUL resolve aliases in group list from select list, return error
//       if alias contains aggregate func */
//
//    /* copy time expression and add required fields to the child select list */
//    time_expr_ast = child->getChildren()[0]->deepCopy();
//    buildInternalSelectList(time_expr_ast, child_sl);
//
//    /* copy all group exprs and add required fields to the child select list */
//    auto group_by_list = child->getChildren()[1];
//    for (const auto& group_expr : group_by_list->getChildren()) {
//      auto e = group_expr->deepCopy();
//      buildInternalSelectList(e, child_sl);
//      group_exprs.appendChild(e);
//    }
//
//    /* copy window and step expressions */
//    window_expr_ast = child->getChildren()[2]->deepCopy();
//    if (child->getChildren().size() > 3) {
//      step_expr_ast = child->getChildren()[3]->deepCopy();
//    }
//
//    /* remove group by clause from child ast */
//    child_ast->removeChildrenByType(ASTNode::T_GROUP_OVER_TIMEWINDOW);
//  }
//
//  /* compile select list and group expressions */
//  size_t select_scratchpad_len = 0;
//  auto select_expr = compiler_->compile(select_list, &select_scratchpad_len);
//
//  size_t group_scratchpad_len = 0;
//  auto group_expr = compiler_->compile(&group_exprs, &group_scratchpad_len);
//
//  if (group_scratchpad_len > 0) {
//    RAISE(
//        kRuntimeError,
//        "illegal use of aggregate functions in the GROUP BY clause");
//  }
//
//  /* compile time expression */
//  size_t time_expr_scratchpad_len = 0;
//  auto time_expr = compiler_->compile(
//      time_expr_ast,
//      &time_expr_scratchpad_len);
//
//  if (time_expr_scratchpad_len > 0) {
//    RAISE(
//        kRuntimeError,
//        "illegal use of aggregate functions in the GROUP OVER clause");
//  }
//
//  /* find time expression input column */
//  if (time_expr_ast->getType() != ASTNode::T_RESOLVED_COLUMN) {
//    RAISE(
//        kRuntimeError,
//        "first argument to TIMEWINDOW() must be a column reference");
//  }
//
//  auto input_row_size = child_sl->getChildren().size();
//  auto input_row_time_index = time_expr_ast->getID();
//
//  /* compile window and step */
//  auto window_svalue = executeSimpleConstExpression(compiler_, window_expr_ast);
//  auto window = window_svalue.getInteger();
//
//  SValue::IntegerType step;
//  if (step_expr_ast == nullptr) {
//    step = window;
//  } else {
//    auto step_svalue = executeSimpleConstExpression(compiler_, step_expr_ast);
//    step = step_svalue.getInteger();
//  }
//
//  /* resolve output column names */
//  auto column_names = ASTUtil::columnNamesFromSelectList(select_list);
//
//  return new GroupOverTimewindow(
//      std::move(column_names),
//      time_expr,
//      window,
//      step,
//      input_row_size,
//      input_row_time_index,
//      select_expr,
//      group_expr,
//      select_scratchpad_len,
//      buildQueryPlan(child_ast, repo));
//}
//
bool QueryPlanBuilder::buildInternalSelectList(
    ASTNode* node,
    ASTNode* target_select_list) {
  /* search recursively */
  switch (node->getType()) {

    /* push down WITHIN RECORD aggregations into child select list */
    case ASTNode::T_METHOD_CALL_WITHIN_RECORD: {
      auto derived = new ASTNode(ASTNode::T_DERIVED_COLUMN);
      derived->appendChild(node->deepCopy());
      target_select_list->appendChild(derived);
      auto col_index = target_select_list->getChildren().size() - 1;
      node->setType(ASTNode::T_RESOLVED_COLUMN);
      node->setID(col_index);
      node->clearChildren();
      return true;
    }

    /* push down referenced columns into the child select list */
    case ASTNode::T_COLUMN_NAME: {
      auto col_index = -1;

      /* check if this column already exists in the select list */
      const auto& candidates = target_select_list->getChildren();
      for (int i = 0; i < candidates.size(); ++i) {
        if (candidates[i]->getType() == ASTNode::T_DERIVED_COLUMN) {
          if (candidates[i]->getChildren().size() == 1) {
            auto colname = candidates[i]->getChildren()[0];
            if (colname->getType() == ASTNode::T_COLUMN_NAME &&
                node->getToken()->getString() ==
                    colname->getToken()->getString()) {
              col_index = i;
              break;
            }
          }
        }
      }

      /* otherwise add this column to the select list */
      if (col_index < 0) {
        auto derived = new ASTNode(ASTNode::T_DERIVED_COLUMN);
        derived->appendChild(node->deepCopy());
        target_select_list->appendChild(derived);
        col_index = target_select_list->getChildren().size() - 1;
      }

      node->setType(ASTNode::T_RESOLVED_COLUMN);
      node->setID(col_index);
      return true;
    }

    default: {
      for (const auto& child : node->getChildren()) {
        if (!buildInternalSelectList(child, target_select_list)) {
          return false;
        }
      }

      return true;
    }

  }
}

QueryTreeNode* QueryPlanBuilder::buildLimitClause(
    ASTNode* ast,
    RefPtr<TableProvider> tables) {
  if (!(*ast == ASTNode::T_SELECT) || ast->getChildren().size() < 3) {
    return nullptr;
>>>>>>> 8b94737c
  }

  SValue literal;
  auto token = ast->getToken();

  switch (token->getType()) {

    case Token::T_TRUE:
      literal = SValue(true);
      break;

    case Token::T_FALSE:
      literal = SValue(false);
      break;

    case Token::T_NUMERIC:
      literal = SValue(token->getString());
      literal.tryNumericConversion();
      break;

    case Token::T_STRING:
      literal = SValue(token->getString());
      break;

    default:
      RAISE(kRuntimeError, "can't cast Token to SValue");

  }

  return new LiteralExpressionNode(literal);
}

<<<<<<< HEAD
ValueExpressionNode* QueryPlanBuilder::buildOperator(
    const std::string& name,
    ASTNode* ast) {
  Vector<RefPtr<ValueExpressionNode>> args;
  for (auto e : ast->getChildren()) {
    args.emplace_back(buildValueExpression(e));
=======
    return new LimitNode(
        limit,
        offset,
        build(new_ast, tables));
>>>>>>> 8b94737c
  }

  return new CallExpressionNode(name, args);
}

<<<<<<< HEAD
ValueExpressionNode* QueryPlanBuilder::buildMethodCall(ASTNode* ast) {
  if (ast->getToken() == nullptr ||
      ast->getToken()->getType() != Token::T_IDENTIFIER) {
=======
QueryTreeNode* QueryPlanBuilder::buildOrderByClause(
    ASTNode* ast,
    RefPtr<TableProvider> tables) {
  Vector<OrderByNode::SortSpec> sort_specs;

  /* copy select list for child */
  if (!(ast->getChildren()[0]->getType() == ASTNode::T_SELECT_LIST)) {
>>>>>>> 8b94737c
    RAISE(kRuntimeError, "corrupt AST");
  }

  auto symbol = ast->getToken()->getString();

<<<<<<< HEAD
  Vector<RefPtr<ValueExpressionNode>> args;
  for (auto e : ast->getChildren()) {
    args.emplace_back(buildValueExpression(e));
  }

  return new CallExpressionNode(symbol, args);
}
=======
    /* build each sort spec and expand select list for missing columns */
    auto sort_specs_asts = child->getChildren();
    for (int i = 0; i < sort_specs_asts.size(); ++i) {
      auto sort = sort_specs_asts[i];
      auto col = sort->getChildren()[0];
      size_t col_index;
      bool col_found = false;

      /* check if sort spec is referencing a column alias from the select list */
      auto child_sllist = child_sl->getChildren();
      for (int n = 0; n < child_sllist.size(); ++n) {
        const auto& derived = child_sllist[n];

        if (derived->getType() == ASTNode::T_DERIVED_COLUMN &&
            derived->getChildren().size() > 1 &&
            derived->getChildren()[1]->getType() == ASTNode::T_COLUMN_ALIAS) {

          auto this_alias = derived->getChildren()[1]->getToken()->getString();
          if (this_alias == col->getToken()->getString()) { // FIXPAUL case insensitive match
            col_index = n;
            col_found = true;
            break;
          }
        }
      }
>>>>>>> 8b94737c

ValueExpressionNode* QueryPlanBuilder::buildIfStatement(ASTNode* ast) {
  Vector<RefPtr<ValueExpressionNode>> args;
  for (auto e : ast->getChildren()) {
    args.emplace_back(buildValueExpression(e));
  }

  if (args.size() != 3) {
    RAISE(kRuntimeError, "if statement must have exactly 3 arguments");
  }

  return new IfExpressionNode(args[0], args[1], args[2]);
}

<<<<<<< HEAD
ValueExpressionNode* QueryPlanBuilder::buildColumnReference(ASTNode* ast) {
  String column_name;

  for (
      auto cur = ast;
      cur->getToken() != nullptr &&
      cur->getToken()->getType() == Token::T_IDENTIFIER; ) {
    if (cur != ast) column_name += ".";
    column_name += cur->getToken()->getString();

    if (cur->getChildren().size() != 1) {
      break;
    } else {
      cur = cur->getChildren()[0];
    }
  }

  auto colref = new ColumnReferenceNode(column_name);
  colref->setColumnIndex(ast->getID());
  return colref;
}

=======
      /* create the sort spec */
      OrderByNode::SortSpec sort_spec;
      sort_spec.column = col_index;
      sort_spec.descending = sort_descending;
      sort_specs.emplace_back(sort_spec);
    }
  }

  /* copy ast for child and swap out select lists, remove order by clause */
  auto child_ast = ast->deepCopy();
  child_ast->removeChildByIndex(0);
  child_ast->appendChild(child_sl, 0);
  child_ast->removeChildrenByType(ASTNode::T_ORDER_BY);

  return new OrderByNode(
      sort_specs,
      ast->getChildren()[0]->getChildren().size(),
      build(child_ast, tables));
}

QueryTreeNode* QueryPlanBuilder::buildSequentialScan(ASTNode* ast) {
  if (!(*ast == ASTNode::T_SELECT)) {
    return nullptr;
  }

  if (ast->getChildren().size() < 2) {
    return nullptr;
  }

  /* get FROM clause */
  ASTNode* from_list = ast->getChildren()[1];
  if (!(from_list)) {
    RAISE(kRuntimeError, "corrupt AST");
  }

  if (!(*from_list == ASTNode::T_FROM)) {
    return nullptr;
  }

  if (from_list->getChildren().size() != 1) {
    return nullptr;
  }

  /* get table reference */
  auto tbl_name = from_list->getChildren()[0];

  if (!(*tbl_name == ASTNode::T_TABLE_NAME)) {
    RAISE(kRuntimeError, "corrupt AST");
  }

  auto tbl_name_token = tbl_name->getToken();
  if (!(tbl_name_token != nullptr)) {
    RAISE(kRuntimeError, "corrupt AST");
  }

  auto table_name = tbl_name_token->getString();

  /* get select list */
  if (!(*ast->getChildren()[0] == ASTNode::T_SELECT_LIST)) {
    RAISE(kRuntimeError, "corrupt AST");
  }
  auto select_list = ast->getChildren()[0];

  /* resolve column references and compile ast */
  if (select_list == nullptr) {
    RAISE(kRuntimeError, "corrupt AST");
  }

  /* get where expression */
  Option<RefPtr<ValueExpressionNode>> where_expr;
  if (ast->getChildren().size() > 2) {
    ASTNode* where_clause = ast->getChildren()[2];
    if (!(where_clause)) {
      RAISE(kRuntimeError, "corrupt AST");
    }

    if (!(*where_clause == ASTNode::T_WHERE)) {
      return nullptr;
    }

    if (where_clause->getChildren().size() != 1) {
      RAISE(kRuntimeError, "corrupt AST");
    }

    auto e = where_clause->getChildren()[0];

    if (e == nullptr) {
      RAISE(kRuntimeError, "corrupt AST");
    }

    if (hasAggregationExpression(e)) {
      RAISE(
          kRuntimeError,
          "where expressions can only contain pure functions\n");
    }

    where_expr = Some(RefPtr<ValueExpressionNode>(buildValueExpression(e)));
  }

  bool has_aggregation = false;
  bool has_aggregation_within_record = false;

  /* select list  */
  Vector<RefPtr<SelectListNode>> select_list_expressions;
  for (const auto& select_expr : select_list->getChildren()) {
    if (hasAggregationExpression(select_expr)) {
      has_aggregation = true;
    }

    if (hasAggregationWithinRecord(select_expr)) {
      has_aggregation_within_record = true;
    }

    select_list_expressions.emplace_back(buildSelectList(select_expr));
  }

  if (has_aggregation && has_aggregation_within_record) {
    RAISE(
        kRuntimeError,
        "invalid use of aggregation WITHIN RECORD functions");
  }

  /* aggregation type */
  auto seqscan = new SequentialScanNode(
      table_name,
      select_list_expressions,
      where_expr);

  if (has_aggregation) {
    seqscan->setAggregationStrategy(AggregationStrategy::AGGREGATE_ALL);
  }

  if (has_aggregation_within_record) {
    seqscan->setAggregationStrategy(
        AggregationStrategy::AGGREGATE_WITHIN_RECORD);
  }

  return seqscan;
}

QueryTreeNode* QueryPlanBuilder::buildSelectExpression(ASTNode* ast) {
  if (!(*ast == ASTNode::T_SELECT) || ast->getChildren().size() != 1) {
    return nullptr;
  }

  auto select_list = ast->getChildren()[0];

  /* select list  */
  Vector<RefPtr<SelectListNode>> select_list_expressions;
  for (const auto& select_expr : select_list->getChildren()) {
    if (hasAggregationExpression(select_expr) ||
        hasAggregationWithinRecord(select_expr)) {
      RAISE(
          kRuntimeError,
          "a SELECT without any tables can only contain pure functions");
    }

    select_list_expressions.emplace_back(buildSelectList(select_expr));
  }

  return new SelectExpressionNode(select_list_expressions);
}

ValueExpressionNode* QueryPlanBuilder::buildValueExpression(ASTNode* ast) {
  if (ast == nullptr) {
    RAISE(kNullPointerError, "can't build nullptr");
  }

  switch (ast->getType()) {

    case ASTNode::T_EQ_EXPR:
      return buildOperator("eq", ast);

    case ASTNode::T_NEQ_EXPR:
      return buildOperator("neq", ast);

    case ASTNode::T_AND_EXPR:
      return buildOperator("and", ast);

    case ASTNode::T_OR_EXPR:
      return buildOperator("or", ast);

    case ASTNode::T_NEGATE_EXPR:
      return buildOperator("neg", ast);

    case ASTNode::T_LT_EXPR:
      return buildOperator("lt", ast);

    case ASTNode::T_LTE_EXPR:
      return buildOperator("lte", ast);

    case ASTNode::T_GT_EXPR:
      return buildOperator("gt", ast);

    case ASTNode::T_GTE_EXPR:
      return buildOperator("gte", ast);

    case ASTNode::T_ADD_EXPR:
      return buildOperator("add", ast);

    case ASTNode::T_SUB_EXPR:
      return buildOperator("sub", ast);

    case ASTNode::T_MUL_EXPR:
      return buildOperator("mul", ast);

    case ASTNode::T_DIV_EXPR:
      return buildOperator("div", ast);

    case ASTNode::T_MOD_EXPR:
      return buildOperator("mod", ast);

    case ASTNode::T_POW_EXPR:
      return buildOperator("pow", ast);

    case ASTNode::T_LITERAL:
      return buildLiteral(ast);

    case ASTNode::T_VOID:
      return new LiteralExpressionNode(SValue("void"));

    case ASTNode::T_IF_EXPR:
      return buildIfStatement(ast);

    case ASTNode::T_RESOLVED_COLUMN:
    case ASTNode::T_COLUMN_NAME:
      return buildColumnReference(ast);

    case ASTNode::T_TABLE_NAME:
      return buildColumnReference(ast->getChildren()[0]);

    case ASTNode::T_METHOD_CALL:
    case ASTNode::T_METHOD_CALL_WITHIN_RECORD:
      return buildMethodCall(ast);

    default:
      ast->debugPrint();
      RAISE(kRuntimeError, "internal error: can't build expression");
  }
}

ValueExpressionNode* QueryPlanBuilder::buildLiteral(ASTNode* ast) {
  if (ast->getToken() == nullptr) {
    RAISE(kRuntimeError, "internal error: corrupt ast");
  }

  SValue literal;
  auto token = ast->getToken();

  switch (token->getType()) {

    case Token::T_TRUE:
      literal = SValue(true);
      break;

    case Token::T_FALSE:
      literal = SValue(false);
      break;

    case Token::T_NUMERIC:
      literal = SValue(token->getString());
      literal.tryNumericConversion();
      break;

    case Token::T_STRING:
      literal = SValue(token->getString());
      break;

    default:
      RAISE(kRuntimeError, "can't cast Token to SValue");

  }

  return new LiteralExpressionNode(literal);
}

ValueExpressionNode* QueryPlanBuilder::buildOperator(
    const std::string& name,
    ASTNode* ast) {
  Vector<RefPtr<ValueExpressionNode>> args;
  for (auto e : ast->getChildren()) {
    args.emplace_back(buildValueExpression(e));
  }

  return new CallExpressionNode(name, args);
}

ValueExpressionNode* QueryPlanBuilder::buildMethodCall(ASTNode* ast) {
  if (ast->getToken() == nullptr ||
      ast->getToken()->getType() != Token::T_IDENTIFIER) {
    RAISE(kRuntimeError, "corrupt AST");
  }

  auto symbol = ast->getToken()->getString();

  Vector<RefPtr<ValueExpressionNode>> args;
  for (auto e : ast->getChildren()) {
    args.emplace_back(buildValueExpression(e));
  }

  return new CallExpressionNode(symbol, args);
}

ValueExpressionNode* QueryPlanBuilder::buildIfStatement(ASTNode* ast) {
  Vector<RefPtr<ValueExpressionNode>> args;
  for (auto e : ast->getChildren()) {
    args.emplace_back(buildValueExpression(e));
  }

  if (args.size() != 3) {
    RAISE(kRuntimeError, "if statement must have exactly 3 arguments");
  }

  return new IfExpressionNode(args[0], args[1], args[2]);
}

ValueExpressionNode* QueryPlanBuilder::buildColumnReference(ASTNode* ast) {
  String column_name;

  for (
      auto cur = ast;
      cur->getToken() != nullptr &&
      cur->getToken()->getType() == Token::T_IDENTIFIER; ) {
    if (cur != ast) column_name += ".";
    column_name += cur->getToken()->getString();

    if (cur->getChildren().size() != 1) {
      break;
    } else {
      cur = cur->getChildren()[0];
    }
  }

  auto colref = new ColumnReferenceNode(column_name);
  colref->setColumnIndex(ast->getID());
  return colref;
}

>>>>>>> 8b94737c
SelectListNode* QueryPlanBuilder::buildSelectList(ASTNode* ast) {
  if (ast->getChildren().size() == 0) {
    RAISE(kRuntimeError, "internal error: corrupt ast");
  }
<<<<<<< HEAD

  return new SelectListNode(buildValueExpression(ast->getChildren()[0]));
=======

  auto slnode = new SelectListNode(buildValueExpression(ast->getChildren()[0]));

  /* .. AS alias */
  if (ast->getType() == ASTNode::T_DERIVED_COLUMN &&
      ast->getChildren().size() > 1 &&
      ast->getChildren()[1]->getType() == ASTNode::T_COLUMN_ALIAS) {
    slnode->setAlias(ast->getChildren()[1]->getToken()->getString());
  };

  return slnode;
}

QueryTreeNode* QueryPlanBuilder::buildShowTables(ASTNode* ast) {
  if (!(*ast == ASTNode::T_SHOW_TABLES)) {
    return nullptr;
  }

  return new ShowTablesNode();
}

QueryTreeNode* QueryPlanBuilder::buildDescribeTable(ASTNode* ast) {
  if (!(*ast == ASTNode::T_DESCRIBE_TABLE) || ast->getChildren().size() != 1) {
    return nullptr;
  }

  auto table_name = ast->getChildren()[0];
  if (table_name->getType() != ASTNode::T_TABLE_NAME ||
      table_name->getToken() == nullptr) {
    RAISE(kRuntimeError, "corrupt AST");
  }

  return new DescribeTableNode(table_name->getToken()->getString());
>>>>>>> 8b94737c
}


}<|MERGE_RESOLUTION|>--- conflicted
+++ resolved
@@ -14,8 +14,6 @@
 #include <chartsql/runtime/queryplanbuilder.h>
 #include <chartsql/qtree/GroupByNode.h>
 #include <chartsql/qtree/IfExpressionNode.h>
-<<<<<<< HEAD
-=======
 #include <chartsql/qtree/SelectExpressionNode.h>
 #include <chartsql/qtree/LimitNode.h>
 #include <chartsql/qtree/OrderByNode.h>
@@ -23,7 +21,6 @@
 #include <chartsql/qtree/ChartStatementNode.h>
 #include <chartsql/qtree/ShowTablesNode.h>
 #include <chartsql/qtree/DescribeTableNode.h>
->>>>>>> 8b94737c
 
 namespace csql {
 
@@ -31,40 +28,6 @@
     SymbolTable* symbol_table) :
     symbol_table_(symbol_table) {}
 
-<<<<<<< HEAD
-RefPtr<QueryTreeNode> QueryPlanBuilder::build(ASTNode* ast) {
-  QueryTreeNode* node = nullptr;
-
-//  /* exapand all column names + wildcard to tablename->columnanme */
-//  if (hasUnexpandedColumns(ast)) {
-//    expandColumns(ast, repo);
-//  }
-//
-//  for (const auto& extension : extensions_) {
-//    exec = extension->buildQueryPlan(ast, repo);
-//
-//    if (exec != nullptr) {
-//      return exec;
-//    }
-//  }
-//
-//  /* internal nodes: multi table query (joins), order, aggregation, limit */
-//  if ((exec = buildLimitClause(ast, repo)) != nullptr) {
-//    return exec;
-//  }
-//
-//  if (hasOrderByClause(ast)) {
-//    return buildOrderByClause(ast, repo);
-//  }
-//
-//  // FIXPAUL move to sql extensions
-//  if (hasGroupOverTimewindowClause(ast)) {
-//    return buildGroupOverTimewindow(ast, repo);
-//  }
-//
-  if (hasGroupByClause(ast) || hasAggregationInSelectList(ast)) {
-    return buildGroupBy(ast);
-=======
 RefPtr<QueryTreeNode> QueryPlanBuilder::build(
     ASTNode* ast,
     RefPtr<TableProvider> tables) {
@@ -90,24 +53,11 @@
 
   if (hasGroupByClause(ast) || hasAggregationInSelectList(ast)) {
     return buildGroupBy(ast, tables);
->>>>>>> 8b94737c
   }
 
   /* leaf nodes: table scan, tableless select */
   if ((node = buildSequentialScan(ast)) != nullptr) {
     return node;
-<<<<<<< HEAD
-  }
-
-//  if ((exec = TablelessSelect::build(ast, compiler_)) != nullptr) {
-//    return exec;
-//  }
-//
-//
-
-  ast->debugPrint(2);
-  RAISE(kRuntimeError, "can't figure out a query plan for this, sorry :(");
-=======
   }
 
   if ((node = buildSelectExpression(ast)) != nullptr) {
@@ -256,83 +206,8 @@
   }
 
   return false;
->>>>>>> 8b94737c
-}
-
-//QueryPlanBuilder::QueryPlanBuilder(
-//    ValueExpressionBuilder* compiler,
-//    const std::vector<std::unique_ptr<Backend>>& backends) :
-//    QueryPlanBuilderInterface(compiler, backends) {}
-
-//void QueryPlanBuilder::buildQueryPlan(
-//    const std::vector<std::unique_ptr<ASTNode>>& statements,
-//    QueryPlan* query_plan) {
-//
-//  for (const auto& stmt : statements) {
-//    switch (stmt->getType()) {
-//      case csql::ASTNode::T_SELECT: {
-//        auto query_plan_node = buildQueryPlan(
-//            stmt.get(),
-//            query_plan->tableRepository());
-//
-//        if (query_plan_node == nullptr) {
-//          RAISE(
-//              kRuntimeError,
-//              "can't figure out a query plan for this, sorry :(");
-//        }
-//
-//        query_plan->addQuery(std::unique_ptr<QueryPlanNode>(query_plan_node));
-//        break;
-//      }
-//
-//      case csql::ASTNode::T_IMPORT:
-//        query_plan->tableRepository()->import(
-//            ImportStatement(stmt.get(), compiler_),
-//            backends_);
-//        break;
-//
-//      default:
-//        RAISE(kRuntimeError, "invalid statement");
-//    }
-//  }
-//}
-//
-//QueryPlanNode* QueryPlanBuilder::buildQueryPlan(
-//    ASTNode* ast,
-//    TableRepository* repo) {
-//  QueryPlanNode* exec = nullptr;
-///  // if verbose -> dump ast
-//  return nullptr;
-//}
-//
-//bool QueryPlanBuilder::hasUnexpandedColumns(ASTNode* ast) const {
-//  if (ast->getType() != ASTNode::T_SELECT) {
-//    return false;
-//  }
-//
-//  if (ast->getChildren().size() < 1 ||
-//      ast->getChildren()[0]->getType() != ASTNode::T_SELECT_LIST) {
-//    RAISE(kRuntimeError, "corrupt AST");
-//  }
-//
-//  if (ast->getChildren().size() == 1) {
-//    return false;
-//  }
-//
-//  for (const auto& col : ast->getChildren()[0]->getChildren()) {
-//    if (col->getType() != ASTNode::T_DERIVED_COLUMN ||
-//        col->getChildren().size() != 1 ||
-//        col->getChildren()[0]->getType() != ASTNode::T_TABLE_NAME ||
-//        col->getChildren()[0]->getChildren().size() != 1 ||
-//        col->getChildren()[0]->getChildren()[0]->getType() !=
-//        ASTNode::T_COLUMN_NAME) {
-//      return true;
-//    }
-//  }
-//
-//  return false;
-//}
-//
+}
+
 bool QueryPlanBuilder::hasGroupByClause(ASTNode* ast) const {
   if (!(*ast == ASTNode::T_SELECT) || ast->getChildren().size() < 2) {
     return false;
@@ -362,48 +237,6 @@
 //}
 //
 //
-<<<<<<< HEAD
-//bool QueryPlanBuilder::hasJoin(ASTNode* ast) const {
-//  if (!(*ast == ASTNode::T_SELECT) || ast->getChildren().size() < 2) {
-//    return false;
-//  }
-//
-//  auto from_list = ast->getChildren()[1];
-//  if (from_list->getType() != ASTNode::T_FROM ||
-//      from_list->getChildren().size() < 1) {
-//    RAISE(kRuntimeError, "corrupt AST");
-//  }
-//
-//  if (from_list->getChildren().size() > 1) {
-//    return true;
-//  }
-//
-//  for (const auto& child : ast->getChildren()) {
-//    //if (child->getType() == ASTNode::T_JOIN) {
-//    //  return true;
-//    //}
-//  }
-//
-//  return false;
-//}
-//
-//
-//
-//bool QueryPlanBuilder::hasOrderByClause(ASTNode* ast) const {
-//  if (!(*ast == ASTNode::T_SELECT) || ast->getChildren().size() < 2) {
-//    return false;
-//  }
-//
-//  for (const auto& child : ast->getChildren()) {
-//    if (child->getType() == ASTNode::T_ORDER_BY) {
-//      return true;
-//    }
-//  }
-//
-//  return false;
-//}
-//
-=======
 bool QueryPlanBuilder::hasJoin(ASTNode* ast) const {
   if (!(*ast == ASTNode::T_SELECT) || ast->getChildren().size() < 2) {
     return false;
@@ -442,7 +275,6 @@
   return false;
 }
 
->>>>>>> 8b94737c
 bool QueryPlanBuilder::hasAggregationInSelectList(ASTNode* ast) const {
   if (!(*ast == ASTNode::T_SELECT) || ast->getChildren().size() < 2) {
     return false;
@@ -463,15 +295,12 @@
     }
 
     if (symbol_table_->isAggregateFunction(ast->getToken()->getString())) {
-<<<<<<< HEAD
-=======
       return true;
     }
   }
 
   for (const auto& child : ast->getChildren()) {
     if (hasAggregationExpression(child)) {
->>>>>>> 8b94737c
       return true;
     }
   }
@@ -493,16 +322,6 @@
   return false;
 }
 
-<<<<<<< HEAD
-bool QueryPlanBuilder::hasAggregationWithinRecord(ASTNode* ast) const {
-  if (ast->getType() == ASTNode::T_METHOD_CALL_WITHIN_RECORD) {
-    return true;
-  }
-
-  for (const auto& child : ast->getChildren()) {
-    if (hasAggregationWithinRecord(child)) {
-      return true;
-=======
 void QueryPlanBuilder::expandColumns(
     ASTNode* ast,
     RefPtr<TableProvider> tables) {
@@ -559,101 +378,25 @@
       }
 
       continue;
->>>>>>> 8b94737c
-    }
-  }
-
-  return false;
-}
-<<<<<<< HEAD
-//
-//void QueryPlanBuilder::expandColumns(ASTNode* ast, TableRepository* repo) {
-//  if (ast->getChildren().size() < 2) {
-//    RAISE(kRuntimeError, "corrupt AST");
-//  }
-//
-//  auto select_list = ast->getChildren()[0];
-//  if (select_list->getType() != ASTNode::T_SELECT_LIST) {
-//    RAISE(kRuntimeError, "corrupt AST");
-//  }
-//
-//  auto from_list = ast->getChildren()[1];
-//  if (from_list->getType() != ASTNode::T_FROM ||
-//      from_list->getChildren().size() < 1) {
-//    RAISE(kRuntimeError, "corrupt AST");
-//  }
-//
-//  for (const auto& node : select_list->getChildren()) {
-//    /* expand wildcard select (SELECT * FROM ...) */
-//    if (node->getType() == ASTNode::T_ALL) {
-//      if (hasJoin(ast) || from_list->getChildren().size() != 1) {
-//        RAISE(
-//            kRuntimeError,
-//            "can't use wilcard select (SELECT * FROM ...) when selecting from "
-//            "multiple tables");
-//      }
-//
-//      auto table_name = from_list->getChildren()[0];
-//      if (table_name->getType() != ASTNode::T_TABLE_NAME ||
-//          table_name->getToken() == nullptr) {
-//        RAISE(kRuntimeError, "corrupt AST");
-//      }
-//
-//      select_list->removeChild(node);
-//
-//      auto tbl_ref = repo->getTableRef(table_name->getToken()->getString());
-//      if (tbl_ref == nullptr) {
-//        RAISE(
-//            kRuntimeError,
-//            "unknown table: %s",
-//            table_name->getToken()->getString().c_str());
-//      }
-//
-//      for (const auto& column : tbl_ref->columns()) {
-//        auto derived_col = new ASTNode(ASTNode::T_DERIVED_COLUMN);
-//        auto derived_table_name = new ASTNode(ASTNode::T_TABLE_NAME);
-//        derived_table_name->setToken(table_name->getToken());
-//        auto column_name = new ASTNode(ASTNode::T_COLUMN_NAME);
-//        column_name->setToken(new Token(Token::T_IDENTIFIER, column));
-//        derived_col->appendChild(derived_table_name);
-//        derived_table_name->appendChild(column_name);
-//        select_list->appendChild(derived_col);
-//      }
-//
-//      continue;
-//    }
-//  }
-//
-//}
-//
-
-QueryTreeNode* QueryPlanBuilder::buildGroupBy(ASTNode* ast) {
-=======
+    }
+  }
+
+}
 
 
 QueryTreeNode* QueryPlanBuilder::buildGroupBy(
     ASTNode* ast,
     RefPtr<TableProvider> tables) {
->>>>>>> 8b94737c
   /* copy own select list */
   if (!(ast->getChildren()[0]->getType() == ASTNode::T_SELECT_LIST)) {
     RAISE(kRuntimeError, "corrupt AST");
   }
-
-  fnord::iputs("===== before ====", 1);
-  ast->debugPrint();
 
   auto select_list = ast->getChildren()[0]->deepCopy();
 
   /* generate select list for child */
   auto child_sl = new ASTNode(ASTNode::T_SELECT_LIST);
   buildInternalSelectList(select_list, child_sl);
-
-  fnord::iputs("===== after: groupby ====", 1);
-  select_list->debugPrint();
-
-  fnord::iputs("===== after: seqscan ====", 1);
-  child_sl->debugPrint();
 
   /* copy ast for child and swap out select lists*/
   auto child_ast = ast->deepCopy();
@@ -674,7 +417,6 @@
     for (const auto& group_expr : child->getChildren()) {
       auto e = group_expr->deepCopy();
       buildInternalSelectList(e, child_sl);
-<<<<<<< HEAD
 
       if (hasAggregationExpression(e)) {
         RAISE(kRuntimeError, "GROUP clause can only contain pure functions");
@@ -696,7 +438,7 @@
   return new GroupByNode(
       select_list_expressions,
       group_expressions,
-      build(child_ast).asInstanceOf<TableExpressionNode>());
+      build(child_ast, tables));
 }
 
 //QueryPlanNode* QueryPlanBuilder::buildGroupOverTimewindow(
@@ -885,614 +627,61 @@
   }
 }
 
-//QueryPlanNode* QueryPlanBuilder::buildLimitClause(
-//    ASTNode* ast,
-//    TableRepository* repo) {
-//  if (!(*ast == ASTNode::T_SELECT) || ast->getChildren().size() < 3) {
-//    return nullptr;
-//  }
-//
-//  for (const auto& child : ast->getChildren()) {
-//    int limit = 0;
-//    int offset = 0;
-//
-//    if (child->getType() != ASTNode::T_LIMIT) {
-//      continue;
-//    }
-//
-//    auto limit_token = child->getToken();
-//    if (!(limit_token)) {
-//      RAISE(kRuntimeError, "corrupt AST");
-//    }
-//
-//    if (!(*limit_token == Token::T_NUMERIC)) {
-//      RAISE(kRuntimeError, "corrupt AST");
-//    }
-//
-//    limit = limit_token->getInteger();
-//
-//    if (child->getChildren().size() == 1) {
-//      if (!(child->getChildren()[0]->getType() == ASTNode::T_OFFSET)) {
-//        RAISE(kRuntimeError, "corrupt AST");
-//      }
-//
-//      auto offset_token = child->getChildren()[0]->getToken();
-//      if (!(offset_token)) {
-//        RAISE(kRuntimeError, "corrupt AST");
-//      }
-//
-//      if (!(*offset_token == Token::T_NUMERIC)) {
-//        RAISE(kRuntimeError, "corrupt AST");
-//      }
-//      offset = offset_token->getInteger();
-//    }
-//
-//    // clone ast + remove limit clause
-//    auto new_ast = ast->deepCopy();
-//    new_ast->removeChildrenByType(ASTNode::T_LIMIT);
-//
-//    return new LimitClause(limit, offset, buildQueryPlan(new_ast, repo));
-//  }
-//
-//  return nullptr;
-//}
-//
-//QueryPlanNode* QueryPlanBuilder::buildOrderByClause(
-//    ASTNode* ast,
-//    TableRepository* repo) {
-//  std::vector<OrderBy::SortSpec> sort_specs;
-//
-//  /* copy select list for child */
-//  if (!(ast->getChildren()[0]->getType() == ASTNode::T_SELECT_LIST)) {
-//    RAISE(kRuntimeError, "corrupt AST");
-//  }
-//  auto child_sl = ast->getChildren()[0]->deepCopy();
-//
-//  /* search for the order by clause */
-//  for (const auto& child : ast->getChildren()) {
-//    if (child->getType() != ASTNode::T_ORDER_BY) {
-//      continue;
-//    }
-//
-//    /* build each sort spec and expand select list for missing columns */
-//    auto sort_specs_asts = child->getChildren();
-//    for (int i = 0; i < sort_specs_asts.size(); ++i) {
-//      auto sort = sort_specs_asts[i];
-//      //if (sort->getChildren().size() != 1 ||
-//      //    sort->getChildren()[0]->getType() != ASTNode::T_COLUMN_NAME) {
-//      //  RAISE(kRuntimeError, "corrupt AST");
-//      //}
-//
-//      auto col = sort->getChildren()[0];
-//      size_t col_index;
-//      bool col_found = false;
-//
-//      /* check if column is already included in the child select list */
-//      for (const auto& derived : child_sl->getChildren()) {
-//        /*
-//        if (derived->getChildren().size != 1 ||
-//            derived->getChildren()[0]->getType() != ASTNode::T_DERVIED_COLUMN) {
-//          RAISE(kRuntimeError, "corrupt AST");
-//        }
-//
-//        auto sel_col = derived.getChildren()[0];
-//        if (col->getToken()->toString() == sel_col->getToken()->toString()) {
-//          col_index = i;
-//          col_found = true;
-//          break;
-//        }
-//        */
-//      }
-//
-//      /* otherwise add the column to the child select list */
-//      if (!col_found) {
-//        auto new_derived = new ASTNode(ASTNode::T_DERIVED_COLUMN);
-//        new_derived->appendChild(col);
-//        child_sl->appendChild(new_derived);
-//        col_index = child_sl->getChildren().size() - 1;
-//      }
-//
-//      auto sort_descending = sort->getToken() != nullptr &&
-//          sort->getToken()->getType() == Token::T_DESC;
-//
-//      /* create the sort spec */
-//      OrderBy::SortSpec sort_spec;
-//      sort_spec.column = col_index;
-//      sort_spec.descending = sort_descending;
-//      sort_specs.emplace_back(sort_spec);
-//    }
-//  }
-//
-//  /* copy ast for child and swap out select lists, remove order by clause */
-//  auto child_ast = ast->deepCopy();
-//  child_ast->removeChildByIndex(0);
-//  child_ast->appendChild(child_sl, 0);
-//  child_ast->removeChildrenByType(ASTNode::T_ORDER_BY);
-//
-//  return new OrderBy(
-//      ast->getChildren()[0]->getChildren().size(),
-//      sort_specs,
-//      buildQueryPlan(child_ast, repo));
-//}
-//
-//
-//void QueryPlanBuilder::extend(
-//    std::unique_ptr<QueryPlanBuilderInterface> other) {
-//  extensions_.emplace_back(std::move(other));
-//}
-
-QueryTreeNode* QueryPlanBuilder::buildSequentialScan(ASTNode* ast) {
-  fnord::iputs("==== seqscan ====", 1);
-  ast->debugPrint();
-
-  if (!(*ast == ASTNode::T_SELECT)) {
-    return nullptr;
-  }
-
-  if (ast->getChildren().size() < 2) {
-    return nullptr;
-  }
-
-  /* get FROM clause */
-  ASTNode* from_list = ast->getChildren()[1];
-  if (!(from_list)) {
-    RAISE(kRuntimeError, "corrupt AST");
-  }
-
-  if (!(*from_list == ASTNode::T_FROM)) {
-    return nullptr;
-  }
-
-  if (from_list->getChildren().size() != 1) {
-    return nullptr;
-  }
-
-  /* get table reference */
-  auto tbl_name = from_list->getChildren()[0];
-
-  if (!(*tbl_name == ASTNode::T_TABLE_NAME)) {
-    RAISE(kRuntimeError, "corrupt AST");
-  }
-
-  auto tbl_name_token = tbl_name->getToken();
-  if (!(tbl_name_token != nullptr)) {
-    RAISE(kRuntimeError, "corrupt AST");
-  }
-
-  auto table_name = tbl_name_token->getString();
-
-  /* get select list */
-  if (!(*ast->getChildren()[0] == ASTNode::T_SELECT_LIST)) {
-    RAISE(kRuntimeError, "corrupt AST");
-  }
-  auto select_list = ast->getChildren()[0];
-
-  /* resolve column references and compile ast */
-  if (select_list == nullptr) {
-    RAISE(kRuntimeError, "corrupt AST");
-  }
-
-  /* get where expression */
-  Option<RefPtr<ValueExpressionNode>> where_expr;
-  if (ast->getChildren().size() > 2) {
-    ASTNode* where_clause = ast->getChildren()[2];
-    if (!(where_clause)) {
-      RAISE(kRuntimeError, "corrupt AST");
-    }
-
-    if (!(*where_clause == ASTNode::T_WHERE)) {
-      return nullptr;
-    }
-
-    if (where_clause->getChildren().size() != 1) {
-      RAISE(kRuntimeError, "corrupt AST");
-    }
-
-    auto e = where_clause->getChildren()[0];
-
-    if (e == nullptr) {
-      RAISE(kRuntimeError, "corrupt AST");
-    }
-
-    if (hasAggregationExpression(e)) {
-      RAISE(
-          kRuntimeError,
-          "where expressions can only contain pure functions\n");
-    }
-
-    where_expr = Some(RefPtr<ValueExpressionNode>(buildValueExpression(e)));
-  }
-
-  bool has_aggregation = false;
-  bool has_aggregation_within_record = false;
-
-  /* select list  */
-  Vector<RefPtr<SelectListNode>> select_list_expressions;
-  for (const auto& select_expr : select_list->getChildren()) {
-    if (hasAggregationExpression(select_expr)) {
-      has_aggregation = true;
-    }
-
-    if (hasAggregationWithinRecord(select_expr)) {
-      has_aggregation_within_record = true;
-    }
-
-    select_list_expressions.emplace_back(buildSelectList(select_expr));
-  }
-
-  if (has_aggregation && has_aggregation_within_record) {
-    RAISE(
-        kRuntimeError,
-        "invalid use of aggregation WITHIN RECORD functions");
-  }
-
-  /* aggregation type */
-  auto seqscan = new SequentialScanNode(
-      table_name,
-      select_list_expressions,
-      where_expr);
-
-  if (has_aggregation) {
-    fnord::iputs("==== seqscan has aggr ====", 1);
-    seqscan->setAggregationStrategy(AggregationStrategy::AGGREGATE_ALL);
-  }
-
-  if (has_aggregation_within_record) {
-    fnord::iputs("==== seqscan has aggr within rec ====", 1);
-    seqscan->setAggregationStrategy(
-        AggregationStrategy::AGGREGATE_WITHIN_RECORD);
-  }
-
-  return seqscan;
-}
-
-ValueExpressionNode* QueryPlanBuilder::buildValueExpression(ASTNode* ast) {
-  if (ast == nullptr) {
-    RAISE(kNullPointerError, "can't build nullptr");
-  }
-
-  switch (ast->getType()) {
-
-    case ASTNode::T_EQ_EXPR:
-      return buildOperator("eq", ast);
-
-    case ASTNode::T_NEQ_EXPR:
-      return buildOperator("neq", ast);
-
-    case ASTNode::T_AND_EXPR:
-      return buildOperator("and", ast);
-
-    case ASTNode::T_OR_EXPR:
-      return buildOperator("or", ast);
-
-    case ASTNode::T_NEGATE_EXPR:
-      return buildOperator("neg", ast);
-
-    case ASTNode::T_LT_EXPR:
-      return buildOperator("lt", ast);
-
-    case ASTNode::T_LTE_EXPR:
-      return buildOperator("lte", ast);
-
-    case ASTNode::T_GT_EXPR:
-      return buildOperator("gt", ast);
-
-    case ASTNode::T_GTE_EXPR:
-      return buildOperator("gte", ast);
-
-    case ASTNode::T_ADD_EXPR:
-      return buildOperator("add", ast);
-
-    case ASTNode::T_SUB_EXPR:
-      return buildOperator("sub", ast);
-
-    case ASTNode::T_MUL_EXPR:
-      return buildOperator("mul", ast);
-
-    case ASTNode::T_DIV_EXPR:
-      return buildOperator("div", ast);
-
-    case ASTNode::T_MOD_EXPR:
-      return buildOperator("mod", ast);
-
-    case ASTNode::T_POW_EXPR:
-      return buildOperator("pow", ast);
-
-    case ASTNode::T_LITERAL:
-      return buildLiteral(ast);
-
-    case ASTNode::T_IF_EXPR:
-      return buildIfStatement(ast);
-
-    case ASTNode::T_RESOLVED_COLUMN:
-    case ASTNode::T_COLUMN_NAME:
-      return buildColumnReference(ast);
-
-    case ASTNode::T_METHOD_CALL:
-    case ASTNode::T_METHOD_CALL_WITHIN_RECORD:
-      return buildMethodCall(ast);
-
-    default:
-      ast->debugPrint();
-      RAISE(kRuntimeError, "internal error: can't build expression");
-  }
-}
-
-ValueExpressionNode* QueryPlanBuilder::buildLiteral(ASTNode* ast) {
-  if (ast->getToken() == nullptr) {
-    RAISE(kRuntimeError, "internal error: corrupt ast");
-=======
-
-      if (hasAggregationExpression(e)) {
-        RAISE(kRuntimeError, "GROUP clause can only contain pure functions");
-      }
-
-      group_expressions.emplace_back(buildValueExpression(e));
-    }
-
-    /* remove group by clause from child ast */
-    child_ast->removeChildrenByType(ASTNode::T_GROUP_BY);
-  }
-
-  /* select list  */
-  Vector<RefPtr<SelectListNode>> select_list_expressions;
-  for (const auto& select_expr : select_list->getChildren()) {
-    select_list_expressions.emplace_back(buildSelectList(select_expr));
-  }
-
-  return new GroupByNode(
-      select_list_expressions,
-      group_expressions,
-      build(child_ast, tables));
-}
-
-//QueryPlanNode* QueryPlanBuilder::buildGroupOverTimewindow(
-//    ASTNode* ast,
-//    TableRepository* repo) {
-//  ASTNode group_exprs(ASTNode::T_GROUP_BY);
-//  ASTNode* time_expr_ast;
-//  ASTNode* window_expr_ast;
-//  ASTNode* step_expr_ast = nullptr;
-//
-//  /* copy own select list */
-//  if (!(ast->getChildren()[0]->getType() == ASTNode::T_SELECT_LIST)) {
-//    RAISE(kRuntimeError, "corrupt AST");
-//  }
-//
-//  auto select_list = ast->getChildren()[0]->deepCopy();
-//
-//  /* generate select list for child */
-//  auto child_sl = new ASTNode(ASTNode::T_SELECT_LIST);
-//  buildInternalSelectList(select_list, child_sl);
-//
-//  /* copy ast for child and swap out select lists*/
-//  auto child_ast = ast->deepCopy();
-//  child_ast->removeChildByIndex(0);
-//  child_ast->appendChild(child_sl, 0);
-//
-//  /* search for a group over timewindow clause */
-//  for (const auto& child : ast->getChildren()) {
-//    if (child->getType() != ASTNode::T_GROUP_OVER_TIMEWINDOW) {
-//      continue;
-//    }
-//
-//    if (child->getChildren().size() < 3) {
-//      RAISE(kRuntimeError, "corrupt AST");
-//    }
-//
-//    /* FIXPAUL resolve aliases in group list from select list, return error
-//       if alias contains aggregate func */
-//
-//    /* copy time expression and add required fields to the child select list */
-//    time_expr_ast = child->getChildren()[0]->deepCopy();
-//    buildInternalSelectList(time_expr_ast, child_sl);
-//
-//    /* copy all group exprs and add required fields to the child select list */
-//    auto group_by_list = child->getChildren()[1];
-//    for (const auto& group_expr : group_by_list->getChildren()) {
-//      auto e = group_expr->deepCopy();
-//      buildInternalSelectList(e, child_sl);
-//      group_exprs.appendChild(e);
-//    }
-//
-//    /* copy window and step expressions */
-//    window_expr_ast = child->getChildren()[2]->deepCopy();
-//    if (child->getChildren().size() > 3) {
-//      step_expr_ast = child->getChildren()[3]->deepCopy();
-//    }
-//
-//    /* remove group by clause from child ast */
-//    child_ast->removeChildrenByType(ASTNode::T_GROUP_OVER_TIMEWINDOW);
-//  }
-//
-//  /* compile select list and group expressions */
-//  size_t select_scratchpad_len = 0;
-//  auto select_expr = compiler_->compile(select_list, &select_scratchpad_len);
-//
-//  size_t group_scratchpad_len = 0;
-//  auto group_expr = compiler_->compile(&group_exprs, &group_scratchpad_len);
-//
-//  if (group_scratchpad_len > 0) {
-//    RAISE(
-//        kRuntimeError,
-//        "illegal use of aggregate functions in the GROUP BY clause");
-//  }
-//
-//  /* compile time expression */
-//  size_t time_expr_scratchpad_len = 0;
-//  auto time_expr = compiler_->compile(
-//      time_expr_ast,
-//      &time_expr_scratchpad_len);
-//
-//  if (time_expr_scratchpad_len > 0) {
-//    RAISE(
-//        kRuntimeError,
-//        "illegal use of aggregate functions in the GROUP OVER clause");
-//  }
-//
-//  /* find time expression input column */
-//  if (time_expr_ast->getType() != ASTNode::T_RESOLVED_COLUMN) {
-//    RAISE(
-//        kRuntimeError,
-//        "first argument to TIMEWINDOW() must be a column reference");
-//  }
-//
-//  auto input_row_size = child_sl->getChildren().size();
-//  auto input_row_time_index = time_expr_ast->getID();
-//
-//  /* compile window and step */
-//  auto window_svalue = executeSimpleConstExpression(compiler_, window_expr_ast);
-//  auto window = window_svalue.getInteger();
-//
-//  SValue::IntegerType step;
-//  if (step_expr_ast == nullptr) {
-//    step = window;
-//  } else {
-//    auto step_svalue = executeSimpleConstExpression(compiler_, step_expr_ast);
-//    step = step_svalue.getInteger();
-//  }
-//
-//  /* resolve output column names */
-//  auto column_names = ASTUtil::columnNamesFromSelectList(select_list);
-//
-//  return new GroupOverTimewindow(
-//      std::move(column_names),
-//      time_expr,
-//      window,
-//      step,
-//      input_row_size,
-//      input_row_time_index,
-//      select_expr,
-//      group_expr,
-//      select_scratchpad_len,
-//      buildQueryPlan(child_ast, repo));
-//}
-//
-bool QueryPlanBuilder::buildInternalSelectList(
-    ASTNode* node,
-    ASTNode* target_select_list) {
-  /* search recursively */
-  switch (node->getType()) {
-
-    /* push down WITHIN RECORD aggregations into child select list */
-    case ASTNode::T_METHOD_CALL_WITHIN_RECORD: {
-      auto derived = new ASTNode(ASTNode::T_DERIVED_COLUMN);
-      derived->appendChild(node->deepCopy());
-      target_select_list->appendChild(derived);
-      auto col_index = target_select_list->getChildren().size() - 1;
-      node->setType(ASTNode::T_RESOLVED_COLUMN);
-      node->setID(col_index);
-      node->clearChildren();
-      return true;
-    }
-
-    /* push down referenced columns into the child select list */
-    case ASTNode::T_COLUMN_NAME: {
-      auto col_index = -1;
-
-      /* check if this column already exists in the select list */
-      const auto& candidates = target_select_list->getChildren();
-      for (int i = 0; i < candidates.size(); ++i) {
-        if (candidates[i]->getType() == ASTNode::T_DERIVED_COLUMN) {
-          if (candidates[i]->getChildren().size() == 1) {
-            auto colname = candidates[i]->getChildren()[0];
-            if (colname->getType() == ASTNode::T_COLUMN_NAME &&
-                node->getToken()->getString() ==
-                    colname->getToken()->getString()) {
-              col_index = i;
-              break;
-            }
-          }
-        }
-      }
-
-      /* otherwise add this column to the select list */
-      if (col_index < 0) {
-        auto derived = new ASTNode(ASTNode::T_DERIVED_COLUMN);
-        derived->appendChild(node->deepCopy());
-        target_select_list->appendChild(derived);
-        col_index = target_select_list->getChildren().size() - 1;
-      }
-
-      node->setType(ASTNode::T_RESOLVED_COLUMN);
-      node->setID(col_index);
-      return true;
-    }
-
-    default: {
-      for (const auto& child : node->getChildren()) {
-        if (!buildInternalSelectList(child, target_select_list)) {
-          return false;
-        }
-      }
-
-      return true;
-    }
-
-  }
-}
-
 QueryTreeNode* QueryPlanBuilder::buildLimitClause(
     ASTNode* ast,
     RefPtr<TableProvider> tables) {
   if (!(*ast == ASTNode::T_SELECT) || ast->getChildren().size() < 3) {
     return nullptr;
->>>>>>> 8b94737c
-  }
-
-  SValue literal;
-  auto token = ast->getToken();
-
-  switch (token->getType()) {
-
-    case Token::T_TRUE:
-      literal = SValue(true);
-      break;
-
-    case Token::T_FALSE:
-      literal = SValue(false);
-      break;
-
-    case Token::T_NUMERIC:
-      literal = SValue(token->getString());
-      literal.tryNumericConversion();
-      break;
-
-    case Token::T_STRING:
-      literal = SValue(token->getString());
-      break;
-
-    default:
-      RAISE(kRuntimeError, "can't cast Token to SValue");
-
-  }
-
-  return new LiteralExpressionNode(literal);
-}
-
-<<<<<<< HEAD
-ValueExpressionNode* QueryPlanBuilder::buildOperator(
-    const std::string& name,
-    ASTNode* ast) {
-  Vector<RefPtr<ValueExpressionNode>> args;
-  for (auto e : ast->getChildren()) {
-    args.emplace_back(buildValueExpression(e));
-=======
+  }
+
+  for (const auto& child : ast->getChildren()) {
+    int limit = 0;
+    int offset = 0;
+
+    if (child->getType() != ASTNode::T_LIMIT) {
+      continue;
+    }
+
+    auto limit_token = child->getToken();
+    if (!(limit_token)) {
+      RAISE(kRuntimeError, "corrupt AST");
+    }
+
+    if (!(*limit_token == Token::T_NUMERIC)) {
+      RAISE(kRuntimeError, "corrupt AST");
+    }
+
+    limit = limit_token->getInteger();
+
+    if (child->getChildren().size() == 1) {
+      if (!(child->getChildren()[0]->getType() == ASTNode::T_OFFSET)) {
+        RAISE(kRuntimeError, "corrupt AST");
+      }
+
+      auto offset_token = child->getChildren()[0]->getToken();
+      if (!(offset_token)) {
+        RAISE(kRuntimeError, "corrupt AST");
+      }
+
+      if (!(*offset_token == Token::T_NUMERIC)) {
+        RAISE(kRuntimeError, "corrupt AST");
+      }
+      offset = offset_token->getInteger();
+    }
+
+    // clone ast + remove limit clause
+    auto new_ast = ast->deepCopy();
+    new_ast->removeChildrenByType(ASTNode::T_LIMIT);
+
     return new LimitNode(
         limit,
         offset,
         build(new_ast, tables));
->>>>>>> 8b94737c
-  }
-
-  return new CallExpressionNode(name, args);
-}
-
-<<<<<<< HEAD
-ValueExpressionNode* QueryPlanBuilder::buildMethodCall(ASTNode* ast) {
-  if (ast->getToken() == nullptr ||
-      ast->getToken()->getType() != Token::T_IDENTIFIER) {
-=======
+  }
+
+  return nullptr;
+}
+
 QueryTreeNode* QueryPlanBuilder::buildOrderByClause(
     ASTNode* ast,
     RefPtr<TableProvider> tables) {
@@ -1500,21 +689,16 @@
 
   /* copy select list for child */
   if (!(ast->getChildren()[0]->getType() == ASTNode::T_SELECT_LIST)) {
->>>>>>> 8b94737c
-    RAISE(kRuntimeError, "corrupt AST");
-  }
-
-  auto symbol = ast->getToken()->getString();
-
-<<<<<<< HEAD
-  Vector<RefPtr<ValueExpressionNode>> args;
-  for (auto e : ast->getChildren()) {
-    args.emplace_back(buildValueExpression(e));
-  }
-
-  return new CallExpressionNode(symbol, args);
-}
-=======
+    RAISE(kRuntimeError, "corrupt AST");
+  }
+  auto child_sl = ast->getChildren()[0]->deepCopy();
+
+  /* search for the order by clause */
+  for (const auto& child : ast->getChildren()) {
+    if (child->getType() != ASTNode::T_ORDER_BY) {
+      continue;
+    }
+
     /* build each sort spec and expand select list for missing columns */
     auto sort_specs_asts = child->getChildren();
     for (int i = 0; i < sort_specs_asts.size(); ++i) {
@@ -1540,45 +724,18 @@
           }
         }
       }
->>>>>>> 8b94737c
-
-ValueExpressionNode* QueryPlanBuilder::buildIfStatement(ASTNode* ast) {
-  Vector<RefPtr<ValueExpressionNode>> args;
-  for (auto e : ast->getChildren()) {
-    args.emplace_back(buildValueExpression(e));
-  }
-
-  if (args.size() != 3) {
-    RAISE(kRuntimeError, "if statement must have exactly 3 arguments");
-  }
-
-  return new IfExpressionNode(args[0], args[1], args[2]);
-}
-
-<<<<<<< HEAD
-ValueExpressionNode* QueryPlanBuilder::buildColumnReference(ASTNode* ast) {
-  String column_name;
-
-  for (
-      auto cur = ast;
-      cur->getToken() != nullptr &&
-      cur->getToken()->getType() == Token::T_IDENTIFIER; ) {
-    if (cur != ast) column_name += ".";
-    column_name += cur->getToken()->getString();
-
-    if (cur->getChildren().size() != 1) {
-      break;
-    } else {
-      cur = cur->getChildren()[0];
-    }
-  }
-
-  auto colref = new ColumnReferenceNode(column_name);
-  colref->setColumnIndex(ast->getID());
-  return colref;
-}
-
-=======
+
+      /* otherwise add the column to the child select list */
+      if (!col_found) {
+        auto new_derived = new ASTNode(ASTNode::T_DERIVED_COLUMN);
+        new_derived->appendChild(col);
+        child_sl->appendChild(new_derived);
+        col_index = child_sl->getChildren().size() - 1;
+      }
+
+      auto sort_descending = sort->getToken() != nullptr &&
+          sort->getToken()->getType() == Token::T_DESC;
+
       /* create the sort spec */
       OrderByNode::SortSpec sort_spec;
       sort_spec.column = col_index;
@@ -1917,15 +1074,10 @@
   return colref;
 }
 
->>>>>>> 8b94737c
 SelectListNode* QueryPlanBuilder::buildSelectList(ASTNode* ast) {
   if (ast->getChildren().size() == 0) {
     RAISE(kRuntimeError, "internal error: corrupt ast");
   }
-<<<<<<< HEAD
-
-  return new SelectListNode(buildValueExpression(ast->getChildren()[0]));
-=======
 
   auto slnode = new SelectListNode(buildValueExpression(ast->getChildren()[0]));
 
@@ -1959,8 +1111,6 @@
   }
 
   return new DescribeTableNode(table_name->getToken()->getString());
->>>>>>> 8b94737c
-}
-
+}
 
 }