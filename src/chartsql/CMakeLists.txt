--- conflicted
+++ resolved
@@ -12,10 +12,6 @@
     #queryendpoint.cc
     #query.cc
     #queryservice.cc
-<<<<<<< HEAD
-    seriesadapter.cc
-=======
->>>>>>> 8b94737c
     CSTableScan.cc
     CSTableScanProvider.cc
     backends/csv/csvbackend.cc
@@ -37,13 +33,6 @@
     qtree/CallExpressionNode.cc
     qtree/ColumnReferenceNode.cc
     qtree/SequentialScanNode.cc
-<<<<<<< HEAD
-    qtree/LiteralExpressionNode.cc
-    qtree/IfExpressionNode.cc
-    qtree/SelectListNode.cc
-    qtree/GroupByNode.cc
-    qtree/UnionNode.cc
-=======
     qtree/SelectExpressionNode.cc
     qtree/LiteralExpressionNode.cc
     qtree/IfExpressionNode.cc
@@ -61,7 +50,6 @@
     runtime/ASCIITableFormat.cc
     runtime/JSONSSEStreamFormat.cc
     runtime/JSONResultFormat.cc
->>>>>>> 8b94737c
     runtime/ValueExpression.cc
     runtime/ScratchMemory.cc
     runtime/runtime.cc
@@ -77,12 +65,6 @@
     runtime/queryplan.cc
     runtime/tablescan.cc
     runtime/orderby.cc
-<<<<<<< HEAD
-    runtime/GroupBy.cc
-    runtime/Union.cc
-    runtime/groupovertimewindow.cc
-    runtime/execute.cc
-=======
     runtime/limitclause.cc
     runtime/GroupBy.cc
     runtime/Union.cc
@@ -104,7 +86,6 @@
     runtime/charts/linechartbuilder.cc
     runtime/charts/pointchartbuilder.cc
     runtime/charts/seriesadapter.cc
->>>>>>> 8b94737c
     defaults.cc)
 
 add_executable(test-chartsql-runtime
@@ -116,17 +97,10 @@
     $<TARGET_OBJECTS:fnord-metricdb>
     $<TARGET_OBJECTS:fnord-mdb>
     $<TARGET_OBJECTS:sstable>
-<<<<<<< HEAD
-    $<TARGET_OBJECTS:cstable>
-    $<TARGET_OBJECTS:dproc>
-    $<TARGET_OBJECTS:chartsql-lib>
-    $<TARGET_OBJECTS:tsdb>
-=======
     $<TARGET_OBJECTS:libcstable>
     $<TARGET_OBJECTS:dproc>
     $<TARGET_OBJECTS:chartsql-lib>
     $<TARGET_OBJECTS:tsdb-client>
->>>>>>> 8b94737c
     runtime/Runtime_test.cc)
 
 target_link_libraries(test-chartsql-runtime ${CMAKE_THREAD_LIBS_INIT} ${FNORD_LIBS})
@@ -140,17 +114,10 @@
     $<TARGET_OBJECTS:fnord-metricdb>
     $<TARGET_OBJECTS:fnord-mdb>
     $<TARGET_OBJECTS:sstable>
-<<<<<<< HEAD
-    $<TARGET_OBJECTS:cstable>
-    $<TARGET_OBJECTS:dproc>
-    $<TARGET_OBJECTS:chartsql-lib>
-    $<TARGET_OBJECTS:tsdb>
-=======
     $<TARGET_OBJECTS:libcstable>
     $<TARGET_OBJECTS:dproc>
     $<TARGET_OBJECTS:chartsql-lib>
     $<TARGET_OBJECTS:tsdb-client>
->>>>>>> 8b94737c
     parser/Parser_test.cc)
 
 target_link_libraries(test-chartsql-parser ${CMAKE_THREAD_LIBS_INIT} ${FNORD_LIBS})