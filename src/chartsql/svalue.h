--- conflicted
+++ resolved
@@ -71,11 +71,8 @@
   bool tryNumericConversion();
   bool tryTimeConversion();
 
-<<<<<<< HEAD
-=======
   String toSQL() const;
 
->>>>>>> ca97c8b0
 protected:
   struct {
     kSValueType type;
