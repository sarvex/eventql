--- conflicted
+++ resolved
@@ -73,15 +73,12 @@
       const http::HTTPRequest* req,
       http::HTTPResponse* res);
 
-<<<<<<< HEAD
-=======
   void executeSaveToTablePartitionTask(
       const AnalyticsSession& session,
       const URI& uri,
       const http::HTTPRequest* req,
       http::HTTPResponse* res);
 
->>>>>>> 29cc1487
   MapReduceService* service_;
   ConfigDirectory* cdir_;
   String cachedir_;
