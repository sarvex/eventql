/**
 * Copyright (c) 2015 - The CM Authors <legal@clickmatcher.com>
 *   All Rights Reserved.
 *
 * This file is CONFIDENTIAL -- Distribution or duplication of this material or
 * the information contained herein is strictly forbidden unless prior written
 * permission is obtained.
 */
#include "zbase/api/MapReduceService.h"
#include "zbase/mapreduce/MapReduceTask.h"
#include "zbase/mapreduce/MapReduceTaskBuilder.h"
#include "zbase/mapreduce/MapReduceScheduler.h"
#include "stx/protobuf/MessageDecoder.h"
#include "stx/protobuf/JSONEncoder.h"
#include "stx/http/HTTPFileDownload.h"
#include "sstable/SSTableWriter.h"
#include "sstable/sstablereader.h"
#include <algorithm>

using namespace stx;

namespace zbase {

MapReduceService::MapReduceService(
    ConfigDirectory* cdir,
    AnalyticsAuth* auth,
    zbase::TSDBService* tsdb,
    zbase::PartitionMap* pmap,
    zbase::ReplicationScheme* repl,
    JSRuntime* js_runtime,
    const String& cachedir) :
    cdir_(cdir),
    auth_(auth),
    tsdb_(tsdb),
    pmap_(pmap),
    repl_(repl),
    js_runtime_(js_runtime),
    cachedir_(cachedir) {}

void MapReduceService::executeScript(
    const AnalyticsSession& session,
    RefPtr<MapReduceJobSpec> job) {
  logDebug(
      "z1.mapreduce",
      "Launching mapreduce job; customer=$0",
      session.customer());

  json::JSONObject job_json;
  {
    auto js_ctx = mkRef(new JavaScriptContext(session.customer(), tsdb_));
    js_ctx->loadProgram(job->program_source);

    auto job_json_str = js_ctx->getMapReduceJobJSON();
    if (job_json_str.isEmpty()) {
      return;
    }

    job_json = json::parseJSON(job_json_str.get());
  }

  MapReduceTaskBuilder task_builder(
      session,
      job,
      auth_,
      pmap_,
      repl_,
      tsdb_,
      cachedir_);

  auto task_shards = task_builder.fromJSON(job_json.begin(), job_json.end());

  auto scheduler = mkRef(
      new MapReduceScheduler(
          session,
          job,
          task_shards,
          &tpool_,
          auth_,
          cachedir_));

  scheduler->execute();
}

Option<SHA1Hash> MapReduceService::mapPartition(
    const AnalyticsSession& session,
    const String& table_name,
    const SHA1Hash& partition_key,
    const String& program_source,
    const String& method_name) {
  auto table = pmap_->findTable(
      session.customer(),
      table_name);

  if (table.isEmpty()) {
    RAISEF(
        kNotFoundError,
        "table not found: $0/$1",
        session.customer(),
        table_name);
  }

  auto partition = pmap_->findPartition(
      session.customer(),
      table_name,
      partition_key);

  if (partition.isEmpty()) {
    return None<SHA1Hash>();
  }

  auto schema = table.get()->schema();
  auto reader = partition.get()->getReader();

  auto output_id = SHA1::compute(
      StringUtil::format(
          "$0~$1~$2~$3~$4~$5",
          session.customer(),
          table_name,
          partition_key.toString(),
          reader->version().toString(),
          SHA1::compute(program_source).toString(),
          method_name));

  auto output_path = FileUtil::joinPaths(
      cachedir_,
      StringUtil::format("mr-shard-$0.sst", output_id.toString()));

  if (FileUtil::exists(output_path)) {
    return Some(output_id);
  }

  logDebug(
      "z1.mapreduce",
      "Executing map shard; partition=$0/$1/$2 output=$3",
      session.customer(),
      table_name,
      partition_key.toString(),
      output_id.toString());

<<<<<<< HEAD
  auto js_ctx = mkRef(new JavaScriptContext());
=======
  auto js_ctx = mkRef(new JavaScriptContext(session.customer(), tsdb_));
>>>>>>> 29cc1487
  js_ctx->loadProgram(program_source);

  auto writer = sstable::SSTableWriter::create(output_path, nullptr, 0);

  reader->fetchRecords(
      [
        &schema,
        &js_ctx,
        &method_name,
        &writer
      ] (const msg::MessageObject& record) {
    Buffer json;
    json::JSONOutputStream jsons(BufferOutputStream::fromBuffer(&json));
    msg::JSONEncoder::encode(record, *schema, &jsons);

    Vector<Pair<String, String>> tuples;
    js_ctx->callMapFunction(method_name, json.toString(), &tuples);

    for (const auto& t : tuples) {
      writer->appendRow(t.first, t.second);
    }
  });

  return Some(output_id);
}

Option<SHA1Hash> MapReduceService::reduceTables(
    const AnalyticsSession& session,
    const Vector<String>& input_tables_ref,
    const String& program_source,
    const String& method_name) {
<<<<<<< HEAD
=======
  auto input_tables = input_tables_ref;
  std::sort(input_tables.begin(), input_tables.end());

>>>>>>> 29cc1487
  auto output_id = SHA1::compute(
      StringUtil::format(
          "$0~$1~$2~$3",
          session.customer(),
          StringUtil::join(input_tables, "|"),
          SHA1::compute(program_source).toString(),
          method_name));

  auto output_path = FileUtil::joinPaths(
      cachedir_,
      StringUtil::format("mr-shard-$0.sst", output_id.toString()));

  if (FileUtil::exists(output_path)) {
    return Some(output_id);
  }

  logDebug(
      "z1.mapreduce",
      "Executing reduce shard; customer=$0 input_tables=0/$1 output=$2",
      session.customer(),
      input_tables.size(),
      output_id.toString());

<<<<<<< HEAD
  // FIXME MOST NAIVE IN MEMORY MERGE AHEAD !!
  HashMap<String, Vector<String>> groups;
=======
  std::random_shuffle(input_tables.begin(), input_tables.end());

  // FIXME MOST NAIVE IN MEMORY MERGE AHEAD !!
  HashMap<String, Vector<String>> groups;
  size_t num_input_tables_read = 0;
  size_t num_bytes_read = 0;
>>>>>>> 29cc1487
  for (const auto& input_table_url : input_tables) {
    auto api_token = auth_->encodeAuthToken(session);
    http::HTTPMessage::HeaderList auth_headers;
    auth_headers.emplace_back(
        "Authorization",
        StringUtil::format("Token $0", api_token));

    auto req = http::HTTPRequest::mkGet(input_table_url, auth_headers);
    MapReduceService::downloadResult(
        req,
<<<<<<< HEAD
        [&groups] (
=======
        [&groups, &num_bytes_read] (
>>>>>>> 29cc1487
            const void* key,
            size_t key_len,
            const void* val,
            size_t val_len) {
      auto& lst = groups[String((const char*) key, key_len)];
      lst.emplace_back(String((const char*) val, val_len));
<<<<<<< HEAD
    });
=======
      num_bytes_read += key_len + val_len;
    });

    ++num_input_tables_read;
    logDebug(
      "z1.mapreduce",
      "Executing reduce shard; customer=$0 input_tables=$1/$2 output=$3 mem_used=$4MB",
      session.customer(),
      input_tables.size(),
      num_input_tables_read,
      output_id.toString(),
      num_bytes_read / 1024.0 / 1024.0);
>>>>>>> 29cc1487
  }

  if (groups.size() == 0) {
    return None<SHA1Hash>();
  }

  auto js_ctx = mkRef(new JavaScriptContext(session.customer(), tsdb_));
  js_ctx->loadProgram(program_source);

  auto writer = sstable::SSTableWriter::create(output_path, nullptr, 0);

  for (auto cur = groups.begin(); cur != groups.end(); ) {
    Vector<Pair<String, String>> tuples;
    js_ctx->callReduceFunction(method_name, cur->first, cur->second, &tuples);

    for (const auto& t : tuples) {
      writer->appendRow(t.first, t.second);
    }

    cur = groups.erase(cur);
  }

  return Some(output_id);
}

Option<String> MapReduceService::getResultFilename(
    const SHA1Hash& result_id) {
  auto result_path = FileUtil::joinPaths(
      cachedir_,
      StringUtil::format("mr-shard-$0.sst", result_id.toString()));

  if (FileUtil::exists(result_path)) {
    return Some(result_path);
  } else {
    return None<String>();
  }
}

void MapReduceService::downloadResult(
    const http::HTTPRequest& req,
    Function<void (const void*, size_t, const void*, size_t)> fn) {
  Buffer buffer;
  bool eos = false;
  auto handler = [&buffer, &eos, &fn] (const void* data, size_t size) {
    buffer.append(data, size);
    size_t consumed = 0;

    util::BinaryMessageReader reader(buffer.data(), buffer.size());
    while (reader.remaining() >= (sizeof(uint32_t) * 2)) {
      auto key_len = *reader.readUInt32();
      auto val_len = *reader.readUInt32();
      auto rec_len = key_len + val_len;

      if (rec_len > reader.remaining()) {
        break;
      }

      if (rec_len == 0) {
        eos = true;
      } else {
        auto key = reader.read(key_len);
        auto val = reader.read(val_len);
        fn(key, key_len, val, val_len);
      }

      consumed = reader.position();
    }

    Buffer remaining(
        (char*) buffer.data() + consumed,
        buffer.size() - consumed);
    buffer.clear();
    buffer.append(remaining);
  };

  auto handler_factory = [&handler] (
      const Promise<http::HTTPResponse> promise)
      -> http::HTTPResponseFuture* {
    return new http::StreamingResponseFuture(promise, handler);
  };

  http::HTTPClient http_client;
  auto res = http_client.executeRequest(req, handler_factory);
  handler(nullptr, 0);

  if (!eos) {
    RAISE(kRuntimeError, "unexpected EOF");
  }

  if (res.statusCode() != 200) {
    RAISEF(kRuntimeError, "received non-200 response for $0", req.uri());
  }
}

<<<<<<< HEAD
bool MapReduceService::saveResultToTable(
    const AnalyticsSession& session,
    const SHA1Hash& result_id,
    const String& table_name,
    const SHA1Hash& partition) {
=======
bool MapReduceService::saveLocalResultToTable(
    const AnalyticsSession& session,
    const String& table_name,
    const SHA1Hash& partition,
    const SHA1Hash& result_id) {
>>>>>>> 29cc1487
  auto table = pmap_->findTable(
      session.customer(),
      table_name);

  if (table.isEmpty()) {
    RAISEF(
        kNotFoundError,
        "table not found: $0/$1",
        session.customer(),
        table_name);
  }

  auto sstable_file = getResultFilename(result_id);
  if (sstable_file.isEmpty()) {
    RAISEF(
        kNotFoundError,
        "result not found: $0/$1",
        session.customer(),
        result_id.toString());
  }

  logDebug(
      "z1.mapreduce",
      "Saving result shard to table; result_id=$0 table=$1/$2/$3",
      result_id.toString(),
      session.customer(),
      table_name,
      partition.toString());

  auto schema = table.get()->schema();

  auto tmpfile_path = FileUtil::joinPaths(
      cachedir_,
      StringUtil::format("mr-shard-$0.cst", Random::singleton()->hex128()));

  {
    cstable::CSTableBuilder cstable(schema.get());
    sstable::SSTableReader sstable(sstable_file.get());
    auto cursor = sstable.getCursor();
    while (cursor->valid()) {
      void* data;
      size_t data_size;
      cursor->getData(&data, &data_size);

      auto json = json::parseJSON(String((const char*) data, data_size));
      msg::DynamicMessage msg(schema);
      msg.fromJSON(json.begin(), json.end());

      cstable.addRecord(msg.data());

      if (!cursor->next()) {
        break;
      }
    }

    cstable.write(tmpfile_path);
  }

  tsdb_->updatePartitionCSTable(
      session.customer(),
      table_name,
      partition,
      tmpfile_path,
      WallClock::unixMicros());

  return true;
}

<<<<<<< HEAD
=======
bool MapReduceService::saveRemoteResultsToTable(
    const AnalyticsSession& session,
    const String& table_name,
    const SHA1Hash& partition,
    const Vector<String>& input_tables_ref) {
  auto input_tables = input_tables_ref;
  std::random_shuffle(input_tables.begin(), input_tables.end());

  auto table = pmap_->findTable(
      session.customer(),
      table_name);

  if (table.isEmpty()) {
    RAISEF(
        kNotFoundError,
        "table not found: $0/$1",
        session.customer(),
        table_name);
  }

  logDebug(
      "z1.mapreduce",
      "Saving results to table; input_tables=$0 table=$1/$2/$3",
      input_tables.size(),
      session.customer(),
      table_name,
      partition.toString());

  auto schema = table.get()->schema();

  auto tmpfile_path = FileUtil::joinPaths(
      cachedir_,
      StringUtil::format("mr-shard-$0.cst", Random::singleton()->hex128()));

  {
    cstable::CSTableBuilder cstable(schema.get());

    for (const auto& input_table_url : input_tables) {
      auto api_token = auth_->encodeAuthToken(session);
      http::HTTPMessage::HeaderList auth_headers;
      auth_headers.emplace_back(
          "Authorization",
          StringUtil::format("Token $0", api_token));

      auto req = http::HTTPRequest::mkGet(input_table_url, auth_headers);
      MapReduceService::downloadResult(
          req,
          [&cstable, &schema] (
              const void* key,
              size_t key_len,
              const void* val,
              size_t val_len) {
        auto json = json::parseJSON(String((const char*) val, val_len));
        msg::DynamicMessage msg(schema);
        msg.fromJSON(json.begin(), json.end());

        cstable.addRecord(msg.data());
      });
    }

    cstable.write(tmpfile_path);
  }

  tsdb_->updatePartitionCSTable(
      session.customer(),
      table_name,
      partition,
      tmpfile_path,
      WallClock::unixMicros());

  return true;
}

>>>>>>> 29cc1487
} // namespace zbase<|MERGE_RESOLUTION|>--- conflicted
+++ resolved
@@ -137,11 +137,7 @@
       partition_key.toString(),
       output_id.toString());
 
-<<<<<<< HEAD
-  auto js_ctx = mkRef(new JavaScriptContext());
-=======
   auto js_ctx = mkRef(new JavaScriptContext(session.customer(), tsdb_));
->>>>>>> 29cc1487
   js_ctx->loadProgram(program_source);
 
   auto writer = sstable::SSTableWriter::create(output_path, nullptr, 0);
@@ -173,12 +169,9 @@
     const Vector<String>& input_tables_ref,
     const String& program_source,
     const String& method_name) {
-<<<<<<< HEAD
-=======
   auto input_tables = input_tables_ref;
   std::sort(input_tables.begin(), input_tables.end());
 
->>>>>>> 29cc1487
   auto output_id = SHA1::compute(
       StringUtil::format(
           "$0~$1~$2~$3",
@@ -202,17 +195,12 @@
       input_tables.size(),
       output_id.toString());
 
-<<<<<<< HEAD
-  // FIXME MOST NAIVE IN MEMORY MERGE AHEAD !!
-  HashMap<String, Vector<String>> groups;
-=======
   std::random_shuffle(input_tables.begin(), input_tables.end());
 
   // FIXME MOST NAIVE IN MEMORY MERGE AHEAD !!
   HashMap<String, Vector<String>> groups;
   size_t num_input_tables_read = 0;
   size_t num_bytes_read = 0;
->>>>>>> 29cc1487
   for (const auto& input_table_url : input_tables) {
     auto api_token = auth_->encodeAuthToken(session);
     http::HTTPMessage::HeaderList auth_headers;
@@ -223,20 +211,13 @@
     auto req = http::HTTPRequest::mkGet(input_table_url, auth_headers);
     MapReduceService::downloadResult(
         req,
-<<<<<<< HEAD
-        [&groups] (
-=======
         [&groups, &num_bytes_read] (
->>>>>>> 29cc1487
             const void* key,
             size_t key_len,
             const void* val,
             size_t val_len) {
       auto& lst = groups[String((const char*) key, key_len)];
       lst.emplace_back(String((const char*) val, val_len));
-<<<<<<< HEAD
-    });
-=======
       num_bytes_read += key_len + val_len;
     });
 
@@ -249,7 +230,6 @@
       num_input_tables_read,
       output_id.toString(),
       num_bytes_read / 1024.0 / 1024.0);
->>>>>>> 29cc1487
   }
 
   if (groups.size() == 0) {
@@ -344,19 +324,11 @@
   }
 }
 
-<<<<<<< HEAD
-bool MapReduceService::saveResultToTable(
-    const AnalyticsSession& session,
-    const SHA1Hash& result_id,
-    const String& table_name,
-    const SHA1Hash& partition) {
-=======
 bool MapReduceService::saveLocalResultToTable(
     const AnalyticsSession& session,
     const String& table_name,
     const SHA1Hash& partition,
     const SHA1Hash& result_id) {
->>>>>>> 29cc1487
   auto table = pmap_->findTable(
       session.customer(),
       table_name);
@@ -425,8 +397,6 @@
   return true;
 }
 
-<<<<<<< HEAD
-=======
 bool MapReduceService::saveRemoteResultsToTable(
     const AnalyticsSession& session,
     const String& table_name,
@@ -500,5 +470,4 @@
   return true;
 }
 
->>>>>>> 29cc1487
 } // namespace zbase