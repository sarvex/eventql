/**
 * Copyright (c) 2015 - The CM Authors <legal@clickmatcher.com>
 *   All Rights Reserved.
 *
 * This file is CONFIDENTIAL -- Distribution or duplication of this material or
 * the information contained herein is strictly forbidden unless prior written
 * permission is obtained.
 */
#pragma once
#include "stx/thread/threadpool.h"
#include "zbase/core/TSDBService.h"
#include "zbase/AnalyticsAuth.h"
#include "zbase/CustomerConfig.h"
#include "zbase/ConfigDirectory.h"
#include "zbase/JavaScriptContext.h"
#include "zbase/mapreduce/MapReduceTask.h"

using namespace stx;

namespace zbase {

class MapReduceService {
public:

  MapReduceService(
      ConfigDirectory* cdir,
      AnalyticsAuth* auth,
      zbase::TSDBService* tsdb,
      zbase::PartitionMap* pmap,
      zbase::ReplicationScheme* repl,
      JSRuntime* js_runtime,
      const String& cachedir);

  void executeScript(
      const AnalyticsSession& session,
      RefPtr<MapReduceJobSpec> job);

  Option<SHA1Hash> mapPartition(
      const AnalyticsSession& session,
      const String& table_name,
      const SHA1Hash& partition_key,
      const String& program_source,
      const String& method_name);

  Option<SHA1Hash> reduceTables(
      const AnalyticsSession& session,
      const Vector<String>& input_tables,
      const String& program_source,
      const String& method_name);

  Option<String> getResultFilename(
      const SHA1Hash& result_id);

<<<<<<< HEAD
  bool saveResultToTable(
      const AnalyticsSession& session,
      const SHA1Hash& result_id,
      const String& table_name,
      const SHA1Hash& partition);
=======
  bool saveLocalResultToTable(
      const AnalyticsSession& session,
      const String& table_name,
      const SHA1Hash& partition,
      const SHA1Hash& result_id);

  bool saveRemoteResultsToTable(
      const AnalyticsSession& session,
      const String& table_name,
      const SHA1Hash& partition,
      const Vector<String>& input_tables);
>>>>>>> 29cc1487

  static void downloadResult(
      const http::HTTPRequest& req,
      Function<void (const void*, size_t, const void*, size_t)> fn);

protected:
  ConfigDirectory* cdir_;
  AnalyticsAuth* auth_;
  zbase::TSDBService* tsdb_;
  zbase::PartitionMap* pmap_;
  zbase::ReplicationScheme* repl_;
  JSRuntime* js_runtime_;
  String cachedir_;
  thread::ThreadPool tpool_;
};

} // namespace zbase<|MERGE_RESOLUTION|>--- conflicted
+++ resolved
@@ -51,13 +51,6 @@
   Option<String> getResultFilename(
       const SHA1Hash& result_id);
 
-<<<<<<< HEAD
-  bool saveResultToTable(
-      const AnalyticsSession& session,
-      const SHA1Hash& result_id,
-      const String& table_name,
-      const SHA1Hash& partition);
-=======
   bool saveLocalResultToTable(
       const AnalyticsSession& session,
       const String& table_name,
@@ -69,7 +62,6 @@
       const String& table_name,
       const SHA1Hash& partition,
       const Vector<String>& input_tables);
->>>>>>> 29cc1487
 
   static void downloadResult(
       const http::HTTPRequest& req,
