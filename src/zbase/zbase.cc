--- conflicted
+++ resolved
@@ -157,11 +157,7 @@
       "<path>");
 
   flags.defineFlag(
-<<<<<<< HEAD
-      "nolog_to_stderr",
-=======
       "log_to_syslog",
->>>>>>> cd9e997c
       cli::FlagParser::T_SWITCH,
       false,
       NULL,
@@ -169,12 +165,6 @@
       "don't log to stderr",
       "<switch>");
 
-<<<<<<< HEAD
-  flags.parseArgv(argc, argv);
-
-  if (!flags.isSet("nolog_to_stderr")) {
-    stx::Application::logToStderr();
-=======
   flags.defineFlag(
       "log_to_stderr",
       cli::FlagParser::T_SWITCH,
@@ -196,7 +186,6 @@
 
   if (flags.isSet("log_to_syslog")) {
     stx::Application::logToSyslog("z1d");
->>>>>>> cd9e997c
   }
 
   Logger::get()->setMinimumLogLevel(
@@ -361,18 +350,6 @@
   http_router.addRouteByPrefixMatch("/zstatus", &status_servlet);
   http_router.addRouteByPrefixMatch("/", &default_servlet);
 
-  if (flags.isSet("daemonize")) {
-    Application::daemonize();
-  }
-
-  if (flags.isSet("pidfile")) {
-    auto pidfile = File::openFile(
-        flags.getString("pidfile"),
-        File::O_WRITE | File::O_CREATEOROPEN | File::O_TRUNCATE);
-
-    pidfile.write(StringUtil::toString(getpid()));
-  }
-
   auto rusage_t = std::thread([] () {
     for (;; usleep(1000000)) {
       logDebug(
@@ -385,7 +362,6 @@
 
   rusage_t.detach();
 
-
   try {
     partition_map.open();
     customer_dir.startWatcher();
