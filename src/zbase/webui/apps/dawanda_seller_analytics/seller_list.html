--- conflicted
+++ resolved
@@ -1,105 +1,109 @@
 <template id="seller_overview_main_tpl">
-  <div class="zbase_content_pane zbase_seller_stats overview">
+  <div class="zbase_content_pane fullwidth main_menu zbase_seller_stats overview">
 
-    <h2 class="pagetitle main"><em>DaWanda Seller Analytics</em></h2>
+    <div class="zbase_main_menu"></div>
 
-    <div class="query_progress"></div>
+    <div class="zbase_content main_menu" style="padding: 0 20px;">
+      <h2 class="pagetitle main"><em>DaWanda Seller Analytics</em></h2>
 
-    <div class="zbase_seller_overview hidden">
+      <div class="query_progress"></div>
 
-      <div class="controls">
-        <div class="search left">
-          <label class="search_label">Seller</label>
-          <z-search class="seller" style="margin-left: 50px;">
-            <z-input class="icon" data-placeholder="Search For Seller by ID" style="position: relative; top: 1px; display: block;">
-              <z-input-icon><i class='fa fa-search'></i></z-input-icon>
-            </z-input>
-          </z-search>
+      <div class="zbase_seller_overview hidden">
+
+        <div class="controls">
+          <div class="search left">
+            <label class="search_label">Seller</label>
+            <z-search class="seller" style="margin-left: 50px;">
+              <z-input class="icon" data-placeholder="Search For Seller by ID" style="position: relative; top: 1px; display: block;">
+                <z-input-icon><i class='fa fa-search'></i></z-input-icon>
+              </z-input>
+            </z-search>
+          </div>
+
+          <div class="control left" style="display: none;">
+            <z-checkbox class="premium"></z-checkbox>
+            <label>Premium Seller <i class="fa fa-star"></i></label>
+          </div>
+
+          <div class="control right">
+            <label style="line-height: 30px;">Time Range:</label>
+            <div class="time_range"></div>
+          </div>
+
+          <div class="control right">
+            <label style="line-height: 30px;">Display:</label>
+            <z-dropdown class="input checkbox metrics" data-multiselect>
+              <z-dropdown-flyout>
+                <z-dropdown-items>
+                  <z-dropdown-item data-value="gmv_eurcent" data-selected>
+                    <z-checkbox data-active></z-checkbox> Total GMV
+                  </z-dropdown-item>
+                  <z-dropdown-item data-value="gmv_per_transaction_eurcent" data-selected>
+                    <z-checkbox data-active></z-checkbox> GMV Per Transaction
+                  </z-dropdown-item>
+                  <z-dropdown-item data-value="num_purchases" data-selected>
+                    <z-checkbox data-active></z-checkbox> Purchases
+                  </z-dropdown-item>
+                  <z-dropdown-item data-value="num_active_products">
+                    <z-checkbox></z-checkbox> Active Products
+                  </z-dropdown-item>
+                  <z-dropdown-item data-value="num_listed_products">
+                    <z-checkbox></z-checkbox> Listed Products
+                  </z-dropdown-item>
+                  <z-dropdown-item data-value="num_refunds">
+                    <z-checkbox></z-checkbox> Refunds
+                  </z-dropdown-item>
+                  <z-dropdown-item data-value="refund_rate">
+                    <z-checkbox></z-checkbox> Refund Rate
+                  </z-dropdown-item>
+                  <z-dropdown-item data-value="refunded_gmv_eurcent">
+                    <z-checkbox></z-checkbox> Refunded GMV
+                  </z-dropdown-item>
+                  <z-dropdown-item data-value="total_listviews" data-selected>
+                    <z-checkbox data-active></z-checkbox> Total Listviews
+                  </z-dropdown-item>
+                  <z-dropdown-item data-value="shop_page_views">
+                    <z-checkbox></z-checkbox> Shop Page Views
+                  </z-dropdown-item>
+                  <z-dropdown-item data-value="product_page_views">
+                    <z-checkbox></z-checkbox> Product Page Views
+                  </z-dropdown-item>
+                  <z-dropdown-item data-value="listview_ctr_search_page">
+                    <z-checkbox></z-checkbox> Search Page CTR
+                  </z-dropdown-item>
+                  <z-dropdown-item data-value="listview_clicks_search_page">
+                    <z-checkbox></z-checkbox> Search Page Clicks
+                  </z-dropdown-item>
+                  <z-dropdown-item data-value="listview_ctr_catalog_page">
+                    <z-checkbox></z-checkbox> Catalog Page CTR
+                  </z-dropdown-item>
+                  <z-dropdown-item data-value="listview_clicks_catalog_page">
+                    <z-checkbox></z-checkbox> Catalog Page Clicks
+                  </z-dropdown-item>
+                  <z-dropdown-item data-value="listview_ctr_shop_page">
+                    <z-checkbox></z-checkbox> Shop Page CTR
+                  </z-dropdown-item>
+                  <z-dropdown-item data-value="listview_clicks_shop_page">
+                    <z-checkbox></z-checkbox> Shop Page Clicks
+                  </z-dropdown-item>
+                  <z-dropdown-item data-value="listview_ctr_ads">
+                    <z-checkbox></z-checkbox> Ad CTR
+                  </z-dropdown-item>
+                  <z-dropdown-item data-value="listview_clicks_ads">
+                    <z-checkbox></z-checkbox> Ad Clicks
+                  </z-dropdown-item>
+                  <z-dropdown-item data-value="listview_ctr_recos">
+                    <z-checkbox></z-checkbox> Reco CTR
+                  </z-dropdown-item>
+                  <z-dropdown-item data-value="listview_clicks_recos">
+                    <z-checkbox></z-checkbox> Reco Clicks
+                  </z-dropdown-item>
+                </z-dropdown-items>
+              </z-dropdown-flyout>
+            </z-dropdown>
+          </div>
         </div>
 
-        <div class="control left" style="display: none;">
-          <z-checkbox class="premium"></z-checkbox>
-          <label>Premium Seller <i class="fa fa-star"></i></label>
-        </div>
-
-        <div class="control right">
-          <label style="line-height: 30px;">Time Range:</label>
-          <div class="time_range"></div>
-        </div>
-
-<<<<<<< HEAD
-        <div class="control right">
-          <label style="line-height: 30px;">Display:</label>
-          <z-dropdown class="input checkbox metrics" data-multiselect>
-            <z-dropdown-flyout>
-              <z-dropdown-items>
-                <z-dropdown-item data-value="gmv_eurcent" data-selected>
-                  <z-checkbox data-active></z-checkbox> Total GMV
-                </z-dropdown-item>
-                <z-dropdown-item data-value="gmv_per_transaction_eurcent" data-selected>
-                  <z-checkbox data-active></z-checkbox> GMV Per Transaction
-                </z-dropdown-item>
-                <z-dropdown-item data-value="num_purchases" data-selected>
-                  <z-checkbox data-active></z-checkbox> Purchases
-                </z-dropdown-item>
-                <z-dropdown-item data-value="num_active_products">
-                  <z-checkbox></z-checkbox> Active Products
-                </z-dropdown-item>
-                <z-dropdown-item data-value="num_listed_products">
-                  <z-checkbox></z-checkbox> Listed Products
-                </z-dropdown-item>
-                <z-dropdown-item data-value="num_refunds">
-                  <z-checkbox></z-checkbox> Refunds
-                </z-dropdown-item>
-                <z-dropdown-item data-value="refund_rate">
-                  <z-checkbox></z-checkbox> Refund Rate
-                </z-dropdown-item>
-                <z-dropdown-item data-value="refunded_gmv_eurcent">
-                  <z-checkbox></z-checkbox> Refunded GMV
-                </z-dropdown-item>
-                <z-dropdown-item data-value="total_listviews" data-selected>
-                  <z-checkbox data-active></z-checkbox> Total Listviews
-                </z-dropdown-item>
-                <z-dropdown-item data-value="shop_page_views">
-                  <z-checkbox></z-checkbox> Shop Page Views
-                </z-dropdown-item>
-                <z-dropdown-item data-value="product_page_views">
-                  <z-checkbox></z-checkbox> Product Page Views
-                </z-dropdown-item>
-                <z-dropdown-item data-value="listview_ctr_search_page">
-                  <z-checkbox></z-checkbox> Search Page CTR
-                </z-dropdown-item>
-                <z-dropdown-item data-value="listview_clicks_search_page">
-                  <z-checkbox></z-checkbox> Search Page Clicks
-                </z-dropdown-item>
-                <z-dropdown-item data-value="listview_ctr_catalog_page">
-                  <z-checkbox></z-checkbox> Catalog Page CTR
-                </z-dropdown-item>
-                <z-dropdown-item data-value="listview_clicks_catalog_page">
-                  <z-checkbox></z-checkbox> Catalog Page Clicks
-                </z-dropdown-item>
-                <z-dropdown-item data-value="listview_ctr_shop_page">
-                  <z-checkbox></z-checkbox> Shop Page CTR
-                </z-dropdown-item>
-                <z-dropdown-item data-value="listview_clicks_shop_page">
-                  <z-checkbox></z-checkbox> Shop Page Clicks
-                </z-dropdown-item>
-                <z-dropdown-item data-value="listview_ctr_ads">
-                  <z-checkbox></z-checkbox> Ad CTR
-                </z-dropdown-item>
-                <z-dropdown-item data-value="listview_clicks_ads">
-                  <z-checkbox></z-checkbox> Ad Clicks
-                </z-dropdown-item>
-                <z-dropdown-item data-value="listview_ctr_recos">
-                  <z-checkbox></z-checkbox> Reco CTR
-                </z-dropdown-item>
-                <z-dropdown-item data-value="listview_clicks_recos">
-                  <z-checkbox></z-checkbox> Reco Clicks
-                </z-dropdown-item>
-              </z-dropdown-items>
-            </z-dropdown-flyout>
-          </z-dropdown>
-=======
         <div class="zbase_content_pane fullwidth" style="background: #fff;">
           <table class="z-table zbase_clickable_table overview" data-order-by="gmv_eurcent" data-order-fn="desc" style="border-top: 1px solid #ddd;"></table>
 
@@ -112,16 +116,11 @@
             </a>
           </div>
 
->>>>>>> 6ce1b428
         </div>
-      </div>
 
-      <div class="zbase_content_pane fullwidth" style="background: #fff;">
-        <table class="z-table zbase_clickable_table overview" data-order-by="gmv_eurcent" data-order-fn="desc" style="border-top: 1px solid #ddd;"></table>
       </div>
 
     </div>
-
   </div>
 </template>
 
