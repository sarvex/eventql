z-codeeditor {
  display:block;
}

/* BASICS */

z-codeeditor .CodeMirror {
  /* Set height, width, borders, and global font properties here */
  font: 14px monospace;
  height: 100%;
  width: 100%;
  border: 1px solid #ddd;
  box-sizing: border-box;
}
z-codeeditor .CodeMirror-scroll {
  /* Set scrolling behaviour here */
  overflow: auto;
}

/* PADDING */

z-codeeditor .CodeMirror-lines {
  padding: 4px 4px; /* Vertical padding around content */
}
z-codeeditor .CodeMirror pre {
  padding: 2px 4px; /* Horizontal padding of content */
}

z-codeeditor .CodeMirror-scrollbar-filler, z-codeeditor .CodeMirror-gutter-filler {
  background-color: white; /* The little square between H and V scrollbars */
}



/* GUTTER */

z-codeeditor .CodeMirror-gutters {
  border-right: 1px solid #dbdedf;
  background-color: #edf0f2;
  white-space: nowrap;
}
z-codeeditor .CodeMirror-linenumbers {}
z-codeeditor .CodeMirror-linenumber {
  padding: 0 25px 0 6px;
  min-width: 20px;
  text-align: right;
  color: #a6a5ab;
  -moz-box-sizing: content-box;
  box-sizing: content-box;
}

z-codeeditor .CodeMirror-guttermarker { color: black; }
z-codeeditor .CodeMirror-guttermarker-subtle { color: #999; }

/* CURSOR */

z-codeeditor .CodeMirror div.CodeMirror-cursor {
  border-left: 1px solid black;
}
/* Shown when moving in bi-directional text */
z-codeeditor .CodeMirror div.CodeMirror-secondarycursor {
  border-left: 1px solid silver;
}
z-codeeditor .CodeMirror.cm-keymap-fat-cursor div.CodeMirror-cursor {
  width: auto;
  border: 0;
  background: #7e7;
}
z-codeeditor .cm-animate-fat-cursor {
  width: auto;
  border: 0;
  -webkit-animation: blink 1.06s steps(1) infinite;
  -moz-animation: blink 1.06s steps(1) infinite;
  animation: blink 1.06s steps(1) infinite;
}
@-moz-keyframes blink {
  0% { background: #7e7; }
  50% { background: none; }
  100% { background: #7e7; }
}
@-webkit-keyframes blink {
  0% { background: #7e7; }
  50% { background: none; }
  100% { background: #7e7; }
}
@keyframes blink {
  0% { background: #7e7; }
  50% { background: none; }
  100% { background: #7e7; }
}

/* Can style cursor different in overwrite (non-insert) mode */
z-codeeditor div.CodeMirror-overwrite div.CodeMirror-cursor {}

z-codeeditor .cm-tab { display: inline-block; }

z-codeeditor .CodeMirror-ruler {
  border-left: 1px solid #ccc;
  position: absolute;
}

/* DEFAULT THEME */

z-codeeditor .cm-s-default .cm-keyword {color: #708;}
z-codeeditor .cm-s-default .cm-atom {color: #219;}
z-codeeditor .cm-s-default .cm-number {color: #164;}
z-codeeditor .cm-s-default .cm-def {color: #00f;}
z-codeeditor .cm-s-default .cm-variable,
z-codeeditor .cm-s-default .cm-punctuation,
z-codeeditor .cm-s-default .cm-property,
z-codeeditor .cm-s-default .cm-operator {}
z-codeeditor .cm-s-default .cm-variable-2 {color: #05a;}
z-codeeditor .cm-s-default .cm-variable-3 {color: #085;}
z-codeeditor .cm-s-default .cm-comment {color: #a50;}
z-codeeditor .cm-s-default .cm-string {color: #a11;}
z-codeeditor .cm-s-default .cm-string-2 {color: #f50;}
z-codeeditor .cm-s-default .cm-meta {color: #555;}
z-codeeditor .cm-s-default .cm-qualifier {color: #555;}
z-codeeditor .cm-s-default .cm-builtin {color: #30a;}
z-codeeditor .cm-s-default .cm-bracket {color: #997;}
z-codeeditor .cm-s-default .cm-tag {color: #170;}
z-codeeditor .cm-s-default .cm-attribute {color: #00c;}
z-codeeditor .cm-s-default .cm-header {color: blue;}
z-codeeditor .cm-s-default .cm-quote {color: #090;}
z-codeeditor .cm-s-default .cm-hr {color: #999;}
z-codeeditor .cm-s-default .cm-link {color: #00c;}
z-codeeditor .cm-negative {color: #d44;}
z-codeeditor .cm-positive {color: #292;}
z-codeeditor .cm-header, .cm-strong {font-weight: bold;}
z-codeeditor .cm-em {font-style: italic;}
z-codeeditor .cm-link {text-decoration: underline;}
z-codeeditor .cm-s-default .cm-error {color: #f00;}
z-codeeditor .cm-invalidchar {color: #f00;}

/* Default styles for common addons */

z-codeeditor div.CodeMirror span.CodeMirror-matchingbracket {color: #0f0;}
z-codeeditor div.CodeMirror span.CodeMirror-nonmatchingbracket {color: #f22;}
z-codeeditor .CodeMirror-matchingtag { background: rgba(255, 150, 0, .3); }
z-codeeditor .CodeMirror-activeline-background {background: #e8f2ff;}

/* STOP */

/* The rest of this file contains styles related to the mechanics of
   the editor. You probably shouldn't touch them. */

z-codeeditor .CodeMirror {
  line-height: 1;
  position: relative;
  overflow: hidden;
  background: white;
  color: black;
}

z-codeeditor .CodeMirror-scroll {
  /* 30px is the magic margin used to hide the element's real scrollbars */
  /* See overflow: hidden in .CodeMirror */
  margin-bottom: -30px; margin-right: -30px;
  padding-bottom: 30px;
  height: 100%;
  outline: none; /* Prevent dragging from highlighting the element */
  position: relative;
  -moz-box-sizing: content-box;
  box-sizing: content-box;
}

z-codeeditor .CodeMirror-sizer {
  position: relative;
  border-right: 30px solid transparent;
  -moz-box-sizing: content-box;
  box-sizing: content-box;
}

/* The fake, visible scrollbars. Used to force redraw during scrolling
   before actuall scrolling happens, thus preventing shaking and
   flickering artifacts. */
z-codeeditor .CodeMirror-vscrollbar, 
z-codeeditor .CodeMirror-hscrollbar, 
z-codeeditor .CodeMirror-scrollbar-filler, 
z-codeeditor .CodeMirror-gutter-filler {
  position: absolute;
  z-index: 6;
  display: none;
}
z-codeeditor .CodeMirror-vscrollbar {
  right: 0; top: 0;
  overflow-x: hidden;
  overflow-y: scroll;
}
z-codeeditor .CodeMirror-hscrollbar {
  bottom: 0; left: 0;
  overflow-y: hidden;
  overflow-x: scroll;
}
z-codeeditor .CodeMirror-scrollbar-filler {
  right: 0; bottom: 0;
}
z-codeeditor .CodeMirror-gutter-filler {
  left: 0; bottom: 0;
}

z-codeeditor .CodeMirror-gutters {
  position: absolute; left: 0; top: 0;
  padding-bottom: 30px;
  z-index: 3;
}
z-codeeditor .CodeMirror-gutter {
  white-space: normal;
  height: 100%;
  -moz-box-sizing: content-box;
  box-sizing: content-box;
  padding-bottom: 30px;
  margin-bottom: -32px;
  display: inline-block;
  /* Hack to make IE7 behave */
  *zoom:1;
  *display:inline;
}
z-codeeditor .CodeMirror-gutter-elt {
  position: absolute;
  cursor: default;
  z-index: 4;
}

z-codeeditor .CodeMirror-lines {
  padding: 10px 10px;
  cursor: text;
  min-height: 1px; /* prevents collapsing before first draw */
}
z-codeeditor .CodeMirror pre {
  /* Reset some styles that the rest of the page might have set */
  -moz-border-radius: 0; -webkit-border-radius: 0; border-radius: 0;
  border-width: 0;
  background: transparent;
  font-family: inherit;
  font-size: inherit;
  margin: 0;
  white-space: pre;
  word-wrap: normal;
  line-height: inherit;
  color: inherit;
  z-index: 2;
  position: relative;
  overflow: visible;
}
z-codeeditor .CodeMirror-wrap pre {
  word-wrap: break-word;
  white-space: pre-wrap;
  word-break: normal;
}

z-codeeditor .CodeMirror-linebackground {
  position: absolute;
  left: 0; right: 0; top: 0; bottom: 0;
  z-index: 0;
}

z-codeeditor .CodeMirror-linewidget {
  position: relative;
  z-index: 2;
  overflow: auto;
}

z-codeeditor .CodeMirror-widget {}

z-codeeditor .CodeMirror-wrap .CodeMirror-scroll {
  overflow-x: hidden;
}

z-codeeditor .CodeMirror-measure {
  position: absolute;
  width: 100%;
  height: 0;
  overflow: hidden;
  visibility: hidden;
}
z-codeeditor .CodeMirror-measure pre { position: static; }

z-codeeditor .CodeMirror div.CodeMirror-cursor {
  position: absolute;
  border-right: none;
  width: 0;
}

div.CodeMirror-cursors {
  visibility: hidden;
  position: relative;
  z-index: 1;
}
z-codeeditor .CodeMirror-focused div.CodeMirror-cursors {
  visibility: visible;
}

z-codeeditor .CodeMirror-selected { background: #d9d9d9; }
z-codeeditor .CodeMirror-focused .CodeMirror-selected { background: #d7d4f0; }
z-codeeditor .CodeMirror-crosshair { cursor: crosshair; }

z-codeeditor .cm-searching {
  background: #ffa;
  background: rgba(255, 255, 0, .4);
}

/* IE7 hack to prevent it from returning funny offsetTops on the spans */
z-codeeditor .CodeMirror span { *vertical-align: text-bottom; }

/* Used to force a border model for a node */
z-codeeditor .cm-force-border { padding-right: .1px; }

@media print {
  /* Hide the cursor when printing */
  z-codeeditor .CodeMirror div.CodeMirror-cursors {
    visibility: hidden;
  }
}

z-codeeditor code {
  display: block;
  padding: 20px;
  word-break: break-all;
}

<<<<<<< HEAD
/* Resizer Tooltip */
z-codeeditor z-codeeditor-resizer-tooltip {
  height: 20px;
  background: url(data:image/gif;base64,R0lGODlhZwABAJEAAPD2+Nve3////////yH5BAEAAAMALAAAAABnAAEAAAINhI+py60hopy02otrAQA7) left center repeat-y #fff;
  cursor: row-resize;
  border-bottom: 1px solid #c9d0d4;
  display: none;
}

z-codeeditor[data-resizable] z-codeeditor-resizer-tooltip {
  display: block;
=======
z-codeeditor[data-readonly] .CodeMirror .CodeMirror-cursor {
  visibility: hidden;
>>>>>>> 1d76de48
}<|MERGE_RESOLUTION|>--- conflicted
+++ resolved
@@ -319,7 +319,6 @@
   word-break: break-all;
 }
 
-<<<<<<< HEAD
 /* Resizer Tooltip */
 z-codeeditor z-codeeditor-resizer-tooltip {
   height: 20px;
@@ -331,8 +330,8 @@
 
 z-codeeditor[data-resizable] z-codeeditor-resizer-tooltip {
   display: block;
-=======
+}
+
 z-codeeditor[data-readonly] .CodeMirror .CodeMirror-cursor {
   visibility: hidden;
->>>>>>> 1d76de48
 }