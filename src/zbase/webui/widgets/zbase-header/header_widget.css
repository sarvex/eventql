.zbase_header .button {
  margin-left: 40px;
}

.zbase_header ul li .nav {
  font-size: 13px;
  display: block;
  text-decoration: none;
  padding: 0 10px;
  line-height: 42px;
  color: #808A95;
  line-height: 40px;
  height: 40px;
  display: block;
}

.zbase_header ul li .nav:hover {
  color: #1c99d6;
}

.zbase_header ul li a.active {
  color: #1c99d6;
  font-weight: 500;
}

.zbase_header ul li a:hover {
  color: #486780;
}

.zbase_header .button {
  float: right;
}

<<<<<<< HEAD
.zbase_header .dropdown {
  cursor: pointer;
  display: block;
}

.zbase_header .dropdown:not(.open) .fa-caret-up {
  display: none;
}

.zbase_header .dropdown.open .fa-caret-down {
  display: none;
}

.zbase_header .dropdown .dropdown_header fa {
  margin-right: 3px;
}

.zbase_header .dropdown .dropdown_header {
  display: block;
  padding: 0 10px;
  color: #444;
}

.zbase_header .dropdown .dropdown_panel {
  display: none;
}

.zbase_header .dropdown.open .dropdown_panel {
  display: block;
  width: 100%;
  font-size: 13px;
  margin-top: -3px;
  background-color: #fff;
  border-bottom-right-radius: 3px;
  border-bottom-left-radius: 3px;
  border-bottom: 2px solid #e1e1e1;
}

.zbase_header .dropdown_panel li {
  display: block;
}

.zbase_header .dropdown_panel a,
.zbase_header .dropdown_panel span {
  display: block;
  width: 100%;
  color: #444;
  text-decoration: none;
  cursor: pointer;
}

.zbase_header .dropdown_panel a:hover,
.zbase_header .dropdown_panel span:hover {
  color: #111;
}

/* Namespace popup */

#namespace_popup {
  position: fixed;
  background-color: rgba(0, 0, 0, 0.3);
  width: 100%;
  height: 100%;
  top: 0;
  left: 0;
  z-index: 100000;
  text-align: center;
}

#namespace_popup img {
  margin-bottom: 20px;
}

#namespace_popup .namespace_prompt {
  background-color: #fff;
  width: 500px;
  min-height: 0 !important;
  padding: 20px;
  margin: 0px auto;
  margin-top: 50px !important;
  border-radius: 10px;
}

#namespace_popup ul.namespace_list {
  list-style-type: none;
  text-align: left;
  border: 1px solid #ddd;
  border-radius: 4px;
  box-shadow: 0 0 1px rgba(0,0,0,.2);
  width: 340px;
  margin: auto;
  margin-top: 30px;
  margin-bottom: 20px;
  padding: 0;
}

#namespace_popup ul.namespace_list li {
  border-bottom: 1px solid #eee;
  padding: 10px 20px;
  font-size: 14px;
}

#namespace_popup ul.namespace_list li:hover {
  background-color: #f0f6f8;
  margin-top: -1px;
  border-top: 1px solid #c9d0d4;
  border-bottom: 1px solid #c9d0d4;
  cursor: pointer;
}

#namespace_popup a.go_back {
  color: #1c99d6;
  font-size: 14px;
=======
.zbase_header .main_menu li:first-child {
  border-left: 1px solid #eee;
  margin-left: 8px;
}

.zbase_header .main_menu li {
  border-right: 1px solid #eee;
  padding: 0 8px 0 6px;
  vertical-align: middle;
}

.zbase_header .main_menu li i {
  margin-right: 3px;
  vertical-align: 0;
>>>>>>> c650b2f9
}<|MERGE_RESOLUTION|>--- conflicted
+++ resolved
@@ -31,7 +31,6 @@
   float: right;
 }
 
-<<<<<<< HEAD
 .zbase_header .dropdown {
   cursor: pointer;
   display: block;
@@ -145,7 +144,8 @@
 #namespace_popup a.go_back {
   color: #1c99d6;
   font-size: 14px;
-=======
+}
+
 .zbase_header .main_menu li:first-child {
   border-left: 1px solid #eee;
   margin-left: 8px;
@@ -160,5 +160,4 @@
 .zbase_header .main_menu li i {
   margin-right: 3px;
   vertical-align: 0;
->>>>>>> c650b2f9
 }