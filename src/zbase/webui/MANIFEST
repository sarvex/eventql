--- conflicted
+++ resolved
@@ -326,8 +326,6 @@
 }
 
 route {
-<<<<<<< HEAD
-=======
   path_prefix: "/a/seller/"
   view: "per_seller_stats"
   require_module: "util/event_source_handler"
@@ -366,29 +364,6 @@
 }
 
 route {
-  path_prefix: "/a/documentation/"
-  view: "documentation"
-  require_module: "widgets/z-menu"
-  require_module: "widgets/zbase-header"
-  require_module: "widgets/z-input"
-  require_module: "widgets/zbase-settings-menu"
-  require_module: "widgets/zbase-documentation-menu"
-  require_module: "views/documentation"
-}
-
-route {
-  path_match: "/a/documentation"
-  view: "documentation"
-  require_module: "widgets/z-menu"
-  require_module: "widgets/zbase-header"
-  require_module: "widgets/z-input"
-  require_module: "widgets/zbase-settings-menu"
-  require_module: "widgets/zbase-documentation-menu"
-  require_module: "views/documentation"
-}
-
-route {
->>>>>>> 61e97aa1
   is_public: true
   path_match: "/a/login"
   view: "login"
