--- conflicted
+++ resolved
@@ -6,11 +6,7 @@
         <i class="fa fa-plus"></i> &nbsp;New Report
       </button>
 
-<<<<<<< HEAD
-      <h2 class="pagetitle main"><em>Reports</em></h2>
-=======
-        <h2 class="pagetitle"><em>Reports</em></h2>
->>>>>>> f1a71d18
+      <h2 class="pagetitle"><em>Reports</em></h2>
 
       <table class="z-table zbase_clickable_table" style="border-top: 1px solid #ddd;">
         <thead>
