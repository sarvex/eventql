/**
 * Copyright (c) 2015 - The CM Authors <legal@clickmatcher.com>
 *   All Rights Reserved.
 *
 * This file is CONFIDENTIAL -- Distribution or duplication of this material or
 * the information contained herein is strictly forbidden unless prior written
 * permission is obtained.
 */
#include "stx/inspect.h"
#include "stx/assets.h"
#include "zbase/JavaScriptContext.h"
#include "js/Conversions.h"
#include "jsapi.h"
#include "jsstr.h"

using namespace stx;

namespace zbase {

JSClass JavaScriptContext::kGlobalJSClass = { "global", JSCLASS_GLOBAL_FLAGS };

static bool write_json_to_buf(const char16_t* str, uint32_t strlen, void* out) {
  *static_cast<String*>(out) += StringUtil::convertUTF16To8(
      std::basic_string<char16_t>(str, strlen));

  return true;
}

JavaScriptContext::JavaScriptContext(
    size_t memlimit /* = kDefaultMemLimit */) {
  {
    runtime_ = JS_NewRuntime(memlimit);
    if (!runtime_) {
      RAISE(kRuntimeError, "error while initializing JavaScript runtime");
    }

    JS::RuntimeOptionsRef(runtime_)
        .setBaseline(true)
        .setIon(true)
        .setAsmJS(true);

    JS_SetRuntimePrivate(runtime_, this);
    JS_SetErrorReporter(runtime_, &JavaScriptContext::dispatchError);

    ctx_ = JS_NewContext(runtime_, 8192);
    if (!ctx_) {
      RAISE(kRuntimeError, "error while initializing JavaScript context");
    }

    JSAutoRequest js_req(ctx_);

    global_ = JS_NewGlobalObject(
        ctx_,
        &kGlobalJSClass,
        nullptr,
        JS::FireOnNewGlobalHook);

    if (!global_) {
      RAISE(kRuntimeError, "error while initializing JavaScript context");
    }

    {
      JSAutoCompartment ac(ctx_, global_);
      JS_InitStandardClasses(ctx_, global_);

      JS_DefineFunction(
          ctx_,
          global_,
          "z1_log",
          &JavaScriptContext::dispatchLog,
          0,
          0);
    }
  }

  loadProgram(Assets::getAsset("zbase/mapreduce/prelude.js"));
}

JavaScriptContext::~JavaScriptContext() {
  JS_DestroyContext(ctx_);
  JS_DestroyRuntime(runtime_);
}

void JavaScriptContext::storeError(const String& error) {
  current_error_ = error;
}

void JavaScriptContext::raiseError(const String& input) {
  RAISEF(
      "JavaScriptError", "$0 for input >$1< ($2)",
      current_error_,
      input,
      input.size());
}

void JavaScriptContext::dispatchError(
    JSContext* ctx,
    const char* message,
    JSErrorReport* report) {
  auto rt = JS_GetRuntime(ctx);
  auto rt_userdata = JS_GetRuntimePrivate(rt);
  if (rt_userdata) {
    auto req = static_cast<JavaScriptContext*>(rt_userdata);
    req->storeError(StringUtil::format(
        "<script:$0:$1> $2",
        report->lineno,
        report->column,
        String(message)));
  }
}

void JavaScriptContext::storeLogline(const String& logline) {
  iputs("jslog: $0", logline);
}

bool JavaScriptContext::dispatchLog(
    JSContext* ctx,
    unsigned argc,
    JS::Value* vp) {
  auto args = JS::CallArgsFromVp(argc, vp);
  if (args.length() < 1 || !args[0].isString()) {
    return false;
  }

  auto rt = JS_GetRuntime(ctx);
  auto rt_userdata = JS_GetRuntimePrivate(rt);
  if (rt_userdata) {
    auto log_cstr = JS_EncodeString(ctx, args[0].toString());
    String log_str(log_cstr);
    JS_free(ctx, log_cstr);

    auto req = static_cast<JavaScriptContext*>(rt_userdata);
    req->storeLogline(log_str);
  }

  args.rval().set(JSVAL_TRUE);
  return true;
}

void JavaScriptContext::loadProgram(const String& program) {
  JSAutoRequest js_req(ctx_);
  JSAutoCompartment ac(ctx_, global_);

  JS::RootedValue rval(ctx_);

  JS::CompileOptions opts(ctx_);
  opts.setFileAndLine("<mapreduce>", 1);

  if (!JS::Evaluate(
        ctx_,
        global_,
        opts,
        program.c_str(),
        program.size(),
        &rval)) {
    raiseError("<script>");
  }
}

void JavaScriptContext::callMapFunction(
    const String& method_name,
    const String& json_string,
    Vector<Pair<String, String>>* tuples) {
<<<<<<< HEAD
  iputs("jsonmap: >> $0 <<", json_string);
  auto json_wstring = StringUtil::convertUTF8To16(json_string);

=======
>>>>>>> 218690f6
  JSAutoRequest js_req(ctx_);
  JSAutoCompartment js_comp(ctx_, global_);

  size_t json_wstring_len = json_string.size();
  auto json_wstring = js::InflateString(
      (js::ExclusiveContext*) ctx_,
      json_string.data(),
      &json_wstring_len);
  if (!json_wstring) {
    RAISE(kRuntimeError, "maap function execution error: out of memory");
  }

  JS::RootedValue json(ctx_);
<<<<<<< HEAD
  if (!JS_ParseJSON(ctx_, json_wstring.c_str(), json_wstring.size(), &json)) {
=======
  if (JS_ParseJSON(ctx_, json_wstring, json_wstring_len, &json)) {
    JS_free(ctx_, json_wstring);
  } else {
    JS_free(ctx_, json_wstring);
>>>>>>> 218690f6
    raiseError(json_string);
  }

  JS::AutoValueArray<1> argv(ctx_);
  argv[0].set(json);

  JS::RootedValue rval(ctx_);
  if (!JS_CallFunctionName(ctx_, global_, method_name.c_str(), argv, &rval)) {
    raiseError(json_string);
  }

  enumerateTuples(&rval, tuples);
}

void JavaScriptContext::callReduceFunction(
    const String& method_name,
    const String& key,
    const Vector<String>& values,
    Vector<Pair<String, String>>* tuples) {
  JSAutoRequest js_req(ctx_);
  JSAutoCompartment js_comp(ctx_, global_);

  JS::AutoValueArray<3> argv(ctx_);
  auto method_str_ptr = JS_NewStringCopyN(
      ctx_,
      method_name.data(),
      method_name.size());
  if (!method_str_ptr) {
    RAISE(kRuntimeError, "reduce function execution error: out of memory");
  } else {
    argv[0].setString(method_str_ptr);
  }

  auto key_str_ptr = JS_NewStringCopyN(ctx_, key.data(), key.size());
  if (!key_str_ptr) {
    RAISE(kRuntimeError, "reduce function execution error: out of memory");
  } else {
    argv[1].setString(key_str_ptr);
  }

  ReduceCollectionIter val_iter;
  val_iter.data = &values;
  val_iter.cur = 0;

  auto val_iter_obj_ptr = JS_NewObject(ctx_, &ReduceCollectionIter::kJSClass);
  if (!val_iter_obj_ptr) {
    RAISE(kRuntimeError, "reduce function execution error: out of memory");
  }

  JS::RootedObject val_iter_obj(ctx_, val_iter_obj_ptr);
  JS_SetPrivate(val_iter_obj, &val_iter);
  argv[2].setObject(*val_iter_obj);

  JS_DefineFunction(
      ctx_,
      val_iter_obj,
      "hasNext",
      &ReduceCollectionIter::hasNext,
      0,
      0);

  JS_DefineFunction(
      ctx_,
      val_iter_obj,
      "next",
      &ReduceCollectionIter::getNext,
      0,
      0);

  JS::RootedValue rval(ctx_);
  if (!JS_CallFunctionName(ctx_, global_, "__call_with_iter", argv, &rval)) {
    raiseError(key);
  }

  enumerateTuples(&rval, tuples);
}

void JavaScriptContext::enumerateTuples(
    JS::RootedValue* src,
    Vector<Pair<String, String>>* dst) const {
  if (!src->isObject()) {
    RAISE(kRuntimeError, "reduce function must return a list/array of tuples");
  }

  JS::RootedObject list(ctx_, &src->toObject());
  JS::AutoIdArray list_enum(ctx_, JS_Enumerate(ctx_, list));
  for (size_t i = 0; i < list_enum.length(); ++i) {
    JS::RootedValue elem(ctx_);
    JS::RootedValue elem_key(ctx_);
    JS::RootedValue elem_value(ctx_);
    JS::Rooted<jsid> elem_id(ctx_, list_enum[i]);
    if (!JS_GetPropertyById(ctx_, list, elem_id, &elem)) {
      RAISE(kIllegalStateError);
    }

    if (!elem.isObject()) {
      RAISE(kRuntimeError, "reduce function must return a list/array of tuples");
    }

    JS::RootedObject elem_obj(ctx_, &elem.toObject());

    if (!JS_GetProperty(ctx_, elem_obj, "0", &elem_key)) {
      RAISE(kRuntimeError, "reduce function must return a list/array of tuples");
    }

    if (!JS_GetProperty(ctx_, elem_obj, "1", &elem_value)) {
      RAISE(kRuntimeError, "reduce function must return a list/array of tuples");
    }

    auto tkey_jstr = JS::ToString(ctx_, elem_key);
    if (!tkey_jstr) {
      RAISE(kRuntimeError, "first tuple element must be a string");
    }

    auto tkey_cstr = JS_EncodeString(ctx_, tkey_jstr);
    String tkey(tkey_cstr);
    JS_free(ctx_, tkey_cstr);

    String tval;
    JS::RootedObject replacer(ctx_);
    JS::RootedValue space(ctx_);
    if (!JS_Stringify(
            ctx_,
            &elem_value,
            replacer,
            space,
            &write_json_to_buf,
            &tval)) {
      RAISE(kRuntimeError, "second tuple element must be convertible to JSON");
    }

    dst->emplace_back(tkey, tval);
  }
}

Option<String> JavaScriptContext::getMapReduceJobJSON() {
  JSAutoRequest js_req(ctx_);
  JSAutoCompartment js_comp(ctx_, global_);

  JS::RootedValue job_def(ctx_);
  if (!JS_GetProperty(ctx_, global_, "__z1_mr_jobs", &job_def)) {
    return None<String>();
  }

  String json_str;
  JS::RootedObject replacer(ctx_);
  JS::RootedValue space(ctx_);
  if (!JS_Stringify(
          ctx_,
          &job_def,
          replacer,
          space,
          &write_json_to_buf,
          &json_str)) {
    RAISE(kRuntimeError, "illegal job definition");
  }

  return Some(json_str);
}

JSClass JavaScriptContext::ReduceCollectionIter::kJSClass = {
  "global",
  JSCLASS_HAS_PRIVATE
};

bool JavaScriptContext::ReduceCollectionIter::hasNext(
    JSContext* ctx,
    unsigned argc,
    JS::Value* vp) {
  auto args = JS::CallArgsFromVp(argc, vp);
  if (!args.thisv().isObject()) {
     return false;
  }

  auto thisv = args.thisv();
  if (JS_GetClass(&thisv.toObject()) != &kJSClass) {
    return false;
  }

  auto iter = static_cast<ReduceCollectionIter*>(
      JS_GetPrivate(&thisv.toObject()));
  if (!iter) {
    return false;
  }

  if (iter->cur < iter->data->size()) {
    args.rval().set(JSVAL_TRUE);
  } else {
    args.rval().set(JSVAL_FALSE);
  }

  return true;
}

bool JavaScriptContext::ReduceCollectionIter::getNext(
    JSContext* ctx,
    unsigned argc,
    JS::Value* vp) {
  auto args = JS::CallArgsFromVp(argc, vp);
  if (!args.thisv().isObject()) {
     return false;
  }

  auto thisv = args.thisv();
  if (JS_GetClass(&thisv.toObject()) != &kJSClass) {
    return false;
  }

  auto iter = static_cast<ReduceCollectionIter*>(
      JS_GetPrivate(&thisv.toObject()));
  if (!iter) {
    return false;
  }

  if (iter->cur >= iter->data->size()) {
    return false;
  }

  const auto& value = (*iter->data)[iter->cur];
  ++iter->cur;

  auto val_str_ptr = JS_NewStringCopyN(ctx, value.data(), value.size());
  if (val_str_ptr) {
    args.rval().setString(val_str_ptr);
    return true;
  } else {
    return false;
  }
}

} // namespace zbase
<|MERGE_RESOLUTION|>--- conflicted
+++ resolved
@@ -161,12 +161,6 @@
     const String& method_name,
     const String& json_string,
     Vector<Pair<String, String>>* tuples) {
-<<<<<<< HEAD
-  iputs("jsonmap: >> $0 <<", json_string);
-  auto json_wstring = StringUtil::convertUTF8To16(json_string);
-
-=======
->>>>>>> 218690f6
   JSAutoRequest js_req(ctx_);
   JSAutoCompartment js_comp(ctx_, global_);
 
@@ -180,14 +174,10 @@
   }
 
   JS::RootedValue json(ctx_);
-<<<<<<< HEAD
-  if (!JS_ParseJSON(ctx_, json_wstring.c_str(), json_wstring.size(), &json)) {
-=======
   if (JS_ParseJSON(ctx_, json_wstring, json_wstring_len, &json)) {
     JS_free(ctx_, json_wstring);
   } else {
     JS_free(ctx_, json_wstring);
->>>>>>> 218690f6
     raiseError(json_string);
   }
 
