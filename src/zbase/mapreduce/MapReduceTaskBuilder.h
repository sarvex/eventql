/**
 * Copyright (c) 2015 - The CM Authors <legal@clickmatcher.com>
 *   All Rights Reserved.
 *
 * This file is CONFIDENTIAL -- Distribution or duplication of this material or
 * the information contained herein is strictly forbidden unless prior written
 * permission is obtained.
 */
#pragma once
#include "stx/stdtypes.h"
#include "zbase/mapreduce/MapReduceTask.h"
#include "zbase/core/TSDBService.h"
#include "zbase/AnalyticsAuth.h"
#include "zbase/CustomerConfig.h"
#include "zbase/ConfigDirectory.h"

using namespace stx;

namespace zbase {

class MapReduceTaskBuilder {
public:

  MapReduceTaskBuilder(
      const AnalyticsSession& session,
      RefPtr<MapReduceJobSpec> job_spec,
      AnalyticsAuth* auth,
      zbase::PartitionMap* pmap,
      zbase::ReplicationScheme* repl,
      TSDBService* tsdb,
      const String& cachedir);

  MapReduceShardList fromJSON(
      const json::JSONObject::const_iterator& begin,
      const json::JSONObject::const_iterator& end);

protected:

  RefPtr<MapReduceTask> getJob(
      const String& job_name,
      MapReduceShardList* shards,
      HashMap<String, json::JSONObject>* job_definitions,
      HashMap<String, RefPtr<MapReduceTask>>* jobs);

  RefPtr<MapReduceTask> buildMapTableTask(
      const json::JSONObject& job,
      MapReduceShardList* shards,
      HashMap<String, json::JSONObject>* job_definitions,
      HashMap<String, RefPtr<MapReduceTask>>* jobs);

  RefPtr<MapReduceTask> buildReduceTask(
      const json::JSONObject& job,
      MapReduceShardList* shards,
      HashMap<String, json::JSONObject>* job_definitions,
      HashMap<String, RefPtr<MapReduceTask>>* jobs);

  RefPtr<MapReduceTask> buildReturnResultsTask(
      const json::JSONObject& job,
      MapReduceShardList* shards,
      HashMap<String, json::JSONObject>* job_definitions,
      HashMap<String, RefPtr<MapReduceTask>>* jobs);

  RefPtr<MapReduceTask> buildSaveToTableTask(
      const json::JSONObject& job,
      MapReduceShardList* shards,
      HashMap<String, json::JSONObject>* job_definitions,
      HashMap<String, RefPtr<MapReduceTask>>* jobs);

<<<<<<< HEAD
=======
  RefPtr<MapReduceTask> buildSaveToTablePartitionTask(
      const json::JSONObject& job,
      MapReduceShardList* shards,
      HashMap<String, json::JSONObject>* job_definitions,
      HashMap<String, RefPtr<MapReduceTask>>* jobs);

>>>>>>> 29cc1487
  AnalyticsSession session_;
  RefPtr<MapReduceJobSpec> job_spec_;
  AnalyticsAuth* auth_;
  zbase::PartitionMap* pmap_;
  zbase::ReplicationScheme* repl_;
  TSDBService* tsdb_;
  String cachedir_;
};

} // namespace zbase
<|MERGE_RESOLUTION|>--- conflicted
+++ resolved
@@ -66,15 +66,12 @@
       HashMap<String, json::JSONObject>* job_definitions,
       HashMap<String, RefPtr<MapReduceTask>>* jobs);
 
-<<<<<<< HEAD
-=======
   RefPtr<MapReduceTask> buildSaveToTablePartitionTask(
       const json::JSONObject& job,
       MapReduceShardList* shards,
       HashMap<String, json::JSONObject>* job_definitions,
       HashMap<String, RefPtr<MapReduceTask>>* jobs);
 
->>>>>>> 29cc1487
   AnalyticsSession session_;
   RefPtr<MapReduceJobSpec> job_spec_;
   AnalyticsAuth* auth_;
