/**
 * Copyright (c) 2015 - The CM Authors <legal@clickmatcher.com>
 *   All Rights Reserved.
 *
 * This file is CONFIDENTIAL -- Distribution or duplication of this material or
 * the information contained herein is strictly forbidden unless prior written
 * permission is obtained.
 */
#include "zbase/mapreduce/tasks/ReduceTask.h"
#include "zbase/mapreduce/MapReduceScheduler.h"
#include <algorithm>

using namespace stx;

namespace zbase {

ReduceTask::ReduceTask(
    const AnalyticsSession& session,
    RefPtr<MapReduceJobSpec> job_spec,
    const String& method_name,
    Vector<RefPtr<MapReduceTask>> sources,
    size_t num_shards,
    MapReduceShardList* shards,
    AnalyticsAuth* auth,
    zbase::ReplicationScheme* repl) :
    session_(session),
    job_spec_(job_spec),
    method_name_(method_name),
    sources_(sources),
    num_shards_(num_shards),
    auth_(auth),
    repl_(repl) {
  Vector<size_t> input;

  for (const auto& src : sources_) {
    auto src_indexes = src->shards();
    input.insert(input.end(), src_indexes.begin(), src_indexes.end());
  }

  for (size_t shard_idx = 0; shard_idx < num_shards_; shard_idx++) {
    auto shard = mkRef(new ReduceTaskShard());
    shard->task = this;
    shard->shard = shard_idx;
    shard->dependencies = input;
<<<<<<< HEAD
    shard->shard = shard_idx;

=======
>>>>>>> 29cc1487
    addShard(shard.get(), shards);
  }
}

Option<MapReduceShardResult> ReduceTask::execute(
    RefPtr<MapReduceTaskShard> shard_base,
    RefPtr<MapReduceScheduler> job) {
  auto shard = shard_base.asInstanceOf<ReduceTaskShard>();

  Vector<String> input_tables;
  for (const auto& input : shard->dependencies) {
    auto input_tbl = job->getResultURL(input);
    if (input_tbl.isEmpty()) {
      continue;
    }

    input_tables.emplace_back(
        StringUtil::format(
            "$0?sample=$1:$2",
            input_tbl.get(),
            num_shards_,
            shard->shard));
  }

<<<<<<< HEAD
=======
  std::sort(input_tables.begin(), input_tables.end());
>>>>>>> 29cc1487
  auto placement_id = SHA1::compute(
      StringUtil::format(
          "$0~$1",
          StringUtil::join(input_tables, "~"),
          shard->shard));

  Vector<String> errors;
  auto hosts = repl_->replicasFor(placement_id);
  for (const auto& host : hosts) {
    try {
      return executeRemote(shard.get(), job, input_tables, host);
    } catch (const StandardException& e) {
      logError(
          "z1.mapreduce",
          e,
          "ReduceTask::execute failed");

      errors.emplace_back(e.what());
    }
  }

  RAISEF(
      kRuntimeError,
      "ReduceTask::execute failed: $0",
      StringUtil::join(errors, ", "));
}

Option<MapReduceShardResult> ReduceTask::executeRemote(
    RefPtr<MapReduceTaskShard> shard,
    RefPtr<MapReduceScheduler> job,
    const Vector<String>& input_tables,
    const ReplicaRef& host) {
  logDebug(
      "z1.mapreduce",
      "Executing remote reduce shard on $2; customer=$0 input_tables=$1",
      session_.customer(),
      input_tables.size(),
      host.addr.hostAndPort());

  auto url = StringUtil::format(
      "http://$0/api/v1/mapreduce/tasks/reduce",
      host.addr.ipAndPort());

  auto params = StringUtil::format(
      "program_source=$0&method_name=$1",
      URI::urlEncode(job_spec_->program_source),
      URI::urlEncode(method_name_));

  for (const auto& input_table : input_tables) {
    params += "&input_table=" + URI::urlEncode(input_table);
  }

  auto api_token = auth_->encodeAuthToken(session_);

  http::HTTPMessage::HeaderList auth_headers;
  auth_headers.emplace_back(
      "Authorization",
      StringUtil::format("Token $0", api_token));

  http::HTTPClient http_client;
  auto req = http::HTTPRequest::mkPost(url, params, auth_headers);
  auto res = http_client.executeRequest(req);

  if (res.statusCode() == 204) {
    return None<MapReduceShardResult>();
  }

  if (res.statusCode() != 201) {
    RAISEF(
        kRuntimeError,
        "received non-201 response: $0", res.body().toString());
  }

  MapReduceShardResult result {
    .host = host,
    .result_id = SHA1Hash::fromHexString(res.body().toString())
  };

  return Some(result);
}

} // namespace zbase
<|MERGE_RESOLUTION|>--- conflicted
+++ resolved
@@ -42,11 +42,6 @@
     shard->task = this;
     shard->shard = shard_idx;
     shard->dependencies = input;
-<<<<<<< HEAD
-    shard->shard = shard_idx;
-
-=======
->>>>>>> 29cc1487
     addShard(shard.get(), shards);
   }
 }
@@ -71,10 +66,7 @@
             shard->shard));
   }
 
-<<<<<<< HEAD
-=======
   std::sort(input_tables.begin(), input_tables.end());
->>>>>>> 29cc1487
   auto placement_id = SHA1::compute(
       StringUtil::format(
           "$0~$1",
