var console = {
  log: function(str) {
    z1_log(str);
  }
};

var Z1 = (function(global) {
  var seq = 0;
  var jobs = (global["__z1_mr_jobs"] = []);

  var mkMapTableTask = function(opts) {
    var job_id = mkJobID();

    var map_fn_id = mkFnID();
    global[map_fn_id] = opts["map_fn"];

    jobs.push({
      id: job_id,
      op: "map_table",
      table_name: opts["table"],
      from: opts["from"],
      until: opts["until"],
      method_name: map_fn_id
    });

    return job_id;
  };

  var mkReduceTask = function(opts) {
    var job_id = mkJobID();

    var reduce_fn_id = mkFnID();
    global[reduce_fn_id] = opts["reduce_fn"];

    jobs.push({
      id: job_id,
      op: "reduce",
      sources: opts["sources"],
      num_shards: opts["shards"],
      method_name: reduce_fn_id
    });

    return job_id;
  };

  var mkDownloadResultsTask = function(sources) {
    var job_id = mkJobID();

    jobs.push({
      id: job_id,
      op: "return_results",
      sources: sources
    });

    return job_id;
  };

  var mkSaveToTableTask = function(opts) {
    var job_id = mkJobID();

    jobs.push({
      id: job_id,
      op: "save_to_table",
      table_name: opts["table"],
      sources: opts["sources"]
    });

    return job_id;
  };

<<<<<<< HEAD
=======
  var mkSaveToTablePartitionTask = function(opts) {
    var job_id = mkJobID();

    jobs.push({
      id: job_id,
      op: "save_to_table_partition",
      table_name: opts["table"],
      partition_key: opts["partition"],
      sources: opts["sources"]
    });

    return job_id;
  };

  var processStream = function(opts) {
    var calculate_fn = opts["calculate_fn"];

    var partitions = z1_listpartitions(
        "" + opts["table"],
        "" + opts["from"],
        "" + opts["until"]);

    partitions.forEach(function(partition) {
      var partition_sources = calculate_fn(
          parseInt(partition.time_begin, 10),
          parseInt(partition.time_limit, 10));

      if (typeof partition_sources != "object") {
        throw "Z1.processStream calculate_fn must return a list of jobs";
      }

      mkSaveToTablePartitionTask({
        table: opts["table"],
        partition: partition.partition_key,
        sources: partition_sources
      });
    });
  }

>>>>>>> 29cc1487
  var mkJobID = function() {
    return "job-" + ++seq;
  };

  var mkFnID = function() {
    return "__z1_mr_fn_" + ++seq;
  };

  return {
    mapTable: mkMapTableTask,
    reduce: mkReduceTask,
    downloadResults: mkDownloadResultsTask,
<<<<<<< HEAD
    saveToTable: mkSaveToTableTask
=======
    saveToTable: mkSaveToTableTask,
    saveToTablePartition: mkSaveToTablePartitionTask,
    processStream: processStream
>>>>>>> 29cc1487
  };
})(this);

function __call_with_iter(method, key, iter) {
  var iter_wrap = (function(iter) {
    return {
      hasNext: function() { return iter.hasNext.apply(iter, arguments); },
      next: function() { return iter.next.apply(iter, arguments); },
    };
  })(iter);

  return this[method].call(this, key, iter_wrap);
}<|MERGE_RESOLUTION|>--- conflicted
+++ resolved
@@ -68,8 +68,6 @@
     return job_id;
   };
 
-<<<<<<< HEAD
-=======
   var mkSaveToTablePartitionTask = function(opts) {
     var job_id = mkJobID();
 
@@ -109,7 +107,6 @@
     });
   }
 
->>>>>>> 29cc1487
   var mkJobID = function() {
     return "job-" + ++seq;
   };
@@ -122,13 +119,9 @@
     mapTable: mkMapTableTask,
     reduce: mkReduceTask,
     downloadResults: mkDownloadResultsTask,
-<<<<<<< HEAD
-    saveToTable: mkSaveToTableTask
-=======
     saveToTable: mkSaveToTableTask,
     saveToTablePartition: mkSaveToTablePartitionTask,
     processStream: processStream
->>>>>>> 29cc1487
   };
 })(this);
 
