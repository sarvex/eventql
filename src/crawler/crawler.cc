/**
 * Copyright (c) 2015 - The CM Authors <legal@clickmatcher.com>
 *   All Rights Reserved.
 *
 * This file is CONFIDENTIAL -- Distribution or duplication of this material or
 * the information contained herein is strictly forbidden unless prior written
 * permission is obtained.
 */
#include <fnord/net/http/httprequest.h>
#include <fnord/json/json.h>
#include "crawler/crawler.h"
#include "crawler/crawlresult.h"

namespace cm {

const char Crawler::kUserAgent[] = "cm-crawler (http://fnrd.net/)";

Crawler::Crawler(
    fnord::comm::FeedFactory* feed_factory,
    size_t max_concurrency,
    fnord::thread::TaskScheduler* scheduler) :
    feed_cache_(feed_factory),
    max_concurrency_(max_concurrency),
    scheduler_(scheduler),
    http_(scheduler),
    in_flight_(0) {}

void Crawler::enqueue(const CrawlRequest& req) {
  auto http_req = fnord::http::HTTPRequest::mkGet(req.url);
  http_req.setHeader("User-Agent", kUserAgent);

  std::unique_lock<std::mutex> lk(enqueue_lock_);

  while (in_flight_.load() > max_concurrency_) {
    wakeup_.waitForNextWakeup();
  }

<<<<<<< HEAD
  enqueue(req, http_req);
}

void Crawler::enqueue(
    const CrawlRequest& req,
    const fnord::http::HTTPRequest http_req) {
  fnord::http::HTTPResponseFuture* res_future;
  try {
    auto f = http_.executeRequest(http_req);
    res_future = f.get();
    f.release();
  } catch (const std::exception& e) {
    fnord::log::Logger::get()->logException(
        fnord::log::kError,
        "[cm-crawlworker] error while executing request: $0",
        e);
=======
  in_flight_++;
  lk.unlock();

  scheduler_->run([req, this] {
    auto http_req = fnord::http::HTTPRequest::mkGet(req.url);
    http_req.setHeader("User-Agent", kUserAgent);
>>>>>>> e1f05fb9

    fnord::http::HTTPResponseFuture* res_future;
    try {
      auto f = http_.executeRequest(http_req);
      res_future = f.get();
      f.release();
    } catch (const std::exception& e) {
      fnord::log::Logger::get()->logException(
          fnord::log::kError,
          "[cm-crawlworker] error while executing request: $0",
          e);

<<<<<<< HEAD
  scheduler_->runOnFirstWakeup(
      std::bind(&Crawler::requestReady, this, req, res_future),
      res_future->onReady());

  in_flight_++;
=======
      return;
    }

    scheduler_->runOnFirstWakeup(
        std::bind(&Crawler::requestReady, this, req, res_future),
        res_future->onReady());
  });
>>>>>>> e1f05fb9
}

void Crawler::requestReady(
    CrawlRequest req,
    fnord::http::HTTPResponseFuture* res_raw) {
  std::unique_ptr<fnord::http::HTTPResponseFuture> res_holder(res_raw);
  in_flight_--;
  wakeup_.wakeup();

  const auto& res = res_holder->get();
  auto status = res.statusCode();

  /* follow redirects */
  if ((status == 301 || status == 302) && req.follow_redirects) {
    auto new_url = res.getHeader("Location");

    fnord::log::Logger::get()->logf(
        fnord::log::kDebug,
        "[cm-crawlworker] following $1 redirect for: $0 => $2",
        req.url,
        res.statusCode(),
        new_url);

    auto http_req = fnord::http::HTTPRequest::mkGet(new_url);
    http_req.setHeader("User-Agent", kUserAgent);

    std::unique_lock<std::mutex> lk(enqueue_lock_);
    enqueue(req, http_req);

    return;
  }

  /* bail on error */
  if (status != 200) {
    fnord::log::Logger::get()->logf(
        fnord::log::kError,
        "[cm-crawlworker] received non-200 status code for: $0 => $1, $2",
        req.url,
        res.statusCode(),
        res.body().toString());
  }

  CrawlResult result;
  result.url = req.url;
  result.userdata = req.userdata;

  auto feed = feed_cache_.getFeed(req.target_feed);
  feed->append(
      fnord::StringUtil::format(
          "$0\n$1",
          fnord::json::toJSONString(result),
          res.body().toString()));

  fnord::log::Logger::get()->logf(
      fnord::log::kDebug,
      "[cm-crawlworker] successfully crawled $0",
      req.url);
}

} // namespace cm<|MERGE_RESOLUTION|>--- conflicted
+++ resolved
@@ -26,17 +26,21 @@
     in_flight_(0) {}
 
 void Crawler::enqueue(const CrawlRequest& req) {
-  auto http_req = fnord::http::HTTPRequest::mkGet(req.url);
-  http_req.setHeader("User-Agent", kUserAgent);
-
   std::unique_lock<std::mutex> lk(enqueue_lock_);
 
   while (in_flight_.load() > max_concurrency_) {
     wakeup_.waitForNextWakeup();
   }
 
-<<<<<<< HEAD
-  enqueue(req, http_req);
+  in_flight_++;
+  lk.unlock();
+
+  scheduler_->run([req, this] {
+    auto http_req = fnord::http::HTTPRequest::mkGet(req.url);
+    http_req.setHeader("User-Agent", kUserAgent);
+
+    enqueue(req, http_req);
+  });
 }
 
 void Crawler::enqueue(
@@ -52,41 +56,13 @@
         fnord::log::kError,
         "[cm-crawlworker] error while executing request: $0",
         e);
-=======
-  in_flight_++;
-  lk.unlock();
 
-  scheduler_->run([req, this] {
-    auto http_req = fnord::http::HTTPRequest::mkGet(req.url);
-    http_req.setHeader("User-Agent", kUserAgent);
->>>>>>> e1f05fb9
+    return;
+  }
 
-    fnord::http::HTTPResponseFuture* res_future;
-    try {
-      auto f = http_.executeRequest(http_req);
-      res_future = f.get();
-      f.release();
-    } catch (const std::exception& e) {
-      fnord::log::Logger::get()->logException(
-          fnord::log::kError,
-          "[cm-crawlworker] error while executing request: $0",
-          e);
-
-<<<<<<< HEAD
   scheduler_->runOnFirstWakeup(
       std::bind(&Crawler::requestReady, this, req, res_future),
       res_future->onReady());
-
-  in_flight_++;
-=======
-      return;
-    }
-
-    scheduler_->runOnFirstWakeup(
-        std::bind(&Crawler::requestReady, this, req, res_future),
-        res_future->onReady());
-  });
->>>>>>> e1f05fb9
 }
 
 void Crawler::requestReady(
@@ -113,7 +89,7 @@
     auto http_req = fnord::http::HTTPRequest::mkGet(new_url);
     http_req.setHeader("User-Agent", kUserAgent);
 
-    std::unique_lock<std::mutex> lk(enqueue_lock_);
+    in_flight_++;
     enqueue(req, http_req);
 
     return;
