--- conflicted
+++ resolved
@@ -50,20 +50,6 @@
 #endif
 
 enum {
-<<<<<<< HEAD
-  EVQL_OP_HELLO           = 0x5e00,
-  EVQL_OP_PING            = 0x0001,
-  EVQL_OP_PONG            = 0x0002,
-  EVQL_OP_ERROR           = 0x0003,
-  EVQL_OP_READY           = 0x0004,
-  EVQL_OP_BYE             = 0x0005,
-  EVQL_OP_QUERY           = 0x0006,
-  EVQL_OP_QUERY_RESULT    = 0x0007,
-  EVQL_OP_QUERY_CONTINUE  = 0x0008,
-  EVQL_OP_QUERY_DISCARD   = 0x0009,
-  EVQL_OP_QUERY_PROGRESS  = 0x0010,
-  EVQL_OP_QUERY_NEXT      = 0x0011
-=======
   EVQL_OP_HELLO                      = 0x5e00,
   EVQL_OP_PING                       = 0x0001,
   EVQL_OP_HEARTBEAT                  = 0x0002,
@@ -88,7 +74,6 @@
   EVQL_HELLO_INTERNAL                 = 0x1,
   EVQL_HELLO_SWITCHDB                 = 0x2,
   EVQL_HELLO_INTERACTIVEAUTH          = 0x4
->>>>>>> f12e234a
 };
 
 enum {
@@ -117,8 +102,6 @@
 evql_client_t* evql_client_init();
 
 /**
-<<<<<<< HEAD
-=======
  * Set an auth parameter
  */
 int evql_client_setauth(
@@ -140,17 +123,13 @@
     long flags);
 
 /**
->>>>>>> f12e234a
  * Connect to an eventql server
  */
 int evql_client_connect(
     evql_client_t* client,
     const char* host,
     unsigned int port,
-<<<<<<< HEAD
-=======
     const char* database,
->>>>>>> f12e234a
     long flags);
 
 /**
@@ -213,8 +192,6 @@
 int evql_next_result(evql_client_t* client);
 
 /**
-<<<<<<< HEAD
-=======
  * Set a callback function that is periodically called while the query is
  * running. This can be used in conjunction with the evql_client_getstat method
  * to e.g. print a progress indicator.
@@ -231,7 +208,6 @@
     void* privdata);
 
 /**
->>>>>>> f12e234a
  * Free the current result
  */
 void evql_client_releasebuffers(evql_client_t* client);
