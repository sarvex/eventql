find_package(Threads)
include(CheckIncludeFiles)
include(CheckIncludeFileCXX)
include(CheckFunctionExists)
include(CheckVariableExists)
include(CheckTypeSize)
include(CheckLibraryExists)
include(CheckCSourceCompiles)
include(CMakeDetermineCCompiler)

CHECK_INCLUDE_FILES(sys/sendfile.h HAVE_SYS_SENDFILE_H)
CHECK_FUNCTION_EXISTS(sendfile HAVE_SENDFILE)
CHECK_FUNCTION_EXISTS(posix_fadvise HAVE_POSIX_FADVISE)
CHECK_FUNCTION_EXISTS(readahead HAVE_READAHEAD)
CHECK_FUNCTION_EXISTS(pread HAVE_PREAD)

CHECK_INCLUDE_FILES(unistd.h HAVE_UNISTD_H)
CHECK_INCLUDE_FILES(sys/inotify.h HAVE_SYS_INOTIFY_H)
CHECK_INCLUDE_FILES(sys/resource.h HAVE_SYS_RESOURCE_H)
CHECK_INCLUDE_FILES(sys/mman.h HAVE_SYS_MMAN_H)
CHECK_INCLUDE_FILES(sys/limits.h HAVE_SYS_LIMITS_H)
CHECK_INCLUDE_FILES(pwd.h HAVE_PWD_H)
CHECK_INCLUDE_FILES(syslog.h HAVE_SYSLOG_H)
CHECK_INCLUDE_FILES(dlfcn.h HAVE_DLFCN_H)
CHECK_INCLUDE_FILES(execinfo.h HAVE_EXECINFO_H)
CHECK_INCLUDE_FILES(uuid/uuid.h HAVE_UUID_UUID_H)

CHECK_FUNCTION_EXISTS(nanosleep HAVE_NANOSLEEP)
CHECK_FUNCTION_EXISTS(daemon HAVE_DAEMON)
CHECK_FUNCTION_EXISTS(sysconf HAVE_SYSCONF)
CHECK_FUNCTION_EXISTS(pathconf HAVE_PATHCONF)
CHECK_FUNCTION_EXISTS(accept4 HAVE_ACCEPT4)
CHECK_FUNCTION_EXISTS(pipe2 HAVE_PIPE2)
CHECK_FUNCTION_EXISTS(dup2 HAVE_DUP2)
CHECK_FUNCTION_EXISTS(dladdr HAVE_DLADDR)
CHECK_FUNCTION_EXISTS(fork HAVE_FORK)
CHECK_FUNCTION_EXISTS(backtrace HAVE_BACKTRACE)
#CHECK_FUNCTION_EXISTS(clock_gettime HAVE_CLOCK_GETTIME)

CHECK_INCLUDE_FILES(pthread.h HAVE_PTHREAD_H)
CHECK_LIBRARY_EXISTS(pthread pthread_setname_np "" HAVE_PTHREAD_SETNAME_NP)
CHECK_LIBRARY_EXISTS(pthread pthread_setaffinity_np "" HAVE_PTHREAD_SETAFFINITY_NP)
CHECK_FUNCTION_EXISTS("gethostbyname_r" HAVE_GETHOSTBYNAME_R)

CHECK_LIBRARY_EXISTS(stdc++ __cxa_pure_virtual "" COMPILER_RT_HAS_LIBSTDCXX)
CHECK_LIBRARY_EXISTS(m pow "" COMPILER_RT_HAS_LIBM)
CHECK_LIBRARY_EXISTS(dl dlopen "" COMPILER_RT_HAS_LIBDL)
CHECK_LIBRARY_EXISTS(pthread pthread_create "" COMPILER_RT_HAS_LIBPTHREAD)

if(NOT COMPILER_RT_HAS_LIBSTDCXX)
  message(FATAL_ERROR "libstdc++ not found")
endif()

include(util/cmake/FindCXX11HashMapAndSet.cmake)

CHECK_INCLUDE_FILES(sys/inotify.h HAVE_SYS_INOTIFY_H)
if(HAVE_SYS_INOTIFY_H)
  CHECK_FUNCTION_EXISTS(inotify_init1 HAVE_INOTIFY_INIT1)
endif(HAVE_SYS_INOTIFY_H)

CHECK_INCLUDE_FILES(zlib.h HAVE_ZLIB_H)
if(HAVE_ZLIB_H)
  CHECK_LIBRARY_EXISTS(z deflate "" HAVE_LIBZ)
  set(ZLIB_LIBRARIES z)
endif(HAVE_ZLIB_H)

CHECK_INCLUDE_FILES(bzlib.h HAVE_BZLIB_H)
if(HAVE_BZLIB_H)
  CHECK_LIBRARY_EXISTS(bz2 BZ2_bzCompressInit "" HAVE_LIBBZ2)
  set(BZIP2_LIBRARIES bz2)
endif(HAVE_BZLIB_H)

option(ENABLE_PCRE "With PCRE support [default: on]" ON)
if(NOT HAVE_PCRE)
  if(ENABLE_PCRE)
    find_package(PCRE)
    if (PCRE_FOUND)
      set(HAVE_PCRE 1)
      message(STATUS "PCRE include dir: ${PCRE_INCLUDE_DIR}")
      include_directories(${PCRE_INCLUDE_DIR})
      set(HAVE_PCRE 1 PARENT_SCOPE)
      set(PCRE_INCLUDE_DIR ${PCRE_INCLUDE_DIR} PARENT_SCOPE)
      set(PCRE_LIBRARIES ${PCRE_LIBRARIES} PARENT_SCOPE)
    endif()
  endif()
endif()

if (HAVE_PCRE)
  message(STATUS "PCRE found")
else()
  message(STATUS "PCRE not found")
endif()

# required for shm_open/shm_unlink
if(APPLE)
  set(RT_LIBRARIES)
else()
  set(RT_LIBRARIES rt)
endif()

if(OPENSSL_FOUND)
  message(STATUS "OpenSSL found")
else()
  message(STATUS "OpenSSL not found")
endif()

configure_file(
    ${CMAKE_CURRENT_SOURCE_DIR}/buildconfig.h.cmake
    ${CMAKE_CURRENT_BINARY_DIR}/buildconfig.h)

configure_file(
    ${CMAKE_CURRENT_SOURCE_DIR}/sysconfig.h.cmake
    ${CMAKE_CURRENT_BINARY_DIR}/sysconfig.h)

add_subdirectory(util/mdb)

file(GLOB PROTO_FILES *.proto)
STX_PROTOBUF_GENERATE_CPP(PROTO_SRCS PROTO_HDRS ${PROTO_FILES})

file(GLOB COREPROTO_FILES core/*.proto metrics/*.proto)
STX_PROTOBUF_GENERATE_CPP(COREPROTO_SRCS COREPROTO_HDRS ${COREPROTO_FILES})
#
#add_executable(test-tsdb-timewindowpartitioner
#    $<TARGET_OBJECTS:stx-mdb>
#    $<TARGET_OBJECTS:evql-core>
#    $<TARGET_OBJECTS:coreprotos>
#    $<TARGET_OBJECTS:customerdirectory>
#    core/TimeWindowPartitioner_test.cc)
#
#target_link_libraries(test-tsdb-timewindowpartitioner chartsql cplot sstable cstable stx-http stx-protobuf stx-json stx-base pcre)
#
#add_executable(test-replicationscheme
#    $<TARGET_OBJECTS:stx-mdb>
#    $<TARGET_OBJECTS:evql-core>
#    $<TARGET_OBJECTS:coreprotos>
#    $<TARGET_OBJECTS:customerdirectory>
#    core/ReplicationScheme_test.cc)
#
#target_link_libraries(test-replicationscheme chartsql cplot sstable cstable stx-http stx-protobuf stx-json stx-base pcre)
#
#add_executable(test-lsmtableindex
#    $<TARGET_OBJECTS:stx-mdb>
#    $<TARGET_OBJECTS:evql-core>
#    $<TARGET_OBJECTS:coreprotos>
#    $<TARGET_OBJECTS:customerdirectory>
#    core/LSMTableIndex_test.cc)
#
#target_link_libraries(test-lsmtableindex chartsql cplot sstable cstable stx-http stx-protobuf stx-json stx-base pcre)
#
#add_subdirectory(util/mysql)
#add_subdirectory(util/mdb)
#
add_custom_command(
    OUTPUT mapreduce_preludejs.cc
    COMMAND 
        echo 'eventql/mapreduce/prelude.js:${CMAKE_CURRENT_SOURCE_DIR}/mapreduce/prelude.js' | ${CMAKE_SOURCE_DIR}/src/eventql/util/assets.sh mapreduce_preludejs.cc
    DEPENDS "${CMAKE_CURRENT_SOURCE_DIR}/mapreduce/prelude.js")
#
##add_executable(test-javascriptcontext
##    $<TARGET_OBJECTS:stx-mdb>
##    $<TARGET_OBJECTS:evql-core>
##    $<TARGET_OBJECTS:coreprotos>
##    $<TARGET_OBJECTS:customerdirectory>
##    mapreduce/MapReduceTask.cc
##    mapreduce/MapReduceTaskBuilder.cc
##    mapreduce/MapReduceScheduler.cc
##    mapreduce/tasks/MapTableTask.cc
##    mapreduce/tasks/ReduceTask.cc
##    mapreduce/tasks/ReturnResultsTask.cc
##    mapreduce/tasks/SaveToTableTask.cc
##    mapreduce/tasks/SaveToTablePartitionTask.cc
##    api/MapReduceService.cc
##    JavaScriptContext.cc
##    JavaScriptContext_test.cc)
##
##target_link_libraries(test-javascriptcontext chartsql cplot sstable cstable stx-http stx-protobuf stx-json stx-base pcre z)
##target_link_libraries(test-javascriptcontext -L${CMAKE_BINARY_DIR}/deps/3rdparty/mozjs/dist/lib -ljs_static)



add_executable(evqld
    #eventql/infra/sstable/SSTableServlet.cc
    ${CMAKE_CURRENT_BINARY_DIR}/mapreduce_preludejs.cc
<<<<<<< HEAD
    ${PROTO_FILES}
    ${COREPROTO_FILES}
=======
    ${COREPROTO_SRCS}
    ${PROTO_SRCS}
>>>>>>> 95234fca
    AnalyticsApp.cc
    AnalyticsAuth.cc
    AnalyticsServlet.cc
    ConfigDirectory.cc
    CustomerConfig.cc
    DefaultServlet.cc
    DrilldownTree.cc
    EventScanResult.cc
    HTTPAuth.cc
    JavaScriptContext.cc
    LogfileScanResult.cc
    StatusServlet.cc
    TableDefinition.cc
    api/EventsAPIServlet.cc
    api/EventsService.cc
    api/LogfileAPIServlet.cc
    api/LogfileService.cc
    api/MapReduceAPIServlet.cc
    api/MapReduceService.cc
    core/CompactionStrategy.cc
    core/CompactionWorker.cc
    core/FixedShardPartitioner.cc
    core/LSMPartitionReader.cc
    core/LSMPartitionReplication.cc
    core/LSMPartitionWriter.cc
    core/LSMTableIndex.cc
    core/LSMTableIndexCache.cc
    core/LazyPartition.cc
    core/LogPartitionReader.cc
    core/LogPartitionReplication.cc
    core/LogPartitionWriter.cc
    core/Partition.cc
    core/PartitionMap.cc
    core/PartitionReader.cc
    core/PartitionReplication.cc
    core/PartitionSnapshot.cc
    core/PartitionWriter.cc
    core/RecordArena.cc
    core/RecordSet.cc
    core/ReplicationScheme.cc
    core/ReplicationState.cc
    core/ReplicationWorker.cc
    core/StaticPartitionReader.cc
    core/StaticPartitionReplication.cc
    core/StaticPartitionWriter.cc
    core/TSDBClient.cc
    core/TSDBService.cc
    core/TSDBServlet.cc
    core/TSDBTableRef.cc
    core/Table.cc
    core/TimeWindowPartitioner.cc
    mapreduce/MapReduceScheduler.cc
    mapreduce/MapReduceTask.cc
    mapreduce/MapReduceTaskBuilder.cc
    mapreduce/tasks/MapTableTask.cc
    mapreduce/tasks/ReduceTask.cc
    mapreduce/tasks/ReturnResultsTask.cc
    mapreduce/tasks/SaveToTablePartitionTask.cc
    mapreduce/tasks/SaveToTableTask.cc
    server/sql/codec/binary_codec.cc
    server/sql/sql_engine.cc
    z1stats.cc
    evqld.cc)

target_link_libraries(evqld chartsql cplot sstable cstable stx-http stx-protobuf stx-json stx-base stx-rpc stx-mdb js_static.a z pcre)
target_link_libraries(evqld -L${CMAKE_BINARY_DIR}/deps/3rdparty/mozjs/dist/lib -ljs_static)
add_dependencies(evqld mozjs_build)
#
#add_executable(evqlctl
#    $<TARGET_OBJECTS:stx-mdb>
#    $<TARGET_OBJECTS:evql-core>
#    $<TARGET_OBJECTS:coreprotos>
#    $<TARGET_OBJECTS:customerdirectory>
#    #$<TARGET_OBJECTS:fnord-afx>
#    #eventql/infra/sstable/SSTableServlet.cc
#    evqlctl.cc)
#
#target_link_libraries(evqlctl chartsql cplot sstable cstable stx-http stx-protobuf stx-json stx-base stx-rpc pcre)
#add_dependencies(evqlctl customerdirectory)
#
#add_executable(zmaster
#    $<TARGET_OBJECTS:stx-mdb>
#    $<TARGET_OBJECTS:customerdirectory>
#    $<TARGET_OBJECTS:evql-core>
#    $<TARGET_OBJECTS:coreprotos>
#    master/ConfigDirectoryMaster.cc
#    master/MasterServlet.cc
#    zmaster.cc)
#
#add_executable(evql
#    server/sql/codec/binary_codec.cc
#    evql.cc)
#
#target_link_libraries(evql chartsql cplot cstable stx-http stx-protobuf stx-json stx-base pcre)
#
#target_link_libraries(zmaster chartsql cplot sstable cstable stx-http stx-protobuf stx-json stx-json stx-base pcre)
#add_dependencies(zmaster customerdirectory)<|MERGE_RESOLUTION|>--- conflicted
+++ resolved
@@ -181,13 +181,8 @@
 add_executable(evqld
     #eventql/infra/sstable/SSTableServlet.cc
     ${CMAKE_CURRENT_BINARY_DIR}/mapreduce_preludejs.cc
-<<<<<<< HEAD
-    ${PROTO_FILES}
-    ${COREPROTO_FILES}
-=======
     ${COREPROTO_SRCS}
     ${PROTO_SRCS}
->>>>>>> 95234fca
     AnalyticsApp.cc
     AnalyticsAuth.cc
     AnalyticsServlet.cc
