--- conflicted
+++ resolved
@@ -264,18 +264,6 @@
     HTTPAuth.cc
     AnalyticsApp.cc
     DrilldownTree.cc
-<<<<<<< HEAD
-    ReportFactory.cc
-    CSVExportRDD.cc
-    JSONExportRDD.cc
-    CSVSink.cc
-    CTRCounter.cc
-    CTRCounterTableSink.cc
-    CTRCounterTableSource.cc
-    CTRCounterMergeReducer.cc
-=======
-    DrilldownQuery.cc
->>>>>>> cfbe52df
     PipelineInfo.cc
     DefaultServlet.cc
     JavaScriptContext.cc
