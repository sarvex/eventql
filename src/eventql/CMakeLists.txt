find_package(Threads)
include(CheckIncludeFiles)
include(CheckIncludeFileCXX)
include(CheckFunctionExists)
include(CheckVariableExists)
include(CheckTypeSize)
include(CheckLibraryExists)
include(CheckCSourceCompiles)
include(CMakeDetermineCCompiler)

CHECK_INCLUDE_FILES(sys/sendfile.h HAVE_SYS_SENDFILE_H)
CHECK_FUNCTION_EXISTS(sendfile HAVE_SENDFILE)
CHECK_FUNCTION_EXISTS(posix_fadvise HAVE_POSIX_FADVISE)
CHECK_FUNCTION_EXISTS(readahead HAVE_READAHEAD)
CHECK_FUNCTION_EXISTS(pread HAVE_PREAD)

CHECK_INCLUDE_FILES(unistd.h HAVE_UNISTD_H)
CHECK_INCLUDE_FILES(sys/inotify.h HAVE_SYS_INOTIFY_H)
CHECK_INCLUDE_FILES(sys/resource.h HAVE_SYS_RESOURCE_H)
CHECK_INCLUDE_FILES(sys/mman.h HAVE_SYS_MMAN_H)
CHECK_INCLUDE_FILES(sys/limits.h HAVE_SYS_LIMITS_H)
CHECK_INCLUDE_FILES(pwd.h HAVE_PWD_H)
CHECK_INCLUDE_FILES(syslog.h HAVE_SYSLOG_H)
CHECK_INCLUDE_FILES(dlfcn.h HAVE_DLFCN_H)
CHECK_INCLUDE_FILES(execinfo.h HAVE_EXECINFO_H)
CHECK_INCLUDE_FILES(uuid/uuid.h HAVE_UUID_UUID_H)

CHECK_FUNCTION_EXISTS(nanosleep HAVE_NANOSLEEP)
CHECK_FUNCTION_EXISTS(daemon HAVE_DAEMON)
CHECK_FUNCTION_EXISTS(sysconf HAVE_SYSCONF)
CHECK_FUNCTION_EXISTS(pathconf HAVE_PATHCONF)
CHECK_FUNCTION_EXISTS(accept4 HAVE_ACCEPT4)
CHECK_FUNCTION_EXISTS(pipe2 HAVE_PIPE2)
CHECK_FUNCTION_EXISTS(dup2 HAVE_DUP2)
CHECK_FUNCTION_EXISTS(dladdr HAVE_DLADDR)
CHECK_FUNCTION_EXISTS(fork HAVE_FORK)
CHECK_FUNCTION_EXISTS(backtrace HAVE_BACKTRACE)
#CHECK_FUNCTION_EXISTS(clock_gettime HAVE_CLOCK_GETTIME)

CHECK_INCLUDE_FILES(pthread.h HAVE_PTHREAD_H)
CHECK_LIBRARY_EXISTS(pthread pthread_setname_np "" HAVE_PTHREAD_SETNAME_NP)
CHECK_LIBRARY_EXISTS(pthread pthread_setaffinity_np "" HAVE_PTHREAD_SETAFFINITY_NP)
CHECK_FUNCTION_EXISTS("gethostbyname_r" HAVE_GETHOSTBYNAME_R)

CHECK_LIBRARY_EXISTS(stdc++ __cxa_pure_virtual "" COMPILER_RT_HAS_LIBSTDCXX)
CHECK_LIBRARY_EXISTS(m pow "" COMPILER_RT_HAS_LIBM)
CHECK_LIBRARY_EXISTS(dl dlopen "" COMPILER_RT_HAS_LIBDL)
CHECK_LIBRARY_EXISTS(pthread pthread_create "" COMPILER_RT_HAS_LIBPTHREAD)

if(NOT COMPILER_RT_HAS_LIBSTDCXX)
  message(FATAL_ERROR "libstdc++ not found")
endif()

include(util/cmake/FindCXX11HashMapAndSet.cmake)

CHECK_INCLUDE_FILES(sys/inotify.h HAVE_SYS_INOTIFY_H)
if(HAVE_SYS_INOTIFY_H)
  CHECK_FUNCTION_EXISTS(inotify_init1 HAVE_INOTIFY_INIT1)
endif(HAVE_SYS_INOTIFY_H)

CHECK_INCLUDE_FILES(zlib.h HAVE_ZLIB_H)
if(HAVE_ZLIB_H)
  CHECK_LIBRARY_EXISTS(z deflate "" HAVE_LIBZ)
  set(ZLIB_LIBRARIES z)
endif(HAVE_ZLIB_H)

CHECK_INCLUDE_FILES(bzlib.h HAVE_BZLIB_H)
if(HAVE_BZLIB_H)
  CHECK_LIBRARY_EXISTS(bz2 BZ2_bzCompressInit "" HAVE_LIBBZ2)
  set(BZIP2_LIBRARIES bz2)
endif(HAVE_BZLIB_H)

option(ENABLE_PCRE "With PCRE support [default: on]" ON)
if(NOT HAVE_PCRE)
  if(ENABLE_PCRE)
    find_package(PCRE)
    if (PCRE_FOUND)
      set(HAVE_PCRE 1)
      message(STATUS "PCRE include dir: ${PCRE_INCLUDE_DIR}")
      include_directories(${PCRE_INCLUDE_DIR})
      set(HAVE_PCRE 1 PARENT_SCOPE)
      set(PCRE_INCLUDE_DIR ${PCRE_INCLUDE_DIR} PARENT_SCOPE)
      set(PCRE_LIBRARIES ${PCRE_LIBRARIES} PARENT_SCOPE)
    endif()
  endif()
endif()

if (HAVE_PCRE)
  message(STATUS "PCRE found")
else()
  message(STATUS "PCRE not found")
endif()

# required for shm_open/shm_unlink
if(APPLE)
  set(RT_LIBRARIES)
else()
  set(RT_LIBRARIES rt)
endif()

if(OPENSSL_FOUND)
  message(STATUS "OpenSSL found")
else()
  message(STATUS "OpenSSL not found")
endif()

configure_file(
    ${CMAKE_CURRENT_SOURCE_DIR}/buildconfig.h.cmake
    ${CMAKE_CURRENT_BINARY_DIR}/buildconfig.h)

configure_file(
    ${CMAKE_CURRENT_SOURCE_DIR}/sysconfig.h.cmake
    ${CMAKE_CURRENT_BINARY_DIR}/sysconfig.h)

file(GLOB PROTO_FILES *.proto)
STX_PROTOBUF_GENERATE_CPP(PROTO_SRCS PROTO_HDRS ${PROTO_FILES})

file(GLOB COREPROTO_FILES core/*.proto metrics/*.proto)
STX_PROTOBUF_GENERATE_CPP(COREPROTO_SRCS COREPROTO_HDRS ${COREPROTO_FILES})

add_library(tsdb-client OBJECT
    core/TSDBClient.cc
    core/TimeWindowPartitioner.cc
    core/FixedShardPartitioner.cc
    ${COREPROTO_SRCS})

add_library(coreprotos OBJECT
    ${COREPROTO_SRCS})

add_library(customerdirectory OBJECT
    CustomerConfig.cc
    ConfigDirectory.cc
    TableDefinition.cc
    AnalyticsAuth.cc
    ${PROTO_SRCS})

add_dependencies(customerdirectory coreprotos)

add_library(evql-core OBJECT
    z1stats.cc
    core/TSDBClient.cc
    core/TimeWindowPartitioner.cc
    core/FixedShardPartitioner.cc
    core/CompactionStrategy.cc
    core/CompactionWorker.cc
    core/TSDBService.cc
    core/TSDBServlet.cc
    core/TSDBTableRef.cc
    core/RecordSet.cc
    core/Partition.cc
    core/PartitionMap.cc
    core/PartitionReader.cc
    core/PartitionWriter.cc
    core/PartitionSnapshot.cc
    core/PartitionReplication.cc
    core/LogPartitionReader.cc
    core/LogPartitionWriter.cc
    core/LogPartitionReplication.cc
    core/LSMPartitionReader.cc
    core/LSMPartitionWriter.cc
    core/LSMPartitionReplication.cc
    core/LazyPartition.cc
    core/Table.cc
    core/RecordArena.cc
    core/LSMTableIndex.cc
    core/LSMTableIndexCache.cc
    core/ReplicationWorker.cc
    core/ReplicationScheme.cc
    core/ReplicationState.cc
    core/RemoteTSDBScan.cc
    core/StaticPartitionReader.cc
    core/StaticPartitionWriter.cc
    core/StaticPartitionReplication.cc)

add_dependencies(evql-core customerdirectory)
add_dependencies(evql-core coreprotos)

add_executable(test-tsdb-timewindowpartitioner
    $<TARGET_OBJECTS:stx-mdb>
    $<TARGET_OBJECTS:evql-core>
    $<TARGET_OBJECTS:coreprotos>
    $<TARGET_OBJECTS:customerdirectory>
    core/TimeWindowPartitioner_test.cc)

target_link_libraries(test-tsdb-timewindowpartitioner chartsql cplot sstable cstable stx-http stx-protobuf stx-json stx-base pcre)

add_executable(test-replicationscheme
    $<TARGET_OBJECTS:stx-mdb>
    $<TARGET_OBJECTS:evql-core>
    $<TARGET_OBJECTS:coreprotos>
    $<TARGET_OBJECTS:customerdirectory>
    core/ReplicationScheme_test.cc)

target_link_libraries(test-replicationscheme chartsql cplot sstable cstable stx-http stx-protobuf stx-json stx-base pcre)

add_executable(test-lsmtableindex
    $<TARGET_OBJECTS:stx-mdb>
    $<TARGET_OBJECTS:evql-core>
    $<TARGET_OBJECTS:coreprotos>
    $<TARGET_OBJECTS:customerdirectory>
    core/LSMTableIndex_test.cc)

target_link_libraries(test-lsmtableindex chartsql cplot sstable cstable stx-http stx-protobuf stx-json stx-base pcre)

add_subdirectory(util/mysql)
add_subdirectory(util/mdb)

add_custom_command(
    OUTPUT mapreduce_preludejs.cc
    COMMAND 
        echo 'eventql/mapreduce/prelude.js:${CMAKE_CURRENT_SOURCE_DIR}/mapreduce/prelude.js' | ${CMAKE_SOURCE_DIR}/src/eventql/util/assets.sh mapreduce_preludejs.cc
    DEPENDS "${CMAKE_CURRENT_SOURCE_DIR}/mapreduce/prelude.js")

#add_executable(test-javascriptcontext
#    $<TARGET_OBJECTS:stx-mdb>
#    $<TARGET_OBJECTS:evql-core>
#    $<TARGET_OBJECTS:coreprotos>
#    $<TARGET_OBJECTS:customerdirectory>
#    mapreduce/MapReduceTask.cc
#    mapreduce/MapReduceTaskBuilder.cc
#    mapreduce/MapReduceScheduler.cc
#    mapreduce/tasks/MapTableTask.cc
#    mapreduce/tasks/ReduceTask.cc
#    mapreduce/tasks/ReturnResultsTask.cc
#    mapreduce/tasks/SaveToTableTask.cc
#    mapreduce/tasks/SaveToTablePartitionTask.cc
#    api/MapReduceService.cc
#    JavaScriptContext.cc
#    JavaScriptContext_test.cc)
#
#target_link_libraries(test-javascriptcontext chartsql cplot sstable cstable stx-http stx-protobuf stx-json stx-base pcre z)
#target_link_libraries(test-javascriptcontext -L${CMAKE_BINARY_DIR}/deps/3rdparty/mozjs/dist/lib -ljs_static)

add_executable(evqld
    $<TARGET_OBJECTS:stx-mdb>
    $<TARGET_OBJECTS:evql-core>
    $<TARGET_OBJECTS:coreprotos>
    $<TARGET_OBJECTS:customerdirectory>
    #$<TARGET_OBJECTS:fnord-afx>
    #eventql/infra/sstable/SSTableServlet.cc
    api/LogfileService.cc
    api/LogfileAPIServlet.cc
    api/EventsService.cc
    api/EventsAPIServlet.cc
    api/MapReduceService.cc
    api/MapReduceAPIServlet.cc
    mapreduce/MapReduceTask.cc
    mapreduce/MapReduceTaskBuilder.cc
    mapreduce/MapReduceScheduler.cc
    mapreduce/tasks/MapTableTask.cc
    mapreduce/tasks/ReduceTask.cc
    mapreduce/tasks/ReturnResultsTask.cc
    mapreduce/tasks/SaveToTableTask.cc
    mapreduce/tasks/SaveToTablePartitionTask.cc
    LogfileScanResult.cc
    EventScanResult.cc
    AnalyticsServlet.cc
    StatusServlet.cc
    HTTPAuth.cc
    AnalyticsApp.cc
    DrilldownTree.cc
<<<<<<< HEAD
    PipelineInfo.cc
=======
    DrilldownQuery.cc
>>>>>>> 6eba46bf
    DefaultServlet.cc
    JavaScriptContext.cc
    ${CMAKE_CURRENT_BINARY_DIR}/mapreduce_preludejs.cc
    evqld.cc)

target_link_libraries(evqld chartsql cplot sstable cstable stx-http stx-protobuf stx-json stx-base stx-rpc js_static.a z pcre)
target_link_libraries(evqld -L${CMAKE_BINARY_DIR}/deps/3rdparty/mozjs/dist/lib -ljs_static)
add_dependencies(evqld customerdirectory mozjs_build)

add_executable(evqlctl
    $<TARGET_OBJECTS:stx-mdb>
    $<TARGET_OBJECTS:evql-core>
    $<TARGET_OBJECTS:coreprotos>
    $<TARGET_OBJECTS:customerdirectory>
    #$<TARGET_OBJECTS:fnord-afx>
    #eventql/infra/sstable/SSTableServlet.cc
    evqlctl.cc)

target_link_libraries(evqlctl chartsql cplot sstable cstable stx-http stx-protobuf stx-json stx-base stx-rpc pcre)
add_dependencies(evqlctl customerdirectory)

add_executable(zmaster
    $<TARGET_OBJECTS:stx-mdb>
    $<TARGET_OBJECTS:customerdirectory>
    $<TARGET_OBJECTS:evql-core>
    $<TARGET_OBJECTS:coreprotos>
    master/ConfigDirectoryMaster.cc
    master/MasterServlet.cc
    zmaster.cc)

add_executable(evql evql.cc)
target_link_libraries(evql chartsql cplot cstable stx-http stx-protobuf stx-json stx-base pcre)

target_link_libraries(zmaster chartsql cplot sstable cstable stx-http stx-protobuf stx-json stx-json stx-base pcre)
add_dependencies(zmaster customerdirectory)<|MERGE_RESOLUTION|>--- conflicted
+++ resolved
@@ -259,11 +259,6 @@
     HTTPAuth.cc
     AnalyticsApp.cc
     DrilldownTree.cc
-<<<<<<< HEAD
-    PipelineInfo.cc
-=======
-    DrilldownQuery.cc
->>>>>>> 6eba46bf
     DefaultServlet.cc
     JavaScriptContext.cc
     ${CMAKE_CURRENT_BINARY_DIR}/mapreduce_preludejs.cc
