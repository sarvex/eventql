--- conflicted
+++ resolved
@@ -21,16 +21,10 @@
  * commercial activities involving this program without disclosing the source
  * code of your own applications
  */
-<<<<<<< HEAD
-#include "eventql/transport/native/native_transport.h"
-#include "eventql/transport/native/native_connection.h"
-#include "eventql/transport/native/query_result_frame.h"
-#include "eventql/transport/native/frames/query_progress.h"
-=======
 #include "eventql/transport/native/server.h"
 #include "eventql/transport/native/connection_tcp.h"
 #include "eventql/transport/native/frames/query_result.h"
->>>>>>> 7606720f
+#include "eventql/transport/native/frames/query_progress.h"
 #include "eventql/util/logging.h"
 #include "eventql/util/util/binarymessagereader.h"
 #include "eventql/db/database.h"
@@ -90,12 +84,30 @@
     auto txn = dbctx->sql_service->startTransaction(session);
     auto qplan = dbctx->sql_runtime->buildQueryPlan(txn.get(), q_query);
 
-    qplan->setProgressCallback([&qplan] () {
+    qplan->setProgressCallback([&qplan, &conn] () {
       auto progress = qplan->getProgress();
       QueryProgressFrame progress_frame;
       progress_frame.setQueryProgressPermill(progress);
-      iputs("progress $0", progress);
-    //  result_format.sendProgress(qplan->getProgress());
+      std::string payload;
+      progress_frame.writeToString(&payload);
+
+      if (conn->isOutboxEmpty()) {
+        auto rc = conn->sendFrameAsync(
+            EVQL_OP_QUERY_PROGRESS,
+            0,
+            payload.data(),
+            payload.size());
+
+        if (!rc.isSuccess()) {
+          iputs("error while sending progrss : $0", rc.getMessage()); //FIXME handle error
+        }
+
+      } else {
+        auto rc = conn->flushOutbox(false, 0);
+        if (!rc.isSuccess()) {
+          iputs("error while flushing outbox : $0", rc.getMessage()); //FIXME handle error
+        }
+      }
     });
 
     if (qplan->numStatements() > 1 && !(q_flags & EVQL_QUERY_MULTISTMT)) {
