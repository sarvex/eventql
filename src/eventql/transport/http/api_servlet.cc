--- conflicted
+++ resolved
@@ -91,7 +91,6 @@
     return;
   }
 
-<<<<<<< HEAD
   if (!dbctx->process_config->getBool("server.anonymous")) {
     auto internal_auth_rc = dbctx->internal_auth->verifyRequest(session, req);
     auto auth_rc = internal_auth_rc;
@@ -124,14 +123,13 @@
     }
 
     if (session->getEffectiveNamespace().empty()) {
-=======
-  auto internal_auth_rc = dbctx->internal_auth->verifyRequest(session, req);
-  auto auth_rc = internal_auth_rc;
-  if (!auth_rc.isSuccess()) {
-    auth_rc = HTTPAuth::authenticateRequest(
-        session,
-        dbctx->client_auth,
-        req);
+      res.setStatus(http::kStatusUnauthorized);
+      res.addHeader("WWW-Authenticate", "Token");
+      res.addHeader("Content-Type", "text/plain; charset=utf-8");
+      res.addBody("unauthorized");
+      res_stream->writeResponse(res);
+      return;
+    }
   }
 
   if (uri.path() == "/api/v1/tables/insert") {
@@ -143,37 +141,6 @@
     return;
   }
 
-  if (!auth_rc.isSuccess()) {
-    req_stream->readBody();
-
-    if (uri.path() == "/api/v1/sql") {
-      util::BinaryMessageWriter writer;
-      res.setStatus(http::kStatusOK);
-      writer.appendUInt8(0xf4);
-      writer.appendLenencString(auth_rc.message());
-      writer.appendUInt8(0xff);
-      res.addBody(writer.data(), writer.size());
-      res_stream->writeResponse(res);
-    } else {
->>>>>>> f12e234a
-      res.setStatus(http::kStatusUnauthorized);
-      res.addHeader("WWW-Authenticate", "Token");
-      res.addHeader("Content-Type", "text/plain; charset=utf-8");
-      res.addBody("unauthorized");
-      res_stream->writeResponse(res);
-      return;
-    }
-  }
-
-  if (uri.path() == "/api/v1/tables/insert") {
-    req_stream->readBody();
-    catchAndReturnErrors(&res, [this, session, &req, &res] {
-      insertIntoTable(session, &req, &res);
-    });
-    res_stream->writeResponse(res);
-    return;
-  }
-
   /* SQL */
   if (uri.path() == "/api/v1/sql" ||
       uri.path() == "/api/v1/sql_stream") {
@@ -191,31 +158,15 @@
 
   if (StringUtil::beginsWith(uri.path(), "/api/v1/mapreduce")) {
     mapreduce_api_.handle(session, req_stream, res_stream);
-<<<<<<< HEAD
-=======
-    return;
-  }
-
-  if (session->getEffectiveNamespace().empty()) {
-    res.setStatus(http::kStatusUnauthorized);
-    res.addHeader("WWW-Authenticate", "Token");
-    res.addHeader("Content-Type", "text/plain; charset=utf-8");
-    res.addBody("unauthorized");
-    res_stream->writeResponse(res);
->>>>>>> f12e234a
     return;
   }
 
   /* TABLES */
   if (uri.path() == "/api/v1/tables") {
     req_stream->readBody();
-<<<<<<< HEAD
     catchAndReturnErrors(&res, [this, session, &req, &res] {
       listTables(session, &req, &res);
     });
-=======
-    listTables(session, &req, &res);
->>>>>>> f12e234a
     res_stream->writeResponse(res);
     return;
   }
@@ -249,47 +200,11 @@
 
   if (uri.path() == "/api/v1/tables/describe") {
     req_stream->readBody();
-<<<<<<< HEAD
     fetchTableDefinition(session, &req, &res);
-=======
-    catchAndReturnErrors(&res, [this, &session, &req, &res] {
-      addTableTag(session, &req, &res);
-    });
     res_stream->writeResponse(res);
     return;
   }
 
-  if (uri.path() == "/api/v1/tables/remove_tag") {
-    req_stream->readBody();
-    catchAndReturnErrors(&res, [this, &session, &req, &res] {
-      removeTableTag(session, &req, &res);
-    });
->>>>>>> f12e234a
-    res_stream->writeResponse(res);
-    return;
-  }
-
-<<<<<<< HEAD
-=======
-  static const String kTablesPathPrefix = "/api/v1/tables/";
-  if (StringUtil::beginsWith(uri.path(), kTablesPathPrefix)) {
-    req_stream->readBody();
-    fetchTableDefinition(
-        session,
-        uri.path().substr(kTablesPathPrefix.size()),
-        &req,
-        &res);
-    res_stream->writeResponse(res);
-    return;
-  }
-
-  if (uri.path() == "/api/v1/sql/execute_qtree") {
-    req_stream->readBody();
-    executeQTree(session, &req, &res, res_stream);
-    return;
-  }
-
->>>>>>> f12e234a
   if (uri.path() == "/api/v1/sql/scan_partition") {
     req_stream->readBody();
     //executeSQLScanPartition(session, &req, &res, res_stream);
@@ -307,7 +222,6 @@
     const http::HTTPRequest* req,
     http::HTTPResponse* res) {
   auto dbctx = session->getDatabaseContext();
-<<<<<<< HEAD
   auto jreq = json::parseJSON(req->body());
 
   /* database */
@@ -315,11 +229,6 @@
   if (database.isEmpty()) {
     RAISE(kRuntimeError, "missing field: database");
   }
-=======
-
-  URI uri(req->uri());
-  const auto& params = uri.queryParams();
->>>>>>> f12e234a
 
   /* param tag */
   auto tag_filter_opt = json::objectGetString(jreq, "tag");
@@ -370,17 +279,10 @@
 
   };
 
-<<<<<<< HEAD
   if (!order_filter.isEmpty() && order_filter.get() == "desc") {
     dbctx->table_service->listTablesReverse(database.get(), writeTableJSON);
   } else {
     dbctx->table_service->listTables(database.get(), writeTableJSON);
-=======
-  if (order_filter == "desc") {
-    dbctx->table_service->listTablesReverse(session->getEffectiveNamespace(), writeTableJSON);
-  } else {
-    dbctx->table_service->listTables(session->getEffectiveNamespace(), writeTableJSON);
->>>>>>> f12e234a
   }
 
   json.endArray();
@@ -396,7 +298,6 @@
     const http::HTTPRequest* req,
     http::HTTPResponse* res) {
   auto dbctx = session->getDatabaseContext();
-<<<<<<< HEAD
   auto jreq = json::parseJSON(req->body());
 
   /* database */
@@ -414,11 +315,6 @@
   json::JSONOutputStream json(BufferOutputStream::fromBuffer(&buf));
   auto schema = dbctx->table_service->tableSchema(database.get(), table_name.get());
   if (schema.isEmpty()) {
-=======
-
-  auto table = dbctx->partition_map->findTable(session->getEffectiveNamespace(), table_name);
-  if (table.isEmpty()) {
->>>>>>> f12e234a
     res->setStatus(http::kStatusNotFound);
     res->addBody("table not found");
     return;
@@ -431,7 +327,6 @@
   res->addBody(buf);
 }
 
-<<<<<<< HEAD
 //buildColumnSchema
 
 //ReturnCode buildTableSchema(
@@ -609,7 +504,8 @@
 //
 //  return ReturnCode::success();
 //}
-=======
+
+
 void APIServlet::createTable(
     Session* session,
     const http::HTTPRequest* req,
@@ -618,6 +514,11 @@
 
   auto jreq = json::parseJSON(req->body());
 
+  auto database = getRequestDatabase(session, req, jreq);
+  if (database.isEmpty()) {
+    RAISE(kRuntimeError, "missing field: database");
+  }
+
   auto table_name = json::objectGetString(jreq, "table_name");
   if (table_name.isEmpty()) {
     res->setStatus(http::kStatusBadRequest);
@@ -625,19 +526,18 @@
     return;
   }
 
-  auto jschema = json::objectLookup(jreq, "schema");
-  if (jschema == jreq.end()) {
-    res->setStatus(http::kStatusBadRequest);
-    res->addBody("missing field: schema");
-    return;
-  }
-
-  auto num_shards = json::objectGetUInt64(jreq, "num_shards");
-
-  String table_type = "static";
-  auto jtable_type = json::objectGetString(jreq, "table_type");
-  if (!jtable_type.isEmpty()) {
-    table_type = jtable_type.get();
+  auto jcolumns = json::objectLookup(jreq, "columns");
+  if (jcolumns == jreq.end()) {
+    res->setStatus(http::kStatusBadRequest);
+    res->addBody("missing field: columns");
+    return;
+  }
+
+  auto jprimary_key = json::objectLookup(jreq, "primary_key");
+  if (jprimary_key == jreq.end()) {
+    res->setStatus(http::kStatusBadRequest);
+    res->addBody("missing field: primary_key");
+    return;
   }
 
   auto jpkey = json::objectLookup(jreq, "primary_key");
@@ -698,70 +598,6 @@
     if (!rc.isSuccess()) {
       RAISE(kRuntimeError, rc.message());
     }
->>>>>>> f12e234a
-
-
-<<<<<<< HEAD
-void APIServlet::createTable(
-=======
-  res->setStatus(http::kStatusCreated);
-}
-
-void APIServlet::addTableField(
->>>>>>> f12e234a
-    Session* session,
-    const http::HTTPRequest* req,
-    http::HTTPResponse* res) {
-  auto dbctx = session->getDatabaseContext();
-
-  auto jreq = json::parseJSON(req->body());
-
-  auto database = getRequestDatabase(session, req, jreq);
-  if (database.isEmpty()) {
-    RAISE(kRuntimeError, "missing field: database");
-  }
-
-<<<<<<< HEAD
-  auto table_name = json::objectGetString(jreq, "table_name");
-  if (table_name.isEmpty()) {
-    res->setStatus(http::kStatusBadRequest);
-    res->addBody("missing field: table_name");
-=======
-  auto table_opt = dbctx->partition_map->findTable(session->getEffectiveNamespace(), table_name);
-  if (table_opt.isEmpty()) {
-    res->setStatus(http::kStatusNotFound);
-    res->addBody("table not found");
->>>>>>> f12e234a
-    return;
-  }
-
-  auto jcolumns = json::objectLookup(jreq, "columns");
-  if (jcolumns == jreq.end()) {
-    res->setStatus(http::kStatusBadRequest);
-    res->addBody("missing field: columns");
-    return;
-  }
-
-  auto jprimary_key = json::objectLookup(jreq, "primary_key");
-  if (jprimary_key == jreq.end()) {
-    res->setStatus(http::kStatusBadRequest);
-    res->addBody("missing field: primary_key");
-    return;
-  }
-
-  msg::MessageSchema schema(nullptr);
-  //schema.fromJSON(jreq, 
-  Vector<String> primary_key;
-  {
-    auto num_keys = json::arrayLength(jprimary_key, jreq.end());
-    for (size_t i = 0; i < num_keys; ++i) {
-      auto key = json::arrayGetString(jprimary_key, jreq.end(), i);
-      if (key.isEmpty()) {
-        //TODO handle
-      } else {
-        primary_key.emplace_back(key.get());
-      }
-    }
   }
 
   auto rc = dbctx->table_service->createTable(
@@ -777,18 +613,9 @@
     return;
   }
 
-<<<<<<< HEAD
-=======
-
-  td.set_next_field_id(next_field_id + 1);
-  td.mutable_config()->set_schema(schema->encode().toString());
-
-  dbctx->config_directory->updateTableConfig(td);
->>>>>>> f12e234a
   res->setStatus(http::kStatusCreated);
 }
 
-<<<<<<< HEAD
 void APIServlet::addTableField(
   Session* session,
   const http::HTTPRequest* req,
@@ -801,16 +628,6 @@
 if (database.isEmpty()) {
   RAISE(kRuntimeError, "missing field: database");
 }
-=======
-void APIServlet::removeTableField(
-    Session* session,
-    const http::HTTPRequest* req,
-    http::HTTPResponse* res) {
-  auto dbctx = session->getDatabaseContext();
-
-  URI uri(req->uri());
-  const auto& params = uri.queryParams();
->>>>>>> f12e234a
 
 auto table_name = json::objectGetString(jreq, "table");
 if (table_name.isEmpty()) {
@@ -819,17 +636,10 @@
     return;
   }
 
-<<<<<<< HEAD
   auto field_name = json::objectGetString(jreq, "field_name");
   if (field_name.isEmpty()) {
     res->setStatus(http::kStatusBadRequest);
     res->addBody("missing field: field_name");
-=======
-  auto table_opt = dbctx->partition_map->findTable(session->getEffectiveNamespace(), table_name);
-  if (table_opt.isEmpty()) {
-    res->setStatus(http::kStatusNotFound);
-    res->addBody("table not found");
->>>>>>> f12e234a
     return;
   }
 
@@ -863,35 +673,17 @@
     return;
   }
 
-<<<<<<< HEAD
-=======
-  if (!td.has_next_field_id()) {
-    td.set_next_field_id(schema->maxFieldId() + 1);
-  }
-
-  cur_schema->removeField(cur_schema->fieldId(field));
-  td.mutable_config()->set_schema(schema->encode().toString());
-
-  dbctx->config_directory->updateTableConfig(td);
->>>>>>> f12e234a
   res->setStatus(http::kStatusCreated);
   res->addBody("ok");
   return;
 }
 
-<<<<<<< HEAD
 void APIServlet::removeTableField(
-=======
-void APIServlet::addTableTag(
->>>>>>> f12e234a
     Session* session,
     const http::HTTPRequest* req,
     http::HTTPResponse* res) {
   auto dbctx = session->getDatabaseContext();
-<<<<<<< HEAD
   auto jreq = json::parseJSON(req->body());
-=======
->>>>>>> f12e234a
 
   /* database */
   auto database = getRequestDatabase(session, req, jreq);
@@ -899,17 +691,10 @@
     RAISE(kRuntimeError, "missing field: database");
   }
 
-<<<<<<< HEAD
   auto table_name = json::objectGetString(jreq, "table");
   if (table_name.isEmpty()) {
     res->setStatus(http::kStatusBadRequest);
     res->addBody("missing field: table");
-=======
-  auto table_opt = dbctx->partition_map->findTable(session->getEffectiveNamespace(), table_name);
-  if (table_opt.isEmpty()) {
-    res->setStatus(http::kStatusNotFound);
-    res->addBody("table not found");
->>>>>>> f12e234a
     return;
   }
 
@@ -920,31 +705,11 @@
     return;
   }
 
-<<<<<<< HEAD
   Vector<TableService::AlterTableOperation> operations;
   TableService::AlterTableOperation operation;
   operation.optype = TableService::AlterTableOperationType::OP_REMOVE_COLUMN;
   operation.field_name = field_name.get();
   operations.emplace_back(operation);
-=======
-  auto td = table->config();
-  td.add_tags(tag);
-
-  dbctx->config_directory->updateTableConfig(td);
-  res->setStatus(http::kStatusCreated);
-  res->addBody("ok");
-  return;
-}
-
-void APIServlet::removeTableTag(
-    Session* session,
-    const http::HTTPRequest* req,
-    http::HTTPResponse* res) {
-  auto dbctx = session->getDatabaseContext();
-
-  URI uri(req->uri());
-  const auto& params = uri.queryParams();
->>>>>>> f12e234a
 
   auto rc = dbctx->table_service->alterTable(
       database.get(),
@@ -953,53 +718,15 @@
 
   if (!rc.isSuccess()) {
     res->setStatus(http::kStatusBadRequest);
-<<<<<<< HEAD
     res->addBody(StringUtil::format("error: $0", rc.message()));
     return;
   }
 
-=======
-    res->addBody("missing ?tag=... parameter");
-    return;
-  }
-
-  auto table_opt = dbctx->partition_map->findTable(
-      session->getEffectiveNamespace(),
-      table_name);
-
-  if (table_opt.isEmpty()) {
-    res->setStatus(http::kStatusNotFound);
-    res->addBody("table not found");
-    return;
-  }
-
-  auto table = table_opt.get();
-  auto td = table->config();
-  auto tags = td.mutable_tags();
-
-
-  for (size_t i = tags->size() - 1; ; --i) {
-    if (tags->Get(i) == tag) {
-      tags->DeleteSubrange(i, 1);
-    }
-
-    if (i == 0) {
-      break;
-    }
-
-  }
-
-  dbctx->config_directory->updateTableConfig(td);
->>>>>>> f12e234a
   res->setStatus(http::kStatusCreated);
   res->addBody("ok");
   return;
 }
 
-<<<<<<< HEAD
-=======
-
->>>>>>> f12e234a
 void APIServlet::insertIntoTable(
     Session* session,
     const http::HTTPRequest* req,
@@ -1125,11 +852,7 @@
 }
 
 void APIServlet::executeSQL_ASCII(
-<<<<<<< HEAD
     const json::JSONObject jreq,
-=======
-    const URI::ParamList& params,
->>>>>>> f12e234a
     Session* session,
     const http::HTTPRequest* req,
     http::HTTPResponse* res,
@@ -1167,24 +890,15 @@
 }
 
 void APIServlet::executeSQL_BINARY(
-<<<<<<< HEAD
     const json::JSONObject jreq,
-=======
-    const URI::ParamList& params,
->>>>>>> f12e234a
     Session* session,
     const http::HTTPRequest* req,
     http::HTTPResponse* res,
     RefPtr<http::HTTPResponseStream> res_stream) {
   auto dbctx = session->getDatabaseContext();
 
-<<<<<<< HEAD
   auto query = json::objectGetString(jreq, "query");
   if (query.isEmpty()) {
-=======
-  String query;
-  if (!URI::getParam(params, "query", &query)) {
->>>>>>> f12e234a
     res->setStatus(http::kStatusBadRequest);
     res->addBody("missing ?query=... parameter");
     res_stream->writeResponse(*res);
@@ -1205,15 +919,9 @@
 
     csql::BinaryResultFormat result_format(write_cb, true);
 
-<<<<<<< HEAD
     auto database = getRequestDatabase(session, req, jreq);
     if (!database.isEmpty()) {
       auto rc = dbctx->client_auth->changeNamespace(session, database.get());
-=======
-    String database;
-    if (URI::getParam(params, "database", &database) && !database.empty()) {
-      auto rc = dbctx->client_auth->changeNamespace(session, database);
->>>>>>> f12e234a
       if (!rc.isSuccess()) {
         result_format.sendError(rc.message());
         res_stream->finishResponse();
@@ -1229,11 +937,7 @@
 
     try {
       auto txn = dbctx->sql_service->startTransaction(session);
-<<<<<<< HEAD
       auto qplan = dbctx->sql_runtime->buildQueryPlan(txn.get(), query.get());
-=======
-      auto qplan = dbctx->sql_runtime->buildQueryPlan(txn.get(), query);
->>>>>>> f12e234a
       qplan->setProgressCallback([&result_format, &qplan] () {
         result_format.sendProgress(qplan->getProgress());
       });
@@ -1248,39 +952,24 @@
 }
 
 void APIServlet::executeSQL_JSON(
-<<<<<<< HEAD
     const json::JSONObject jreq,
-=======
-    const URI::ParamList& params,
->>>>>>> f12e234a
     Session* session,
     const http::HTTPRequest* req,
     http::HTTPResponse* res,
     RefPtr<http::HTTPResponseStream> res_stream) {
   auto dbctx = session->getDatabaseContext();
 
-<<<<<<< HEAD
   auto query = json::objectGetString(jreq, "query");
   if (query.isEmpty()) {
-=======
-  String query;
-  if (!URI::getParam(params, "query", &query)) {
->>>>>>> f12e234a
     res->setStatus(http::kStatusBadRequest);
     res->addBody("missing ?query=... parameter");
     res_stream->writeResponse(*res);
     return;
   }
 
-<<<<<<< HEAD
   auto database = getRequestDatabase(session, req, jreq);
   if (!database.isEmpty()) {
     auto rc = dbctx->client_auth->changeNamespace(session, database.get());
-=======
-  String database;
-  if (URI::getParam(params, "database", &database) && !database.empty()) {
-    auto rc = dbctx->client_auth->changeNamespace(session, database);
->>>>>>> f12e234a
     if (!rc.isSuccess()) {
       Buffer buf;
       json::JSONOutputStream json(BufferOutputStream::fromBuffer(&buf));
@@ -1314,11 +1003,7 @@
 
   try {
     auto txn = dbctx->sql_service->startTransaction(session);
-<<<<<<< HEAD
     auto qplan = dbctx->sql_runtime->buildQueryPlan(txn.get(), query.get());
-=======
-    auto qplan = dbctx->sql_runtime->buildQueryPlan(txn.get(), query);
->>>>>>> f12e234a
 
     Buffer result;
     json::JSONOutputStream json(BufferOutputStream::fromBuffer(&result));
@@ -1360,24 +1045,15 @@
 }
 
 void APIServlet::executeSQL_JSONSSE(
-<<<<<<< HEAD
     const json::JSONObject jreq,
-=======
-    const URI::ParamList& params,
->>>>>>> f12e234a
     Session* session,
     const http::HTTPRequest* req,
     http::HTTPResponse* res,
     RefPtr<http::HTTPResponseStream> res_stream) {
   auto dbctx = session->getDatabaseContext();
 
-<<<<<<< HEAD
   auto query = json::objectGetString(jreq, "query");
   if (query.isEmpty()) {
-=======
-  String query;
-  if (!URI::getParam(params, "query", &query)) {
->>>>>>> f12e234a
     res->setStatus(http::kStatusBadRequest);
     res->addBody("missing ?query=... parameter");
     res_stream->writeResponse(*res);
@@ -1387,15 +1063,9 @@
   auto sse_stream = mkRef(new http::HTTPSSEStream(res, res_stream));
   sse_stream->start();
 
-<<<<<<< HEAD
   auto database = getRequestDatabase(session, req, jreq);
   if (!database.isEmpty()) {
     auto rc = dbctx->client_auth->changeNamespace(session, database.get());
-=======
-  String database;
-  if (URI::getParam(params, "database", &database) && !database.empty()) {
-    auto rc = dbctx->client_auth->changeNamespace(session, database);
->>>>>>> f12e234a
     if (!rc.isSuccess()) {
       Buffer buf;
       json::JSONOutputStream json(BufferOutputStream::fromBuffer(&buf));
@@ -1425,11 +1095,7 @@
 
   try {
     auto txn = dbctx->sql_service->startTransaction(session);
-<<<<<<< HEAD
     auto qplan = dbctx->sql_runtime->buildQueryPlan(txn.get(), query.get());
-=======
-    auto qplan = dbctx->sql_runtime->buildQueryPlan(txn.get(), query);
->>>>>>> f12e234a
 
     JSONSSECodec json_sse_codec(sse_stream);
     qplan->setProgressCallback([&json_sse_codec, &qplan] () {
@@ -1457,61 +1123,4 @@
   sse_stream->finish();
 }
 
-<<<<<<< HEAD
-=======
-void APIServlet::executeQTree(
-    Session* session,
-    const http::HTTPRequest* req,
-    http::HTTPResponse* res,
-    RefPtr<http::HTTPResponseStream> res_stream) {
-  auto dbctx = session->getDatabaseContext();
-
-  res->setStatus(http::kStatusOK);
-  res->setHeader("Connection", "close");
-  res->setHeader("Content-Type", "application/octet-stream");
-  res->setHeader("Cache-Control", "no-cache");
-  res->setHeader("Access-Control-Allow-Origin", "*");
-  res_stream->startResponse(*res);
-
-  {
-    csql::BinaryResultFormat result_format(
-        [res_stream] (const void* data, size_t size) {
-      res_stream->writeBodyChunk(data, size);
-    });
-
-    //String database;
-    //if (URI::getParam(params, "database", &database) && !database.empty()) {
-    //  auto rc = dbctx->client_auth->changeNamespace(session, database);
-    //  if (!rc.isSuccess()) {
-    //    result_format.sendError(rc.message());
-    //    res_stream->finishResponse();
-    //    return;
-    //  }
-    //}
-
-    if (session->getEffectiveNamespace().empty()) {
-      result_format.sendError("No database selected");
-      res_stream->finishResponse();
-      return;
-    }
-
-    try {
-      auto txn = dbctx->sql_service->startTransaction(session);
-
-      csql::QueryTreeCoder coder(txn.get());
-      auto req_body_is = BufferInputStream::fromBuffer(&req->body());
-      auto qtree = coder.decode(req_body_is.get());
-      auto qplan = dbctx->sql_runtime->buildQueryPlan(txn.get(), { qtree });
-
-      result_format.sendResults(qplan.get());
-    } catch (const StandardException& e) {
-      logError("evql", "SQL Error: $0", e.what());
-      result_format.sendError(e.what());
-    }
-  }
-
-  res_stream->finishResponse();
-}
-
->>>>>>> f12e234a
 } // namespace eventql