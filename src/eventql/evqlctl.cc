/**
 * Copyright (c) 2016 zScale Technology GmbH <legal@zscale.io>
 * Authors:
 *   - Paul Asmuth <paul@zscale.io>
 *
 * This program is free software: you can redistribute it and/or modify it under
 * the terms of the GNU Affero General Public License ("the license") as
 * published by the Free Software Foundation, either version 3 of the License,
 * or any later version.
 *
 * In accordance with Section 7(e) of the license, the licensing of the Program
 * under the license does not imply a trademark license. Therefore any rights,
 * title and interest in our trademarks remain entirely with us.
 *
 * This program is distributed in the hope that it will be useful, but WITHOUT
 * ANY WARRANTY; without even the implied warranty of MERCHANTABILITY or FITNESS
 * FOR A PARTICULAR PURPOSE. See the license for more details.
 *
 * You can be released from the requirements of the license by purchasing a
 * commercial license. Buying such a license is mandatory as soon as you develop
 * commercial activities involving this program without disclosing the source
 * code of your own applications
 */
#include "eventql/eventql.h"
#include <stdlib.h>
#include <unistd.h>
#include <signal.h>
#include "eventql/util/application.h"
#include "eventql/util/thread/eventloop.h"
#include "eventql/util/cli/flagparser.h"
#include <eventql/config/process_config.h>
#include <eventql/cli/commands/cluster_add_server.h>
#include <eventql/cli/commands/cluster_create.h>
#include <eventql/cli/commands/cluster_status.h>
#include <eventql/cli/commands/cluster_remove_server.h>
#include <eventql/cli/commands/namespace_create.h>
#include <eventql/cli/commands/rebalance.h>
#include <eventql/cli/commands/table_split.h>

using namespace eventql;

thread::EventLoop ev;

<<<<<<< HEAD
void cmd_cluster_status(const cli::FlagParser& flags) {
  //ConfigDirectoryClient cclient(
  //    InetAddr::resolve(flags.getString("master")));

  //auto cluster = cclient.fetchClusterConfig();
  //iputs("Cluster config:\n$0", cluster.DebugString());
}

void cmd_cluster_add_server(const cli::FlagParser& flags) {
  auto cdir = mkScoped(
      new ZookeeperConfigDirectory(
            flags.getString("zookeeper_addr"),
            flags.getString("cluster_name"),
            None<String>(),
            ""));

  cdir->start();

  ServerConfig cfg;
  cfg.set_server_id(flags.getString("server_name"));
  for (size_t i = 0; i < 128; ++i) {
    cfg.add_sha1_tokens(Random::singleton()->sha1().toString());
  }

  cdir->updateServerConfig(cfg);

  cdir->stop();
}

void cmd_cluster_remove_server(const cli::FlagParser& flags) {
  bool remove_hard = flags.isSet("hard");
  bool remove_soft = flags.isSet("soft");
  if (!(remove_hard ^ remove_soft)) {
    logFatal("evqlctl", "either --hard or --soft must be set");
    return;
  }

  auto cdir = mkScoped(
      new ZookeeperConfigDirectory(
            flags.getString("zookeeper_addr"),
            flags.getString("cluster_name"),
            None<String>(),
            ""));

  cdir->start();

  auto cfg = cdir->getServerConfig(flags.getString("server_name"));
  if (remove_soft) {
    cfg.set_is_leaving(true);
  }
  if (remove_hard) {
    cfg.set_is_dead(true);
  }

  cdir->updateServerConfig(cfg);
  cdir->stop();
}

void cmd_cluster_create(const cli::FlagParser& flags) {
  auto cdir = mkScoped(
      new ZookeeperConfigDirectory(
            flags.getString("zookeeper_addr"),
            flags.getString("cluster_name"),
            None<String>(),
            ""));

  cdir->start();

  ClusterConfig cfg;
  cdir->updateClusterConfig(cfg);

  cdir->stop();
}

void cmd_namespace_create(const cli::FlagParser& flags) {
  auto cdir = mkScoped(
      new ZookeeperConfigDirectory(
            flags.getString("zookeeper_addr"),
            flags.getString("cluster_name"),
            None<String>(),
            ""));

  cdir->start();

  NamespaceConfig cfg;
  cfg.set_customer(flags.getString("namespace"));
  cdir->updateNamespaceConfig(cfg);

  cdir->stop();
}

void cmd_table_split(const cli::FlagParser& flags) {
  auto cdir = mkScoped(
      new ZookeeperConfigDirectory(
            flags.getString("zookeeper_addr"),
            flags.getString("cluster_name"),
            None<String>(),
            ""));

  cdir->start();

  auto table_cfg = cdir->getTableConfig(
      flags.getString("namespace"),
      flags.getString("table_name"));

  KeyspaceType keyspace;
  switch (table_cfg.config().partitioner()) {
    case TBL_PARTITION_FIXED:
      RAISE(kIllegalArgumentError);
    case TBL_PARTITION_TIMEWINDOW:
      keyspace = KEYSPACE_UINT64;
      break;
  }

  auto partition_id = SHA1Hash::fromHexString(flags.getString("partition_id"));
  auto split_partition_id_low = Random::singleton()->sha1();
  auto split_partition_id_high = Random::singleton()->sha1();

  SplitPartitionOperation op;
  op.set_partition_id(partition_id.data(), partition_id.size());
  op.set_split_point(
      encodePartitionKey(keyspace, flags.getString("split_point")));
  op.set_split_partition_id_low(
      split_partition_id_low.data(),
      split_partition_id_low.size());
  op.set_split_partition_id_high(
      split_partition_id_high.data(),
      split_partition_id_high.size());
  op.set_placement_id(Random::singleton()->random64());

  ServerAllocator server_alloc(cdir.get());

  Set<String> split_servers_low;
  {
    auto rc = server_alloc.allocateServers(3, &split_servers_low);
    if (!rc.isSuccess()) {
      logFatal("evqlctl", "ERROR: $0", rc.message());
      return;
    }
  }

  for (const auto& s : split_servers_low) {
    op.add_split_servers_low(s);
  }

  Set<String> split_servers_high;
  {
    auto rc = server_alloc.allocateServers(3, &split_servers_high);
    if (!rc.isSuccess()) {
      logFatal("evqlctl", "ERROR: $0", rc.message());
      return;
    }
=======
String getCommandName(Vector<String> cmd_argv) {
  String cmd_name;
  if (cmd_argv.size() == 0) {
    return cmd_name;
>>>>>>> ed158c26
  }

  cmd_name = cmd_argv[0];
  if (StringUtil::beginsWith(cmd_name, "--")) {
    cmd_name.erase(0, 2);
  } if (StringUtil::beginsWith(cmd_name, "-")) {
    cmd_name.erase(cmd_name.begin());
  }

<<<<<<< HEAD
  MetadataOperation envelope(
      flags.getString("namespace"),
      flags.getString("table_name"),
      METAOP_SPLIT_PARTITION,
      SHA1Hash(
          table_cfg.metadata_txnid().data(),
          table_cfg.metadata_txnid().size()),
      Random::singleton()->sha1(),
      *msg::encode(op));

  MetadataCoordinator coordinator(cdir.get());
  auto rc = coordinator.performAndCommitOperation(
      flags.getString("namespace"),
      flags.getString("table_name"),
      envelope);

  if (!rc.isSuccess()) {
    logFatal("evqlctl", "ERROR: $0", rc.message());
  } else {
    logInfo("evqlctl", "SUCCESS");
  }

  cdir->stop();
}

void cmd_rebalance(const cli::FlagParser& flags) {
  auto cdir = mkScoped(
      new ZookeeperConfigDirectory(
            flags.getString("zookeeper_addr"),
            flags.getString("cluster_name"),
            None<String>(),
            ""));

  cdir->start();

  MasterService master(cdir.get());
  auto rc = master.runOnce();
  cdir->stop();

  if (!rc.isSuccess()) {
    logFatal("evqlctl", "ERROR: $0", rc.message());
  } else {
    logInfo("evqlctl", "SUCCESS");
  }
=======
  return cmd_name;
>>>>>>> ed158c26
}

int main(int argc, const char** argv) {
  ::cli::FlagParser flags;
  flags.defineFlag(
      "loglevel",
      ::cli::FlagParser::T_STRING,
      false,
      NULL,
      "INFO",
      "loglevel",
      "<level>");

  flags.defineFlag(
      "c",
      ::cli::FlagParser::T_STRING,
      false,
      NULL,
      NULL,
      "path to config file",
      "<config_file>");

  flags.parseArgv(argc, argv);
  auto stdin_is = FileInputStream::getStdin();
  auto stdout_os = OutputStream::getStdout();
  auto stderr_os = OutputStream::getStderr();
  ProcessConfigBuilder config_builder;

  Application::init();
  Application::logToStderr("evqlctl");

  if (flags.isSet("c")) {
    auto rc = config_builder.loadFile(flags.getString("c"));
    if (!rc.isSuccess()) {
      stderr_os->write(StringUtil::format("ERROR: $0", rc.message()));
      return 1;
    }
  } else {
    auto rc = config_builder.loadDefaultConfigFile();
    if (!rc.isSuccess()) {
      //stderr_os->write("WARNING: could not load config file");
    }
  }

  auto process_config = config_builder.getConfig();

  List<eventql::cli::CLICommand*> commands;
  commands.emplace_back(new eventql::cli::ClusterAddServer(process_config));
  commands.emplace_back(new eventql::cli::ClusterCreate(process_config));
  commands.emplace_back(new eventql::cli::ClusterRemoveServer(process_config));
  commands.emplace_back(new eventql::cli::ClusterStatus(process_config));
  commands.emplace_back(new eventql::cli::NamespaceCreate(process_config));
  commands.emplace_back(new eventql::cli::Rebalance(process_config));
  commands.emplace_back(new eventql::cli::TableSplit(process_config));

  Vector<String> cmd_argv = flags.getArgv();
  String cmd_name = getCommandName(cmd_argv);
  if (cmd_name.empty()) {
    //if (default_cmd_.empty()) {
      stderr_os->write(
        "evqlctl: command is not specified. See 'evqlctl --help'.\n");
      return 1;
    //}

    //cmd_name = default_cmd_;

  } else {
    cmd_argv.erase(cmd_argv.begin());
  }


  if (cmd_name == "help") {
    cmd_name = getCommandName(cmd_argv);
    if (cmd_name.empty()) {
      stdout_os->write(
        "Usage: evqlctl [OPTIONS] <command> [<args>]\n\n"
        "   -?, --help                Display this help text and exit\n"
        "   -c <path>                 Set the path to the config file\n"
        "   -C name=value             Overwrite a config file value\n\n"
        "evqctl commands:\n"
      );

      for (const auto c : commands) {
        stdout_os->printf("   %-26.26s", c->getName().c_str());
        stdout_os->printf("%-86.86s\n", c->getDescription().c_str());
      }
      return 0;
    }

    for (auto c : commands) {
      if (c->getName() == cmd_name) {
        c->printHelp(stdout_os.get());
        return 0;
      }
    }

    stderr_os->write(StringUtil::format(
        "evqlctl: No manual entry for evqlctl '$0'\n",
        cmd_name));
    return 1;
  }

  for (auto c : commands) {
    if (c->getName() == cmd_name) {
      auto rc = c->execute(
          cmd_argv,
          stdin_is.get(),
          stdout_os.get(),
          stderr_os.get());
      return rc.isSuccess() ? 0 : 1;
    }
  }

  stderr_os->write(StringUtil::format(
      "evqlctl: '$0' is not a evqlctl command. See 'evqlctl --help'.\n",
      cmd_name));

  return 1;

}
<|MERGE_RESOLUTION|>--- conflicted
+++ resolved
@@ -41,165 +41,10 @@
 
 thread::EventLoop ev;
 
-<<<<<<< HEAD
-void cmd_cluster_status(const cli::FlagParser& flags) {
-  //ConfigDirectoryClient cclient(
-  //    InetAddr::resolve(flags.getString("master")));
-
-  //auto cluster = cclient.fetchClusterConfig();
-  //iputs("Cluster config:\n$0", cluster.DebugString());
-}
-
-void cmd_cluster_add_server(const cli::FlagParser& flags) {
-  auto cdir = mkScoped(
-      new ZookeeperConfigDirectory(
-            flags.getString("zookeeper_addr"),
-            flags.getString("cluster_name"),
-            None<String>(),
-            ""));
-
-  cdir->start();
-
-  ServerConfig cfg;
-  cfg.set_server_id(flags.getString("server_name"));
-  for (size_t i = 0; i < 128; ++i) {
-    cfg.add_sha1_tokens(Random::singleton()->sha1().toString());
-  }
-
-  cdir->updateServerConfig(cfg);
-
-  cdir->stop();
-}
-
-void cmd_cluster_remove_server(const cli::FlagParser& flags) {
-  bool remove_hard = flags.isSet("hard");
-  bool remove_soft = flags.isSet("soft");
-  if (!(remove_hard ^ remove_soft)) {
-    logFatal("evqlctl", "either --hard or --soft must be set");
-    return;
-  }
-
-  auto cdir = mkScoped(
-      new ZookeeperConfigDirectory(
-            flags.getString("zookeeper_addr"),
-            flags.getString("cluster_name"),
-            None<String>(),
-            ""));
-
-  cdir->start();
-
-  auto cfg = cdir->getServerConfig(flags.getString("server_name"));
-  if (remove_soft) {
-    cfg.set_is_leaving(true);
-  }
-  if (remove_hard) {
-    cfg.set_is_dead(true);
-  }
-
-  cdir->updateServerConfig(cfg);
-  cdir->stop();
-}
-
-void cmd_cluster_create(const cli::FlagParser& flags) {
-  auto cdir = mkScoped(
-      new ZookeeperConfigDirectory(
-            flags.getString("zookeeper_addr"),
-            flags.getString("cluster_name"),
-            None<String>(),
-            ""));
-
-  cdir->start();
-
-  ClusterConfig cfg;
-  cdir->updateClusterConfig(cfg);
-
-  cdir->stop();
-}
-
-void cmd_namespace_create(const cli::FlagParser& flags) {
-  auto cdir = mkScoped(
-      new ZookeeperConfigDirectory(
-            flags.getString("zookeeper_addr"),
-            flags.getString("cluster_name"),
-            None<String>(),
-            ""));
-
-  cdir->start();
-
-  NamespaceConfig cfg;
-  cfg.set_customer(flags.getString("namespace"));
-  cdir->updateNamespaceConfig(cfg);
-
-  cdir->stop();
-}
-
-void cmd_table_split(const cli::FlagParser& flags) {
-  auto cdir = mkScoped(
-      new ZookeeperConfigDirectory(
-            flags.getString("zookeeper_addr"),
-            flags.getString("cluster_name"),
-            None<String>(),
-            ""));
-
-  cdir->start();
-
-  auto table_cfg = cdir->getTableConfig(
-      flags.getString("namespace"),
-      flags.getString("table_name"));
-
-  KeyspaceType keyspace;
-  switch (table_cfg.config().partitioner()) {
-    case TBL_PARTITION_FIXED:
-      RAISE(kIllegalArgumentError);
-    case TBL_PARTITION_TIMEWINDOW:
-      keyspace = KEYSPACE_UINT64;
-      break;
-  }
-
-  auto partition_id = SHA1Hash::fromHexString(flags.getString("partition_id"));
-  auto split_partition_id_low = Random::singleton()->sha1();
-  auto split_partition_id_high = Random::singleton()->sha1();
-
-  SplitPartitionOperation op;
-  op.set_partition_id(partition_id.data(), partition_id.size());
-  op.set_split_point(
-      encodePartitionKey(keyspace, flags.getString("split_point")));
-  op.set_split_partition_id_low(
-      split_partition_id_low.data(),
-      split_partition_id_low.size());
-  op.set_split_partition_id_high(
-      split_partition_id_high.data(),
-      split_partition_id_high.size());
-  op.set_placement_id(Random::singleton()->random64());
-
-  ServerAllocator server_alloc(cdir.get());
-
-  Set<String> split_servers_low;
-  {
-    auto rc = server_alloc.allocateServers(3, &split_servers_low);
-    if (!rc.isSuccess()) {
-      logFatal("evqlctl", "ERROR: $0", rc.message());
-      return;
-    }
-  }
-
-  for (const auto& s : split_servers_low) {
-    op.add_split_servers_low(s);
-  }
-
-  Set<String> split_servers_high;
-  {
-    auto rc = server_alloc.allocateServers(3, &split_servers_high);
-    if (!rc.isSuccess()) {
-      logFatal("evqlctl", "ERROR: $0", rc.message());
-      return;
-    }
-=======
 String getCommandName(Vector<String> cmd_argv) {
   String cmd_name;
   if (cmd_argv.size() == 0) {
     return cmd_name;
->>>>>>> ed158c26
   }
 
   cmd_name = cmd_argv[0];
@@ -209,54 +54,7 @@
     cmd_name.erase(cmd_name.begin());
   }
 
-<<<<<<< HEAD
-  MetadataOperation envelope(
-      flags.getString("namespace"),
-      flags.getString("table_name"),
-      METAOP_SPLIT_PARTITION,
-      SHA1Hash(
-          table_cfg.metadata_txnid().data(),
-          table_cfg.metadata_txnid().size()),
-      Random::singleton()->sha1(),
-      *msg::encode(op));
-
-  MetadataCoordinator coordinator(cdir.get());
-  auto rc = coordinator.performAndCommitOperation(
-      flags.getString("namespace"),
-      flags.getString("table_name"),
-      envelope);
-
-  if (!rc.isSuccess()) {
-    logFatal("evqlctl", "ERROR: $0", rc.message());
-  } else {
-    logInfo("evqlctl", "SUCCESS");
-  }
-
-  cdir->stop();
-}
-
-void cmd_rebalance(const cli::FlagParser& flags) {
-  auto cdir = mkScoped(
-      new ZookeeperConfigDirectory(
-            flags.getString("zookeeper_addr"),
-            flags.getString("cluster_name"),
-            None<String>(),
-            ""));
-
-  cdir->start();
-
-  MasterService master(cdir.get());
-  auto rc = master.runOnce();
-  cdir->stop();
-
-  if (!rc.isSuccess()) {
-    logFatal("evqlctl", "ERROR: $0", rc.message());
-  } else {
-    logInfo("evqlctl", "SUCCESS");
-  }
-=======
   return cmd_name;
->>>>>>> ed158c26
 }
 
 int main(int argc, const char** argv) {
