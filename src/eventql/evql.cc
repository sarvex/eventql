--- conflicted
+++ resolved
@@ -391,23 +391,6 @@
   }
 
   /* console options */
-<<<<<<< HEAD
-  eventql::cli::ConsoleOptions console_opts;
-  console_opts.server_host = flags.getString("host");
-  console_opts.server_port = flags.getInt("port");
-  if (flags.isSet("auth_token")) {
-    console_opts.auth_token = flags.getString("auth_token");
-  }
-
-  if (flags.isSet("user")) {
-    console_opts.user = flags.getString("user");
-  } else {
-    console_opts.user = getenv("USER");
-  }
-
-  if (flags.isSet("database")) {
-    console_opts.database = flags.getString("database");
-=======
   eventql::cli::CLIConfig cli_cfg;
   {
     auto status = cli_cfg.loadDefaultConfigFile();
@@ -441,11 +424,15 @@
     }
   }
 
-  if (cli_cfg.getAuthToken().isEmpty()) {
-    printError("FlagError: flag 'auth_token' is not set");
-    return 1;
->>>>>>> 9fc13993
-  }
+  //if (flags.isSet("user")) {
+  //  console_opts.user = flags.getString("user");
+  //} else {
+  //  console_opts.user = getenv("USER");
+  //}
+
+  //if (flags.isSet("database")) {
+  //  console_opts.database = flags.getString("database");
+  //}
 
   /* cli */
   eventql::cli::Console console(cli_cfg);
