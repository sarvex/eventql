/**
 * Copyright (c) 2016 DeepCortex GmbH <legal@eventql.io>
 * Authors:
 *   - Paul Asmuth <paul@eventql.io>
 *
 * This program is free software: you can redistribute it and/or modify it under
 * the terms of the GNU Affero General Public License ("the license") as
 * published by the Free Software Foundation, either version 3 of the License,
 * or any later version.
 *
 * In accordance with Section 7(e) of the license, the licensing of the Program
 * under the license does not imply a trademark license. Therefore any rights,
 * title and interest in our trademarks remain entirely with us.
 *
 * This program is distributed in the hope that it will be useful, but WITHOUT
 * ANY WARRANTY; without even the implied warranty of MERCHANTABILITY or FITNESS
 * FOR A PARTICULAR PURPOSE. See the license for more details.
 *
 * You can be released from the requirements of the license by purchasing a
 * commercial license. Buying such a license is mandatory as soon as you develop
 * commercial activities involving this program without disclosing the source
 * code of your own applications
 */
#pragma once
#include "eventql/eventql.h"
#include "eventql/util/stdtypes.h"
#include "eventql/util/return_code.h"

namespace eventql {
struct DatabaseContext;

// A session is _not_ thread safe
class Session {
public:

  Session(const DatabaseContext* database_context = nullptr);

  String getUserID() const;
  void setUserID(const String& user_id);

  String getEffectiveNamespace() const;
  void setEffectiveNamespace(const String& ns);

  String getDisplayNamespace() const;
  void setDisplayNamespace(const String& ns);

  const DatabaseContext* getDatabaseContext();

<<<<<<< HEAD
=======
  void setHeartbeatCallback(std::function<ReturnCode ()> cb);
  ReturnCode triggerHeartbeat();

  void setIdleTimeout(uint64_t timeout_us);
  uint64_t getIdleTimeout() const;

  uint64_t getHeartbeatInterval() const;

  void setIsInternal(bool is_internal);
  uint64_t isInternal() const;

>>>>>>> f12e234a
protected:
  mutable std::mutex mutex_;
  const DatabaseContext* database_context_;
  String user_id_;
  String effective_namespace_;
  String display_namespace_;
  std::function<ReturnCode ()> heartbeat_cb_;
  uint64_t heartbeat_last_;
  uint64_t heartbeat_interval_;
  uint64_t idle_timeout_;
  bool is_internal_;
};

} // namespace eventql<|MERGE_RESOLUTION|>--- conflicted
+++ resolved
@@ -46,8 +46,6 @@
 
   const DatabaseContext* getDatabaseContext();
 
-<<<<<<< HEAD
-=======
   void setHeartbeatCallback(std::function<ReturnCode ()> cb);
   ReturnCode triggerHeartbeat();
 
@@ -59,7 +57,6 @@
   void setIsInternal(bool is_internal);
   uint64_t isInternal() const;
 
->>>>>>> f12e234a
 protected:
   mutable std::mutex mutex_;
   const DatabaseContext* database_context_;
