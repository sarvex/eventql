--- conflicted
+++ resolved
@@ -64,12 +64,8 @@
   Option<csql::TableInfo> describe(const String& table_name) const override;
 
   Status createTable(const csql::CreateTableNode& req) override;
-
-<<<<<<< HEAD
   Status createDatabase(const String& database_name) override;
-=======
   Status alterTable(const csql::AlterTableNode& alter_table) override;
->>>>>>> 6328e575
 
   Status insertRecord(
       const String& table_name,
