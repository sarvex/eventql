--- conflicted
+++ resolved
@@ -301,10 +301,10 @@
       primary_key);
 }
 
-<<<<<<< HEAD
 Status TSDBTableProvider::createDatabase(const String& database_name) {
-  return Status(eNotYetImplementedError, "create database nyi");
-=======
+  return Status(eRuntimeError, "permission denied");
+}
+
 Status TSDBTableProvider::alterTable(const csql::AlterTableNode& alter_table) {
   auto operations = alter_table.getOperations();
   Vector<TableService::AlterTableOperation> tbl_operations;
@@ -342,7 +342,6 @@
       tsdb_namespace_,
       alter_table.getTableName(),
       tbl_operations);
->>>>>>> 6328e575
 }
 
 Status TSDBTableProvider::insertRecord(
