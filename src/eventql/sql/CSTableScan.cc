/**
 * Copyright (c) 2016 DeepCortex GmbH <legal@eventql.io>
 * Authors:
 *   - Paul Asmuth <paul@eventql.io>
 *
 * This program is free software: you can redistribute it and/or modify it under
 * the terms of the GNU Affero General Public License ("the license") as
 * published by the Free Software Foundation, either version 3 of the License,
 * or any later version.
 *
 * In accordance with Section 7(e) of the license, the licensing of the Program
 * under the license does not imply a trademark license. Therefore any rights,
 * title and interest in our trademarks remain entirely with us.
 *
 * This program is distributed in the hope that it will be useful, but WITHOUT
 * ANY WARRANTY; without even the implied warranty of MERCHANTABILITY or FITNESS
 * FOR A PARTICULAR PURPOSE. See the license for more details.
 *
 * You can be released from the requirements of the license by purchasing a
 * commercial license. Buying such a license is mandatory as soon as you develop
 * commercial activities involving this program without disclosing the source
 * code of your own applications
 */
#include <assert.h>
#include "eventql/eventql.h"
#include <eventql/sql/CSTableScan.h>
#include <eventql/sql/qtree/ColumnReferenceNode.h>
#include <eventql/sql/runtime/defaultruntime.h>
#include <eventql/sql/runtime/compiler.h>
#include <eventql/util/ieee754.h>
#include <eventql/util/logging.h>

namespace csql {

CSTableScan::CSTableScan(
    Transaction* txn,
    ExecutionContext* execution_context,
    RefPtr<SequentialScanNode> stmt,
    const String& cstable_filename) :
    txn_(txn),
    execution_context_(execution_context),
    stmt_(stmt->deepCopyAs<SequentialScanNode>()),
    cstable_filename_(cstable_filename),
    colindex_(0),
    aggr_strategy_(stmt_->aggregationStrategy()),
    rows_scanned_(0),
    num_records_(0),
    filter_enabled_(false),
    opened_(false),
    cur_select_level_(0),
    cur_fetch_level_(0),
    cur_filter_pred_(true),
    cur_pos_(0) {
  column_names_ = stmt_->selectedColumns();
  for (const auto& c : column_names_) {
    column_types_.emplace_back(stmt_->getComputedColumnInfo(c).second);
  }
  execution_context_->incrementNumTasks();
}

CSTableScan::CSTableScan(
    Transaction* txn,
    ExecutionContext* execution_context,
    RefPtr<SequentialScanNode> stmt,
    RefPtr<cstable::CSTableReader> cstable,
    const String& cstable_filename /* = "<unknown>" */) :
    txn_(txn),
    execution_context_(execution_context),
    stmt_(stmt->deepCopyAs<SequentialScanNode>()),
    cstable_(cstable),
    cstable_filename_(cstable_filename),
    colindex_(0),
    aggr_strategy_(stmt_->aggregationStrategy()),
    rows_scanned_(0),
    num_records_(0),
    opened_(false),
    cur_select_level_(0),
    cur_fetch_level_(0),
    cur_filter_pred_(true),
    cur_pos_(0) {
  column_names_ = stmt_->selectedColumns();
  for (const auto& c : column_names_) {
    column_types_.emplace_back(stmt_->getComputedColumnInfo(c).second);
  }
  execution_context_->incrementNumTasks();
}

ReturnCode CSTableScan::execute() {
  execution_context_->incrementNumTasksRunning();
  if (!opened_) {
    open();
  }

  cur_buf_.resize(colindex_);
  num_records_ = cstable_->numRecords();

  return ReturnCode::success();
}

ReturnCode CSTableScan::nextBatch(
    SVector* columns,
    size_t* nrecords) {
  *nrecords = 0;
  while (*nrecords < kOutputBatchSize) {
    if (next(columns)) {
      ++(*nrecords);
    } else {
      break;
    }
  }

  return ReturnCode::success();
}

void CSTableScan::open() {
  auto runtime = txn_->getCompiler();
  opened_ = true;

  if (cstable_.get() == nullptr) {
    cstable_ = cstable::CSTableReader::openFile(cstable_filename_);
  }

  for (const auto& col : column_names_) {
    if (!cstable_->hasColumn(col)) {
      continue;
    }

    auto reader = cstable_->getColumnReader(col);

    SType type;
    switch (reader->type()) {
      case cstable::ColumnType::STRING:
        type = SType::STRING;
        break;
      case cstable::ColumnType::SIGNED_INT:
        type = SType::INT64;
        break;
      case cstable::ColumnType::UNSIGNED_INT:
        type = SType::UINT64;
        break;
      case cstable::ColumnType::FLOAT:
        type = SType::FLOAT64;
        break;
      case cstable::ColumnType::BOOLEAN:
        type = SType::BOOL;
        break;
      case cstable::ColumnType::DATETIME:
        type = SType::TIMESTAMP64;
        break;
      case cstable::ColumnType::SUBRECORD:
        RAISE(kIllegalStateError, "illegal column type: SUBRECORD");
    }

    columns_.emplace(col, ColumnRef(reader, colindex_++, type));
  }

  for (const auto& slnode : stmt_->selectList()) {
    select_list_.emplace_back(
        txn_,
        findMaxRepetitionLevel(slnode->expression()),
        runtime->buildValueExpression(txn_, slnode->expression()),
        &scratch_);
  }

  auto where_expr = stmt_->whereExpression();
  if (!where_expr.isEmpty()) {
    where_expr_ = runtime->buildValueExpression(txn_, where_expr.get());
  }
}

bool CSTableScan::next(SVector* out) {
  try {
    if (columns_.empty()) {
      return fetchNextWithoutColumns(out);
    } else {
      return fetchNext(out);
    }
  } catch (const std::exception& e) {
    RAISEF(
        kRuntimeError,
        "error while scanning table $0: $1",
        cstable_filename_,
        e.what());
  }
}

bool CSTableScan::fetchNext(SVector* out) {
  if (cur_pos_ >= num_records_) {
    return false;
  }

  while (cur_pos_ < num_records_) {
    if (++rows_scanned_ % 8192 == 0) {
      auto rc = txn_->triggerHeartbeat();
      if (!rc.isSuccess()) {
        RAISE(kRuntimeError, rc.getMessage());
      }
    }

    uint64_t next_level = 0;

    if (cur_fetch_level_ == 0) {
      if (cur_pos_ < num_records_ && filter_enabled_) {
        cur_filter_pred_ = filter_[cur_pos_];
      }
    }

    for (auto& col : columns_) {
      auto nextr = col.second.reader->nextRepetitionLevel();

      if (nextr >= cur_fetch_level_) {
        auto& reader = col.second.reader;

        uint64_t r;
        uint64_t d;

        switch (col.second.reader->type()) {

          case cstable::ColumnType::STRING: {
            String v;
            reader->readString(&r, &d, &v);

            if (d < reader->maxDefinitionLevel()) {
              cur_buf_[col.second.index] = SValue();
            } else {
              switch (col.second.type) {
                case SType::NIL:
                  cur_buf_[col.second.index] = SValue::newNull();
                  break;
                case SType::STRING:
                  cur_buf_[col.second.index] = SValue::newString(v);
                  break;
                default:
                  assert(false); // type error
              }
            }

            break;
          }

          case cstable::ColumnType::UNSIGNED_INT: {
            uint64_t v = 0;
            reader->readUnsignedInt(&r, &d, &v);

            if (d < reader->maxDefinitionLevel()) {
              cur_buf_[col.second.index] = SValue();
            } else {
              switch (col.second.type) {
                case SType::NIL:
                  cur_buf_[col.second.index] = SValue::newNull();
                  break;
                case SType::STRING:
                  cur_buf_[col.second.index] = SValue::newInteger(v).toString();
                  break;
                case SType::FLOAT64:
                  cur_buf_[col.second.index] = SValue::newFloat(v);
                  break;
                case SType::INT64:
                  cur_buf_[col.second.index] = SValue::newInt64(v);
                  break;
                case SType::UINT64:
                  cur_buf_[col.second.index] = SValue::newUInt64(v);
                  break;
                case SType::BOOL:
                  cur_buf_[col.second.index] = SValue::newBool(v);
                  break;
                case SType::TIMESTAMP64:
                  cur_buf_[col.second.index] = SValue::newTimestamp(v);
                  break;
              }
            }

            break;
          }

          case cstable::ColumnType::SIGNED_INT: {
            int64_t v = 0;
            reader->readSignedInt(&r, &d, &v);

            if (d < reader->maxDefinitionLevel()) {
              cur_buf_[col.second.index] = SValue();
            } else {
              switch (col.second.type) {
                case SType::NIL:
                  cur_buf_[col.second.index] = SValue::newNull();
                  break;
                case SType::STRING:
                  cur_buf_[col.second.index] = SValue::newInteger(v).toString();
                  break;
                case SType::FLOAT64:
                  cur_buf_[col.second.index] = SValue::newFloat(v);
                  break;
                case SType::INT64:
                  cur_buf_[col.second.index] = SValue::newInt64(v);
                  break;
                case SType::UINT64:
                  cur_buf_[col.second.index] = SValue::newUInt64(v);
                  break;
                case SType::BOOL:
                  cur_buf_[col.second.index] = SValue::newBool(v);
                  break;
                case SType::TIMESTAMP64:
                  cur_buf_[col.second.index] = SValue::newTimestamp(v);
                  break;
              }
            }

            break;
          }

          case cstable::ColumnType::BOOLEAN: {
            bool v = 0;
            reader->readBoolean(&r, &d, &v);

            if (d < reader->maxDefinitionLevel()) {
              cur_buf_[col.second.index] = SValue(SValue::BoolType(false));
            } else {
              switch (col.second.type) {
                case SType::NIL:
                  cur_buf_[col.second.index] = SValue::newNull();
                  break;
                case SType::STRING:
                  cur_buf_[col.second.index] = SValue::newBool(v).toString();
                  break;
                case SType::FLOAT64:
                  cur_buf_[col.second.index] = SValue::newFloat(v);
                  break;
                case SType::INT64:
                  cur_buf_[col.second.index] = SValue::newInt64(v);
                  break;
                case SType::UINT64:
                  cur_buf_[col.second.index] = SValue::newUInt64(v);
                  break;
                case SType::BOOL:
                  cur_buf_[col.second.index] = SValue::newBool(v);
                  break;
                case SType::TIMESTAMP64:
                  cur_buf_[col.second.index] = SValue::newTimestamp(v);
                  break;
              }
            }

            break;
          }

          case cstable::ColumnType::FLOAT: {
            double v = 0;
            reader->readFloat(&r, &d, &v);

            if (d < reader->maxDefinitionLevel()) {
              cur_buf_[col.second.index] = SValue();
            } else {
              switch (col.second.type) {
                case SType::NIL:
                  cur_buf_[col.second.index] = SValue::newNull();
                  break;
                case SType::STRING:
                  cur_buf_[col.second.index] = SValue::newFloat(v).toString();
                  break;
                case SType::FLOAT64:
                  cur_buf_[col.second.index] = SValue::newFloat(v);
                  break;
                case SType::INT64:
                  cur_buf_[col.second.index] = SValue::newInt64(v);
                  break;
                case SType::UINT64:
                  cur_buf_[col.second.index] = SValue::newUInt64(v);
                  break;
                case SType::BOOL:
                  cur_buf_[col.second.index] = SValue::newBool(v);
                  break;
                case SType::TIMESTAMP64:
                  cur_buf_[col.second.index] = SValue::newTimestamp(v);
                  break;
              }
            }

            break;
          }

          case cstable::ColumnType::DATETIME: {
            UnixTime v;
            reader->readDateTime(&r, &d, &v);

            if (d < reader->maxDefinitionLevel()) {
              cur_buf_[col.second.index] = SValue();
            } else {
              switch (col.second.type) {
                case SType::NIL:
                  cur_buf_[col.second.index] = SValue::newNull();
                  break;
                case SType::STRING:
                  cur_buf_[col.second.index] = SValue::newTimestamp(v).toString();
                  break;
                case SType::FLOAT64:
                  cur_buf_[col.second.index] = SValue::newTimestamp(v).toFloat();
                  break;
                case SType::INT64:
                  cur_buf_[col.second.index] = SValue::newTimestamp(v).toInteger();
                  break;
                case SType::UINT64:
                  cur_buf_[col.second.index] = SValue::newTimestamp(v).toInteger();
                  break;
                case SType::TIMESTAMP64:
                  cur_buf_[col.second.index] = SValue::newTimestamp(v);
                  break;
                default:
                  RAISE(kIllegalStateError, "illegal column type: SUBRECORD");
              }
            }

            break;
          }

          case cstable::ColumnType::SUBRECORD:
            RAISE(kIllegalStateError, "illegal column type: SUBRECORD");

        }
      }

      next_level = std::max(
          next_level,
          col.second.reader->nextRepetitionLevel());
    }

    cur_fetch_level_ = next_level;
    if (cur_fetch_level_ == 0) {
      ++cur_pos_;
    }

    bool row_ready = false;
    bool where_pred = cur_filter_pred_;
    if (where_pred && where_expr_.program() != nullptr) {
      VM::evaluateBoxed(
          txn_,
          where_expr_.program(),
          where_expr_.program()->method_call,
          &vm_stack_,
          nullptr,
          cur_buf_.size(),
          cur_buf_.data());

      where_pred = popBool(&vm_stack_);
    }

    if (where_pred) {
      for (int i = 0; i < select_list_.size(); ++i) {
        if (select_list_[i].rep_level >= cur_select_level_) {
          VM::evaluateBoxed(
              txn_,
              select_list_[i].compiled.program(),
              select_list_[i].compiled.program()->method_accumulate,
              &vm_stack_,
              &select_list_[i].instance,
              cur_buf_.size(),
              cur_buf_.data());
        }
      }


      switch (aggr_strategy_) {

        case AggregationStrategy::AGGREGATE_ALL:
          break;

        case AggregationStrategy::AGGREGATE_WITHIN_RECORD_FLAT:
          if (next_level != 0) {
            break;
          }

        case AggregationStrategy::AGGREGATE_WITHIN_RECORD_DEEP:
          for (int i = 0; i < select_list_.size(); ++i) {
            VM::evaluate(
                txn_,
                select_list_[i].compiled.program(),
                select_list_[i].compiled.program()->method_call,
                &vm_stack_,
                &select_list_[i].instance,
                0,
                nullptr);

            popVector(&vm_stack_, out + i);

            VM::resetInstance(
                txn_,
                select_list_[i].compiled.program(),
                &select_list_[i].instance);
          }

          row_ready = true;
          break;

        case AggregationStrategy::NO_AGGREGATION:
          for (int i = 0; i < select_list_.size(); ++i) {
            VM::evaluateBoxed(
                txn_,
                select_list_[i].compiled.program(),
                select_list_[i].compiled.program()->method_call,
                &vm_stack_,
                nullptr,
                cur_buf_.size(),
                cur_buf_.data());

            popVector(&vm_stack_, out + i);
          }

          row_ready = true;
          break;

      }

      cur_select_level_ = cur_fetch_level_;
    } else {
      cur_select_level_ = std::min(cur_select_level_, cur_fetch_level_);
    }

    for (const auto& col : columns_) {
      if (col.second.reader->maxRepetitionLevel() >= cur_select_level_) {
        cur_buf_[col.second.index] = SValue();
      }
    }

    if (row_ready) {
      return true;
    }
  }

  switch (aggr_strategy_) {
    case AggregationStrategy::AGGREGATE_ALL:
      for (int i = 0; i < select_list_.size(); ++i) {
        VM::evaluate(
            txn_,
            select_list_[i].compiled.program(),
            select_list_[i].compiled.program()->method_call,
            &vm_stack_,
            &select_list_[i].instance,
            0,
            nullptr);

        popVector(&vm_stack_, out + i);
      }

      return true;
  }

  return false;
}

bool CSTableScan::fetchNextWithoutColumns(SVector* out) {
  while (cur_pos_ < num_records_) {
<<<<<<< HEAD
    ++cur_pos_;

    if (filter_fn_ && !filter_fn_()) {
=======
    assert(cur_pos_ < filter_.size());
    if (filter_enabled_ && !filter_[cur_pos_]) {
>>>>>>> 565fb9ee
      continue;
    }

    ++cur_pos_;

    if (where_expr_.program() != nullptr) {
      SValue where_tmp;
      VM::evaluate(
          txn_,
          where_expr_.program(),
          where_expr_.program()->method_call,
          &vm_stack_,
          nullptr,
          0,
          nullptr);

      if (popBool(&vm_stack_)) {
        continue;
      }
    }

    for (int i = 0; i < select_list_.size(); ++i) {
      VM::evaluate(
          txn_,
          select_list_[i].compiled.program(),
          select_list_[i].compiled.program()->method_call,
          &vm_stack_,
          nullptr,
          0,
          nullptr);

      popVector(&vm_stack_, out + i);
    }

    return true;
  }

  return false;
}


void CSTableScan::findColumns(
    RefPtr<ValueExpressionNode> expr,
    Set<String>* column_names) const {
  auto fieldref = dynamic_cast<ColumnReferenceNode*>(expr.get());
  if (fieldref != nullptr) {
    column_names->emplace(fieldref->fieldName());
  }

  for (const auto& e : expr->arguments()) {
    findColumns(e, column_names);
  }
}

uint64_t CSTableScan::findMaxRepetitionLevel(
    RefPtr<ValueExpressionNode> expr) const {
  uint64_t max_level = 0;

  auto fieldref = dynamic_cast<ColumnReferenceNode*>(expr.get());
  if (fieldref != nullptr) {
    auto col = columns_.find(fieldref->fieldName());
      if (col != columns_.end()) {
      auto col_level = col->second.reader->maxRepetitionLevel();
      if (col_level > max_level) {
        max_level = col_level;
      }
    }
  }

  for (const auto& e : expr->arguments()) {
    auto e_level = findMaxRepetitionLevel(e);
    if (e_level > max_level) {
      max_level = e_level;
    }
  }

  return max_level;
}

Vector<String> CSTableScan::columnNames() const {
  return column_names_;
}

size_t CSTableScan::getColumnCount() const {
  return column_names_.size();
}

SType CSTableScan::getColumnType(size_t idx) const {
  assert(idx < column_types_.size());
  return column_types_[idx];
}

size_t CSTableScan::rowsScanned() const {
  return rows_scanned_;
}

void CSTableScan::setFilter(std::vector<bool>&& filter) {
  filter_ = filter;
  filter_enabled_ = true;
}

void CSTableScan::setColumnType(String column, SType type) {
  const auto& col = columns_.find(column);
  if (col == columns_.end()) {
    return;
  }

  col->second.type = type;
}

CSTableScan::ColumnRef::ColumnRef(
    RefPtr<cstable::ColumnReader> r,
    size_t i,
    SType t) :
    reader(r),
    index(i),
    type(t) {}

CSTableScan::ExpressionRef::ExpressionRef(
    Transaction* _txn,
    size_t _rep_level,
    ValueExpression _compiled,
    ScratchMemory* smem) :
    txn(_txn),
    rep_level(_rep_level),
    compiled(std::move(_compiled)),
    instance(VM::allocInstance(txn, compiled.program(), smem)) {}

CSTableScan::ExpressionRef::ExpressionRef(
    ExpressionRef&& other) :
    rep_level(other.rep_level),
    compiled(std::move(other.compiled)),
    instance(other.instance) {
  other.instance = nullptr;
}

CSTableScan::ExpressionRef::~ExpressionRef() {
  if (instance) {
    VM::freeInstance(txn, compiled.program(), &instance);
  }
}

FastCSTableScan::FastCSTableScan(
    Transaction* txn,
    ExecutionContext* execution_context,
    RefPtr<SequentialScanNode> stmt,
    const String& cstable_filename) :
    txn_(txn),
    execution_context_(execution_context),
    stmt_(stmt->deepCopyAs<SequentialScanNode>()),
    cstable_filename_(cstable_filename) {}

FastCSTableScan::FastCSTableScan(
    Transaction* txn,
    ExecutionContext* execution_context,
    RefPtr<SequentialScanNode> stmt,
    RefPtr<cstable::CSTableReader> cstable,
    const String& cstable_filename /* = "<unknown>" */) :
    txn_(txn),
    execution_context_(execution_context),
    stmt_(stmt->deepCopyAs<SequentialScanNode>()),
    cstable_(cstable),
    cstable_filename_(cstable_filename),
    records_remaining_(0),
    records_consumed_(0),
    filter_enabled_(false) {}

FastCSTableScan::~FastCSTableScan() {}

ReturnCode FastCSTableScan::execute() {
  for (const auto& slnode : stmt_->selectList()) {
    select_list_.emplace_back(
        txn_->getCompiler()->buildValueExpression(txn_, slnode->expression()));
  }

  auto where_expr = stmt_->whereExpression();
  if (!where_expr.isEmpty()) {
    where_expr_ = txn_->getCompiler()->buildValueExpression(txn_, where_expr.get());
  }

  if (!cstable_.get()) {
    cstable_ = cstable::CSTableReader::openFile(cstable_filename_);
  }

  records_remaining_ = cstable_->numRecords();

  for (const auto& c : stmt_->selectedColumns()) {
    auto colinfo = stmt_->getComputedColumnInfo(c);
    column_types_.emplace_back(colinfo.second);
    column_buffers_.emplace_back(colinfo.second);

    if (cstable_->hasColumn(c)) {
      column_readers_.emplace_back(cstable_->getColumnReader(c));
    } else {
      column_readers_.emplace_back(nullptr);
    }
  }

  return ReturnCode::success();
}

ReturnCode FastCSTableScan::nextBatch(
    SVector* out,
    size_t* nrecords) {
  for (;;) {
    if (records_remaining_ == 0) {
      *nrecords = 0;
      return ReturnCode::success();
    }

    /* calculate batch size */
    size_t batch_size = std::min(records_remaining_, kOutputBatchSize);

    /* fetch input columns */
    for (size_t i = 0; i < column_buffers_.size(); ++i) {
      auto rc = ReturnCode::success();

      switch (column_types_[i]) {
        case SType::UINT64:
        case SType::TIMESTAMP64:
          rc = fetchColumnUInt64(i, batch_size);
          break;
        default:
          assert(0);
      }

      if (!rc.isSuccess()) {
        return rc;
      }
    }

    auto batch_offset = records_consumed_;
    records_remaining_ -= batch_size;
    records_consumed_ += batch_size;

    /* evalute where expression */
    std::vector<bool> filter_set;
    size_t filter_set_count = 0;
    if (where_expr_.program() == nullptr) {
      filter_set = std::vector<bool>(batch_size, true);
      filter_set_count = batch_size;
    } else {
      SValue pref(SType::BOOL);
      VM::evaluatePredicateVector(
          txn_,
          where_expr_.program(),
          where_expr_.program()->method_call,
          &vm_stack_,
          nullptr,
          column_buffers_.size(),
          column_buffers_.data(),
          batch_size,
          &filter_set,
          &filter_set_count);
    }

    if (filter_enabled_) {
      for (size_t i = batch_offset; i < batch_offset + batch_size; ++i) {
        if (!filter_[i] && filter_set[i]) {
          filter_set[i] = false;
          --filter_set_count;
        }
      }
    }

    if (filter_set_count == 0) {
      continue;
    }

    /* compute output columns */
    for (size_t i = 0; i < select_list_.size(); ++i) {
      VM::evaluateVector(
          txn_,
          select_list_[i].program(),
          select_list_[i].program()->method_call,
          &vm_stack_,
          nullptr,
          column_buffers_.size(),
          column_buffers_.data(),
          batch_size,
          out + i,
          filter_set_count < batch_size ? &filter_set : nullptr);
    }

    *nrecords = filter_set_count;
    assert(*nrecords > 0);
    return ReturnCode::success();
  }
}

ReturnCode FastCSTableScan::fetchColumnUInt64(size_t idx, size_t batch_size) {
  auto buffer = &column_buffers_[idx];
  size_t buffer_len = batch_size * sizeof(uint64_t);
  if (buffer->getCapacity() < buffer_len) {
    buffer->increaseCapacity(buffer_len);
  }

  cstable::FixedColumnStorage col_storage(buffer->getMutableData(), &buffer_len);
  auto reader = column_readers_[idx];
  reader->readValues(batch_size, &col_storage);

  assert(buffer_len == batch_size * sizeof(uint64_t));
  buffer->setSize(buffer_len);

  return ReturnCode::success();
}

size_t FastCSTableScan::getColumnCount() const {
  return select_list_.size();
}

SType FastCSTableScan::getColumnType(size_t idx) const {
  assert(idx < select_list_.size());
  return select_list_[idx].getReturnType();
}

void FastCSTableScan::setFilter(std::vector<bool>&& filter) {
  filter_ = filter;
  filter_enabled_ = true;
}

} // namespace csql
<|MERGE_RESOLUTION|>--- conflicted
+++ resolved
@@ -548,14 +548,7 @@
 
 bool CSTableScan::fetchNextWithoutColumns(SVector* out) {
   while (cur_pos_ < num_records_) {
-<<<<<<< HEAD
-    ++cur_pos_;
-
-    if (filter_fn_ && !filter_fn_()) {
-=======
-    assert(cur_pos_ < filter_.size());
     if (filter_enabled_ && !filter_[cur_pos_]) {
->>>>>>> 565fb9ee
       continue;
     }
 
