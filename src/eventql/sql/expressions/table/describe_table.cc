/**
 * This file is part of the "FnordMetric" project
 *   Copyright (c) 2014 Paul Asmuth, Google Inc.
 *
 * FnordMetric is free software: you can redistribute it and/or modify it under
 * the terms of the GNU General Public License v3.0. You should have received a
 * copy of the GNU General Public License along with this program. If not, see
 * <http://www.gnu.org/licenses/>.
 */
#include <eventql/sql/expressions/table/describe_table.h>
#include <eventql/sql/Transaction.h>

namespace csql {

DescribeTableStatement::DescribeTableStatement(
    Transaction* txn,
    const String& table_name) :
    txn_(txn),
    table_name_(table_name),
    counter_(0) {}

ScopedPtr<ResultCursor> DescribeTableStatement::execute() {
  auto table_info = txn_->getTableProvider()->describe(table_name_);
  if (table_info.isEmpty()) {
    RAISEF(kNotFoundError, "table not found: $0", table_name_);
  }

  rows_ = table_info.get().columns;
  return mkScoped(
      new DefaultResultCursor(
          kNumColumns,
          std::bind(
              &DescribeTableStatement::next,
              this,
              std::placeholders::_1,
              std::placeholders::_2)));
}

bool DescribeTableStatement::next(SValue* row, size_t row_len) {
<<<<<<< HEAD
  if (counter_ < rows_.size() && row_len >= kNumColumns) {
    auto col = rows_[counter_];
    row[0] = SValue::newString(col.column_name); //Field
    row[1] = SValue::newString(col.type); //Type
    // row[1] = (col.type_size == 0) ? 
    //     SValue::newNull() : SValue::newInteger(col.type_size) //Type Size
    row[2] = col.is_nullable ? SValue::newString("YES") : SValue::newString("NO"); //Null
    row[3] = SValue::newNull(); //Description
=======
  if (counter_ < buf_.size()) {
    const auto& col = buf_[counter_];
    
    switch (row_len) {
      default:
      case 4:
        row[3] = SValue::newNull(); //Description
      case 3:
        row[2] = col.is_nullable ? SValue::newString("YES") : SValue::newString("NO"); //Null
      case 2:
        row[1] = SValue::newString(col.type); //Type
      case 1:
        row[0] = SValue::newString(col.column_name); //Field
      case 0:
        break;
    }
>>>>>>> 008167f8

    ++counter_;
    return true;
  } else {
    return false;
  }
}

}<|MERGE_RESOLUTION|>--- conflicted
+++ resolved
@@ -37,19 +37,8 @@
 }
 
 bool DescribeTableStatement::next(SValue* row, size_t row_len) {
-<<<<<<< HEAD
-  if (counter_ < rows_.size() && row_len >= kNumColumns) {
-    auto col = rows_[counter_];
-    row[0] = SValue::newString(col.column_name); //Field
-    row[1] = SValue::newString(col.type); //Type
-    // row[1] = (col.type_size == 0) ? 
-    //     SValue::newNull() : SValue::newInteger(col.type_size) //Type Size
-    row[2] = col.is_nullable ? SValue::newString("YES") : SValue::newString("NO"); //Null
-    row[3] = SValue::newNull(); //Description
-=======
-  if (counter_ < buf_.size()) {
-    const auto& col = buf_[counter_];
-    
+  if (counter_ < rows_.size()) {
+    const auto& col = rows_[counter_];
     switch (row_len) {
       default:
       case 4:
@@ -63,7 +52,6 @@
       case 0:
         break;
     }
->>>>>>> 008167f8
 
     ++counter_;
     return true;
