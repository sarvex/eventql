/**
 * Copyright (c) 2016 zScale Technology GmbH <legal@zscale.io>
 * Authors:
 *   - Paul Asmuth <paul@zscale.io>
 *   - Laura Schlimmer <laura@zscale.io>
 *
 * This program is free software: you can redistribute it and/or modify it under
 * the terms of the GNU Affero General Public License ("the license") as
 * published by the Free Software Foundation, either version 3 of the License,
 * or any later version.
 *
 * In accordance with Section 7(e) of the license, the licensing of the Program
 * under the license does not imply a trademark license. Therefore any rights,
 * title and interest in our trademarks remain entirely with us.
 *
 * This program is distributed in the hope that it will be useful, but WITHOUT
 * ANY WARRANTY; without even the implied warranty of MERCHANTABILITY or FITNESS
 * FOR A PARTICULAR PURPOSE. See the license for more details.
 *
 * You can be released from the requirements of the license by purchasing a
 * commercial license. Buying such a license is mandatory as soon as you develop
 * commercial activities involving this program without disclosing the source
 * code of your own applications
 */
#include <eventql/util/stdtypes.h>
#include <eventql/util/exception.h>
#include <eventql/util/wallclock.h>
#include <eventql/util/test/unittest.h>
#include <eventql/sql/parser/parser.h>
#include <eventql/sql/parser/token.h>
#include <eventql/sql/parser/tokenize.h>
#include "eventql/sql/runtime/defaultruntime.h"

#include "eventql/eventql.h"
using namespace csql;

UNIT_TEST(ParserTest);

static Parser parseTestQuery(const char* query) {
  Parser parser;
  parser.parse(query, strlen(query));
  return parser;
}

TEST_CASE(ParserTest, TestSimpleValueExpression, [] () {
  auto parser = parseTestQuery("SELECT 23 + 5.123 FROM sometable;");
  EXPECT(parser.getStatements().size() == 1);
  const auto& stmt = parser.getStatements()[0];
  EXPECT(*stmt == ASTNode::T_SELECT);
  EXPECT(stmt->getChildren().size() == 2);
  const auto& sl = stmt->getChildren()[0];
  EXPECT(*sl == ASTNode::T_SELECT_LIST);
  EXPECT(sl->getChildren().size() == 1);
  auto derived = sl->getChildren()[0];
  EXPECT(*derived == ASTNode::T_DERIVED_COLUMN);
  EXPECT(derived->getChildren().size() == 1);
  auto expr = derived->getChildren()[0];
  EXPECT(*expr == ASTNode::T_ADD_EXPR);
  EXPECT(expr->getChildren().size() == 2);
  EXPECT(*expr->getChildren()[0] == ASTNode::T_LITERAL);
  EXPECT(*expr->getChildren()[0]->getToken() == Token::T_NUMERIC);
  EXPECT(*expr->getChildren()[0]->getToken() == "23");
  EXPECT(*expr->getChildren()[1] == ASTNode::T_LITERAL);
  EXPECT(*expr->getChildren()[1]->getToken() == Token::T_NUMERIC);
  EXPECT(*expr->getChildren()[1]->getToken() == "5.123");
  const auto& from = stmt->getChildren()[1];
  EXPECT(*from == ASTNode::T_FROM);
});

TEST_CASE(ParserTest, TestArithmeticValueExpression, [] () {
  auto parser = parseTestQuery("SELECT 1 + 2 / 3;");
  EXPECT(parser.getStatements().size() == 1);
  auto expr = parser.getStatements()[0]
      ->getChildren()[0]->getChildren()[0]->getChildren()[0];
  EXPECT(*expr == ASTNode::T_ADD_EXPR);
  EXPECT(expr->getChildren().size() == 2);
  EXPECT(*expr->getChildren()[0] == ASTNode::T_LITERAL);
  EXPECT(*expr->getChildren()[0]->getToken() == Token::T_NUMERIC);
  EXPECT(*expr->getChildren()[0]->getToken() == "1");
  EXPECT(*expr->getChildren()[1] == ASTNode::T_DIV_EXPR);
  EXPECT(expr->getChildren()[1]->getChildren().size() == 2);
});

TEST_CASE(ParserTest, TestArithmeticValueExpressionParens, [] () {
  auto parser = parseTestQuery("SELECT (1 * 2) + 3;");
  EXPECT(parser.getStatements().size() == 1);
  auto expr = parser.getStatements()[0]
      ->getChildren()[0]->getChildren()[0]->getChildren()[0];
  EXPECT(*expr == ASTNode::T_ADD_EXPR);
  EXPECT(expr->getChildren().size() == 2);
  EXPECT(*expr->getChildren()[0] == ASTNode::T_MUL_EXPR);
  EXPECT(expr->getChildren()[0]->getChildren().size() == 2);
  EXPECT(*expr->getChildren()[1] == ASTNode::T_LITERAL);
  EXPECT(*expr->getChildren()[1]->getToken() == Token::T_NUMERIC);
  EXPECT(*expr->getChildren()[1]->getToken() == "3");
});

TEST_CASE(ParserTest, TestParseEqual, [] () {
  auto parser = parseTestQuery("SELECT 2=5;");
  EXPECT(parser.getStatements().size() == 1);
  auto expr = parser.getStatements()[0]
      ->getChildren()[0]->getChildren()[0]->getChildren()[0];
  EXPECT(*expr == ASTNode::T_EQ_EXPR);
  EXPECT(expr->getChildren().size() == 2);
  EXPECT(*expr->getChildren()[0] == ASTNode::T_LITERAL);
  EXPECT(*expr->getChildren()[0]->getToken() == Token::T_NUMERIC);
  EXPECT(*expr->getChildren()[0]->getToken() == "2");
  EXPECT(*expr->getChildren()[1] == ASTNode::T_LITERAL);
  EXPECT(*expr->getChildren()[1]->getToken() == Token::T_NUMERIC);
  EXPECT(*expr->getChildren()[1]->getToken() == "5");
});

TEST_CASE(ParserTest, TestParseNotEqual, [] () {
  auto parser = parseTestQuery("SELECT 2!=5;");
  EXPECT(parser.getStatements().size() == 1);
  auto expr = parser.getStatements()[0]
      ->getChildren()[0]->getChildren()[0]->getChildren()[0];
  EXPECT(*expr == ASTNode::T_NEQ_EXPR);
  EXPECT(expr->getChildren().size() == 2);
  EXPECT(*expr->getChildren()[0] == ASTNode::T_LITERAL);
  EXPECT(*expr->getChildren()[0]->getToken() == Token::T_NUMERIC);
  EXPECT(*expr->getChildren()[0]->getToken() == "2");
  EXPECT(*expr->getChildren()[1] == ASTNode::T_LITERAL);
  EXPECT(*expr->getChildren()[1]->getToken() == Token::T_NUMERIC);
  EXPECT(*expr->getChildren()[1]->getToken() == "5");
});

TEST_CASE(ParserTest, ParseGreaterThan, [] () {
  auto parser = parseTestQuery("SELECT 2>5;");
  EXPECT(parser.getStatements().size() == 1);
  auto expr = parser.getStatements()[0]
      ->getChildren()[0]->getChildren()[0]->getChildren()[0];
  EXPECT(*expr == ASTNode::T_GT_EXPR);
  EXPECT(expr->getChildren().size() == 2);
  EXPECT(*expr->getChildren()[0] == ASTNode::T_LITERAL);
  EXPECT(*expr->getChildren()[0]->getToken() == Token::T_NUMERIC);
  EXPECT(*expr->getChildren()[0]->getToken() == "2");
  EXPECT(*expr->getChildren()[1] == ASTNode::T_LITERAL);
  EXPECT(*expr->getChildren()[1]->getToken() == Token::T_NUMERIC);
  EXPECT(*expr->getChildren()[1]->getToken() == "5");
});

TEST_CASE(ParserTest, ParseGreaterThanEqual, [] () {
  auto parser = parseTestQuery("SELECT 2>=5;");
  EXPECT(parser.getStatements().size() == 1);
  auto expr = parser.getStatements()[0]
      ->getChildren()[0]->getChildren()[0]->getChildren()[0];
  EXPECT(*expr == ASTNode::T_GTE_EXPR);
  EXPECT(expr->getChildren().size() == 2);
  EXPECT(*expr->getChildren()[0] == ASTNode::T_LITERAL);
  EXPECT(*expr->getChildren()[0]->getToken() == Token::T_NUMERIC);
  EXPECT(*expr->getChildren()[0]->getToken() == "2");
  EXPECT(*expr->getChildren()[1] == ASTNode::T_LITERAL);
  EXPECT(*expr->getChildren()[1]->getToken() == Token::T_NUMERIC);
  EXPECT(*expr->getChildren()[1]->getToken() == "5");
});

TEST_CASE(ParserTest, TestArithmeticValueExpressionPrecedence, [] () {
  {
    auto parser = parseTestQuery("SELECT 1 * 2 + 3;");
    EXPECT(parser.getStatements().size() == 1);
    auto expr = parser.getStatements()[0]
        ->getChildren()[0]->getChildren()[0]->getChildren()[0];
    EXPECT(*expr == ASTNode::T_ADD_EXPR);
    EXPECT(expr->getChildren().size() == 2);
    EXPECT(*expr->getChildren()[0] == ASTNode::T_MUL_EXPR);
    EXPECT(expr->getChildren()[0]->getChildren().size() == 2);
    EXPECT(*expr->getChildren()[1] == ASTNode::T_LITERAL);
    EXPECT(*expr->getChildren()[1]->getToken() == Token::T_NUMERIC);
    EXPECT(*expr->getChildren()[1]->getToken() == "3");
  }
  {
    auto parser = parseTestQuery("SELECT 1 + 2 * 3;");
    EXPECT(parser.getStatements().size() == 1);
    auto expr = parser.getStatements()[0]
        ->getChildren()[0]->getChildren()[0]->getChildren()[0];
    EXPECT(*expr == ASTNode::T_ADD_EXPR);
    EXPECT(expr->getChildren().size() == 2);
    EXPECT(*expr->getChildren()[0] == ASTNode::T_LITERAL);
    EXPECT(*expr->getChildren()[0]->getToken() == Token::T_NUMERIC);
    EXPECT(*expr->getChildren()[0]->getToken() == "1");
    EXPECT(*expr->getChildren()[1] == ASTNode::T_MUL_EXPR);
    EXPECT(expr->getChildren()[1]->getChildren().size() == 2);
  }
});

TEST_CASE(ParserTest, TestMethodCallValueExpression, [] () {
  auto parser = parseTestQuery("SELECT 1 + sum(23, 4 + 1) FROM sometable;");
  EXPECT(parser.getStatements().size() == 1);
  const auto& stmt = parser.getStatements()[0];
  EXPECT(*stmt == ASTNode::T_SELECT);
  EXPECT(stmt->getChildren().size() == 2);
  const auto& sl = stmt->getChildren()[0];
  EXPECT(*sl == ASTNode::T_SELECT_LIST);
  EXPECT(sl->getChildren().size() == 1);
  auto derived = sl->getChildren()[0];
  EXPECT(*derived == ASTNode::T_DERIVED_COLUMN);
  EXPECT(derived->getChildren().size() == 1);
  auto expr = derived->getChildren()[0];
  EXPECT(*expr == ASTNode::T_ADD_EXPR);
  EXPECT(expr->getChildren().size() == 2);
  EXPECT(*expr->getChildren()[0] == ASTNode::T_LITERAL);
  EXPECT(*expr->getChildren()[0]->getToken() == Token::T_NUMERIC);
  EXPECT(*expr->getChildren()[0]->getToken() == "1");
  auto mcall = expr->getChildren()[1];
  EXPECT(*mcall == ASTNode::T_METHOD_CALL);
  EXPECT(*mcall->getToken() == Token::T_IDENTIFIER);
  EXPECT(*mcall->getToken() == "sum");
  EXPECT(mcall->getChildren().size() == 2);
  EXPECT(*mcall->getChildren()[0] == ASTNode::T_LITERAL);
  EXPECT(*mcall->getChildren()[0]->getToken() == Token::T_NUMERIC);
  EXPECT(*mcall->getChildren()[0]->getToken() == "23");
  EXPECT(*mcall->getChildren()[1] == ASTNode::T_ADD_EXPR);
  EXPECT(mcall->getChildren()[1]->getChildren().size() == 2);
  const auto& from = stmt->getChildren()[1];
  EXPECT(*from == ASTNode::T_FROM);
});

TEST_CASE(ParserTest, TestNegatedValueExpression, [] () {
  auto parser = parseTestQuery("SELECT -(23 + 5.123) AS fucol FROM tbl;");
  EXPECT(parser.getStatements().size() == 1);
  const auto& stmt = parser.getStatements()[0];
  EXPECT(*stmt == ASTNode::T_SELECT);
  EXPECT(stmt->getChildren().size() == 2);
  const auto& sl = stmt->getChildren()[0];
  EXPECT(*sl == ASTNode::T_SELECT_LIST);
  EXPECT(sl->getChildren().size() == 1);
  auto derived = sl->getChildren()[0];
  EXPECT(*derived == ASTNode::T_DERIVED_COLUMN);
  EXPECT(derived->getChildren().size() == 2);
  auto neg_expr = derived->getChildren()[0];
  EXPECT(*neg_expr == ASTNode::T_NEGATE_EXPR);
  EXPECT(neg_expr->getChildren().size() == 1);
  auto expr = neg_expr->getChildren()[0];
  EXPECT(*expr == ASTNode::T_ADD_EXPR);
  EXPECT(expr->getChildren().size() == 2);
  EXPECT(*expr->getChildren()[0] == ASTNode::T_LITERAL);
  EXPECT(*expr->getChildren()[0]->getToken() == Token::T_NUMERIC);
  EXPECT(*expr->getChildren()[0]->getToken() == "23");
  EXPECT(*expr->getChildren()[1] == ASTNode::T_LITERAL);
  EXPECT(*expr->getChildren()[1]->getToken() == Token::T_NUMERIC);
  EXPECT(*expr->getChildren()[1]->getToken() == "5.123");
  auto col_name = derived->getChildren()[1];
  EXPECT(*col_name == ASTNode::T_COLUMN_ALIAS);
  EXPECT(*col_name->getToken() == Token::T_IDENTIFIER);
  EXPECT(*col_name->getToken() == "fucol");
  const auto& from = stmt->getChildren()[1];
  EXPECT(*from == ASTNode::T_FROM);
});

TEST_CASE(ParserTest, TestSelectAll, [] () {
  auto parser = parseTestQuery("SELECT * FROM sometable;");
  EXPECT(parser.getStatements().size() == 1);
  const auto& stmt = parser.getStatements()[0];
  EXPECT(*stmt == ASTNode::T_SELECT);
  EXPECT(stmt->getChildren().size() == 2);
  const auto& sl = stmt->getChildren()[0];
  EXPECT(*sl == ASTNode::T_SELECT_LIST);
  EXPECT(sl->getChildren().size() == 1);
  EXPECT(*sl->getChildren()[0] == ASTNode::T_ALL);
  EXPECT(sl->getChildren()[0]->getToken() == nullptr);
  const auto& from = stmt->getChildren()[1];
  EXPECT(*from == ASTNode::T_FROM);
});

TEST_CASE(ParserTest, TestSelectTableWildcard, [] () {
  auto parser = parseTestQuery("SELECT mytablex.* FROM sometable;");
  EXPECT(parser.getStatements().size() == 1);
  const auto& stmt = parser.getStatements()[0];
  EXPECT(*stmt == ASTNode::T_SELECT);
  EXPECT(stmt->getChildren().size() == 2);
  const auto& sl = stmt->getChildren()[0];
  EXPECT(*sl == ASTNode::T_SELECT_LIST);
  EXPECT(sl->getChildren().size() == 1);
  const auto& all = sl->getChildren()[0];
  EXPECT(*all == ASTNode::T_ALL);
  EXPECT(all->getToken() != nullptr);
  EXPECT(*all->getToken() == Token::T_IDENTIFIER);
  EXPECT(*all->getToken() == "mytablex");
  const auto& from = stmt->getChildren()[1];
  EXPECT(*from == ASTNode::T_FROM);
});

TEST_CASE(ParserTest, TestQuotedTableName, [] () {
  auto parser = parseTestQuery("SELECT * FROM `some.table`;");
  EXPECT(parser.getStatements().size() == 1);
  const auto& stmt = parser.getStatements()[0];
  EXPECT(*stmt == ASTNode::T_SELECT);
  EXPECT(stmt->getChildren().size() == 2);
  const auto& from = stmt->getChildren()[1];
  EXPECT(*from == ASTNode::T_FROM);
  EXPECT(from->getChildren().size() == 1);
  const auto& tlbname = from->getChildren()[0];
  EXPECT_EQ(tlbname->getToken()->getString(), "some.table");
});

TEST_CASE(ParserTest, TestNestedTableName, [] () {
  auto parser = parseTestQuery("SELECT * FROM some.tbl;");
  EXPECT(parser.getStatements().size() == 1);
  const auto& stmt = parser.getStatements()[0];
  EXPECT(*stmt == ASTNode::T_SELECT);
  EXPECT(stmt->getChildren().size() == 2);
  const auto& from = stmt->getChildren()[1];
  EXPECT(*from == ASTNode::T_FROM);
  EXPECT(from->getChildren().size() == 1);
  const auto& tlbname = from->getChildren()[0];
  EXPECT_EQ(tlbname->getToken()->getString(), "some.tbl");
});

TEST_CASE(ParserTest, TestSelectDerivedColumn, [] () {
  auto parser = parseTestQuery("SELECT somecol AS another FROM sometable;");
  EXPECT(parser.getStatements().size() == 1);
  const auto& stmt = parser.getStatements()[0];
  EXPECT(*stmt == ASTNode::T_SELECT);
  EXPECT(stmt->getChildren().size() == 2);
  const auto& sl = stmt->getChildren()[0];
  EXPECT(*sl == ASTNode::T_SELECT_LIST);
  EXPECT(sl->getChildren().size() == 1);
  const auto& derived = sl->getChildren()[0];
  EXPECT(*derived == ASTNode::T_DERIVED_COLUMN);
  EXPECT(derived->getChildren().size() == 2);
  EXPECT(*derived->getChildren()[0] == ASTNode::T_COLUMN_NAME);
  EXPECT(*derived->getChildren()[0]->getToken() == Token::T_IDENTIFIER);
  EXPECT(*derived->getChildren()[0]->getToken() == "somecol");
  EXPECT(*derived->getChildren()[1] == ASTNode::T_COLUMN_ALIAS);
  EXPECT(*derived->getChildren()[1]->getToken() == Token::T_IDENTIFIER);
  EXPECT(*derived->getChildren()[1]->getToken() == "another");
  const auto& from = stmt->getChildren()[1];
  EXPECT(*from == ASTNode::T_FROM);
});

TEST_CASE(ParserTest, TestSelectDerivedColumnWithTableName, [] () {
  auto parser = parseTestQuery("SELECT tbl.col AS another FROM sometable;");
  EXPECT(parser.getStatements().size() == 1);
  const auto& stmt = parser.getStatements()[0];
  EXPECT(*stmt == ASTNode::T_SELECT);
  EXPECT(stmt->getChildren().size() == 2);
  const auto& sl = stmt->getChildren()[0];
  EXPECT(*sl == ASTNode::T_SELECT_LIST);
  EXPECT(sl->getChildren().size() == 1);
  const auto& derived = sl->getChildren()[0];
  EXPECT(*derived == ASTNode::T_DERIVED_COLUMN);
  EXPECT(derived->getChildren().size() == 2);
  auto tbl = derived->getChildren()[0];
  EXPECT(*tbl == ASTNode::T_COLUMN_NAME);
  EXPECT(*tbl->getToken() == Token::T_IDENTIFIER);
  EXPECT(*tbl->getToken() == "tbl");
  EXPECT(tbl->getChildren().size() == 1);
  auto col = tbl->getChildren()[0];
  EXPECT(*col->getToken() == Token::T_IDENTIFIER);
  EXPECT(*col->getToken() == "col");
  EXPECT(*derived->getChildren()[0] == ASTNode::T_COLUMN_NAME);
  EXPECT(*derived->getChildren()[0]->getToken() == Token::T_IDENTIFIER);
  EXPECT(*derived->getChildren()[0]->getToken() == "tbl");
  EXPECT(*derived->getChildren()[1] == ASTNode::T_COLUMN_ALIAS);
  EXPECT(*derived->getChildren()[1]->getToken() == Token::T_IDENTIFIER);
  EXPECT(*derived->getChildren()[1]->getToken() == "another");
  const auto& from = stmt->getChildren()[1];
  EXPECT(*from == ASTNode::T_FROM);
});

TEST_CASE(ParserTest, TestSelectWithQuotedTableName, [] () {
  auto parser = parseTestQuery("SELECT `xxx` FROM sometable;");
  EXPECT(parser.getStatements().size() == 1);
  const auto& stmt = parser.getStatements()[0];
  EXPECT(*stmt == ASTNode::T_SELECT);
  EXPECT(stmt->getChildren().size() == 2);
  const auto& sl = stmt->getChildren()[0];
  EXPECT(*sl == ASTNode::T_SELECT_LIST);
  EXPECT(sl->getChildren().size() == 1);
  const auto& derived = sl->getChildren()[0];
  EXPECT(*derived == ASTNode::T_DERIVED_COLUMN);
  EXPECT(derived->getChildren().size() == 1);
  auto col = derived->getChildren()[0];
  EXPECT(*col == ASTNode::T_COLUMN_NAME);
  EXPECT(*col->getToken() == Token::T_IDENTIFIER);
  EXPECT(*col->getToken() == "xxx");
  const auto& from = stmt->getChildren()[1];
  EXPECT_EQ(*from, ASTNode::T_FROM);
  EXPECT_EQ(from->getChildren().size(), 1);
  EXPECT_EQ(*from->getChildren()[0], ASTNode::T_TABLE_NAME);
  EXPECT_EQ(*from->getChildren()[0]->getToken(), Token::T_IDENTIFIER);
  EXPECT_EQ(from->getChildren()[0]->getToken()->getString(), "sometable");
});

TEST_CASE(ParserTest, TestSelectMustBeFirstAssert, [] () {
  const char* err_msg = "unexpected token T_GROUP, expected one of SELECT, "
      "CREATE, INSERT, ALTER, DRAW or IMPORT";

  EXPECT_EXCEPTION(err_msg, [] () {
    auto parser = parseTestQuery("GROUP BY SELECT");
  });
});

TEST_CASE(ParserTest, TestWhereClause, [] () {
  auto parser = parseTestQuery("SELECT x FROM t WHERE a=1 AND a+1=2 OR b=3;");
  EXPECT(parser.getStatements().size() == 1);
  const auto& stmt = parser.getStatements()[0];
  EXPECT(stmt->getChildren().size() == 3);
  const auto& where = stmt->getChildren()[2];
  EXPECT(*where == ASTNode::T_WHERE);
  EXPECT(where->getChildren().size() == 1);
  EXPECT(*where->getChildren()[0] == ASTNode::T_OR_EXPR);
});

TEST_CASE(ParserTest, TestGroupByClause, [] () {
  auto parser = parseTestQuery("select count(x), y from t GROUP BY x;");
  EXPECT(parser.getStatements().size() == 1);
  const auto& stmt = parser.getStatements()[0];
  EXPECT(stmt->getChildren().size() == 3);
  const auto& where = stmt->getChildren()[2];
  EXPECT(*where == ASTNode::T_GROUP_BY);
  EXPECT(where->getChildren().size() == 1);
  EXPECT(*where->getChildren()[0] == ASTNode::T_COLUMN_NAME);
});

TEST_CASE(ParserTest, TestOrderByClause, [] () {
  auto parser = parseTestQuery("select a FROM t ORDER BY a DESC;");
  EXPECT(parser.getStatements().size() == 1);
  const auto& stmt = parser.getStatements()[0];
  EXPECT(stmt->getChildren().size() == 3);
  const auto& order_by = stmt->getChildren()[2];
  EXPECT(*order_by == ASTNode::T_ORDER_BY);
  EXPECT(order_by->getChildren().size() == 1);
  EXPECT(*order_by->getChildren()[0] == ASTNode::T_SORT_SPEC);
  EXPECT(*order_by->getChildren()[0]->getToken() == Token::T_DESC);
});

TEST_CASE(ParserTest, TestHavingClause, [] () {
  auto parser = parseTestQuery("select a FROM t HAVING 1=1;");
  EXPECT(parser.getStatements().size() == 1);
  const auto& stmt = parser.getStatements()[0];
  EXPECT(stmt->getChildren().size() == 3);
  const auto& having = stmt->getChildren()[2];
  EXPECT(*having == ASTNode::T_HAVING);
  EXPECT(having->getChildren().size() == 1);
  EXPECT(*having->getChildren()[0] == ASTNode::T_EQ_EXPR);
});

TEST_CASE(ParserTest, TestLimitClause, [] () {
  auto parser = parseTestQuery("select a FROM t LIMIT 10;");
  EXPECT(parser.getStatements().size() == 1);
  const auto& stmt = parser.getStatements()[0];
  EXPECT(stmt->getChildren().size() == 3);
  const auto& limit = stmt->getChildren()[2];
  EXPECT(*limit == ASTNode::T_LIMIT);
  EXPECT(limit->getChildren().size() == 0);
  EXPECT(*limit->getToken() == "10");
});

TEST_CASE(ParserTest, TestLimitOffsetClause, [] () {
  auto parser = parseTestQuery("select a FROM t LIMIT 10 OFFSET 23;");
  EXPECT(parser.getStatements().size() == 1);
  const auto& stmt = parser.getStatements()[0];
  EXPECT(stmt->getChildren().size() == 3);
  const auto& limit = stmt->getChildren()[2];
  EXPECT(*limit == ASTNode::T_LIMIT);
  EXPECT(limit->getChildren().size() == 1);
  EXPECT(*limit->getToken() == "10");
  EXPECT(*limit->getChildren()[0] == ASTNode::T_OFFSET);
  EXPECT(*limit->getChildren()[0]->getToken() == "23");
});

TEST_CASE(ParserTest, TestTokenizerEscaping, [] () {
  std::vector<Token> tl;
  tokenizeQuery(
      R"( SELECT fnord,sum(blah) from fubar blah.id = 'fnor\'dbar' + 123.5; )",
      &tl);

  EXPECT(tl.size() == 17);

  EXPECT(tl[0].getType() == Token::T_SELECT);
  EXPECT(tl[1].getType() == Token::T_IDENTIFIER);
  EXPECT(tl[1] == "fnord");
  EXPECT(tl[2].getType() == Token::T_COMMA);
  EXPECT(tl[3].getType() == Token::T_IDENTIFIER);
  EXPECT(tl[3] == "sum");
  EXPECT(tl[4].getType() == Token::T_LPAREN);
  EXPECT(tl[5].getType() == Token::T_IDENTIFIER);
  EXPECT(tl[5] == "blah");
  EXPECT(tl[6].getType() == Token::T_RPAREN);
  EXPECT(tl[7].getType() == Token::T_FROM);
  EXPECT(tl[8].getType() == Token::T_IDENTIFIER);
  EXPECT(tl[8] == "fubar");
  EXPECT(tl[9].getType() == Token::T_IDENTIFIER);
  EXPECT(tl[9] == "blah");
  EXPECT(tl[10].getType() == Token::T_DOT);
  EXPECT(tl[11].getType() == Token::T_IDENTIFIER);
  EXPECT(tl[11] == "id");
  EXPECT(tl[12].getType() == Token::T_EQUAL);
  EXPECT(tl[13].getType() == Token::T_STRING);
  EXPECT_EQ(tl[13].getString(), "fnor'dbar");
  EXPECT(tl[14].getType() == Token::T_PLUS);
  EXPECT(tl[15].getType() == Token::T_NUMERIC);
  EXPECT(tl[15] == "123.5");
  EXPECT(tl[16].getType() == Token::T_SEMICOLON);
});

TEST_CASE(ParserTest, TestTokenizerSimple, [] () {
  std::vector<Token> tl;
  tokenizeQuery(
      " SELECT  fnord,sum(`blah-field`) from fubar"
      " WHERE blah.id= \"fn'o=,rdbar\" + 123;",
      &tl);

  EXPECT(tl[0].getType() == Token::T_SELECT);
  EXPECT(tl[1].getType() == Token::T_IDENTIFIER);
  EXPECT(tl[1] == "fnord");
  EXPECT(tl[2].getType() == Token::T_COMMA);
  EXPECT(tl[3].getType() == Token::T_IDENTIFIER);
  EXPECT(tl[3] == "sum");
  EXPECT(tl[4].getType() == Token::T_LPAREN);
  EXPECT(tl[5].getType() == Token::T_IDENTIFIER);
  EXPECT(tl[5] == "blah-field");
  EXPECT(tl[6].getType() == Token::T_RPAREN);
  EXPECT(tl[7].getType() == Token::T_FROM);
  EXPECT(tl[8].getType() == Token::T_IDENTIFIER);
  EXPECT(tl[8] == "fubar");
  //EXPECT(tl[9].getType() == Token::T_IDENTIFIER);
  //EXPECT(tl[9] == "blah");
  //EXPECT(tl[10].getType() == Token::T_DOT);
  //EXPECT(tl[11].getType() == Token::T_IDENTIFIER);
  //EXPECT(tl[11] == "id");
  //EXPECT(tl[12].getType() == Token::T_EQUAL);
  //EXPECT(tl[13].getType() == Token::T_STRING);
  //EXPECT(tl[13] == "fn'o=,rdbar");
  //EXPECT(tl[14].getType() == Token::T_PLUS);
  //EXPECT(tl[15].getType() == Token::T_NUMERIC);
  //EXPECT(tl[15] == "123");
  //EXPECT(tl[16].getType() == Token::T_SEMICOLON);
});

TEST_CASE(ParserTest, TestTokenizerAsClause, [] () {
  auto parser = parseTestQuery(" SELECT fnord As blah from asd;");
  auto tl = &parser.getTokenList();
  EXPECT((*tl)[0].getType() == Token::T_SELECT);
  EXPECT((*tl)[1].getType() == Token::T_IDENTIFIER);
  EXPECT((*tl)[1] == "fnord");
  EXPECT((*tl)[2].getType() == Token::T_AS);
  EXPECT((*tl)[3].getType() == Token::T_IDENTIFIER);
  EXPECT((*tl)[3] == "blah");
});

TEST_CASE(ParserTest, TestParseMultipleSelects, [] () {
  auto parser = parseTestQuery(
      "SELECT "
      "  'Berlin' AS series, "
      "  temperature AS x, "
      "  temperature AS y "
      "FROM "
      "  city_temperatures "
      "WHERE city = \"Berlin\"; "
      " "
      "SELECT"
      "  'Tokyo' AS series, "
      "  temperature AS x, "
      "  temperature AS y "
      "FROM "
      "  city_temperatures "
      "WHERE city = \"Tokyo\";");

  EXPECT(parser.getStatements().size() == 2);
});

TEST_INITIALIZER(ParserTest, InitializeComplexQueries, [] () {
  std::vector<const char*> queries;
  queries.push_back("SELECT -sum(fnord) + (123 * 4);");
  queries.push_back("SELECT (-blah + sum(fnord) / (123 * 4)) as myfield;");
  queries.push_back(
      "SELECT concat(fnord + 5, -somefunc(myotherfield)) + (123 * 4);");
  queries.push_back(
        "  SELECT"
        "     l_orderkey,"
        "     sum( l_extendedprice * ( 1 - l_discount) ) AS revenue,"
        "     o_orderdate,"
        "     o_shippriority"
        "  FROM"
        "     customer,"
        "     orders,"
        "     lineitem "
        "  WHERE"
        "    c_mktsegment = 'FURNITURE' AND"
        "    c_custkey = o_custkey AND"
        "    l_orderkey = o_orderkey AND"
        "    o_orderdate < \"2013-12-21\" AND"
        "    l_shipdate > \"2014-01-06\""
        "  GROUP BY"
        "    l_orderkey,"
        "    o_orderdate,"
        "    o_shippriority"
        "  ORDER BY"
        "    revenue,"
        "    o_orderdate;");

  for (auto query : queries) {
    new test::UnitTest::TestCase(
        &ParserTest,
        "TestComplexQueries",
        [query] () {
          auto parser = parseTestQuery(query);
          EXPECT(parser.getStatements().size() == 1);
        });
  }
});

TEST_CASE(ParserTest, TestParseIfStatement, [] () {
  auto parser = parseTestQuery(" SELECT if(1, 2, 3) from asd;");
  EXPECT(parser.getStatements().size() == 1);
  const auto& stmt = parser.getStatements()[0];
  EXPECT(*stmt == ASTNode::T_SELECT);
  EXPECT(stmt->getChildren().size() == 2);
  const auto& sl = stmt->getChildren()[0];
  EXPECT(*sl == ASTNode::T_SELECT_LIST);
  EXPECT(sl->getChildren().size() == 1);
  auto derived = sl->getChildren()[0];
  EXPECT(*derived == ASTNode::T_DERIVED_COLUMN);
  EXPECT(derived->getChildren().size() == 1);
  auto expr = derived->getChildren()[0];
  EXPECT(*expr == ASTNode::T_IF_EXPR);
  EXPECT(expr->getChildren().size() == 3);
  EXPECT(*expr->getChildren()[0] == ASTNode::T_LITERAL);
  EXPECT(*expr->getChildren()[0]->getToken() == Token::T_NUMERIC);
  EXPECT(*expr->getChildren()[0]->getToken() == "1");
  EXPECT(*expr->getChildren()[1] == ASTNode::T_LITERAL);
  EXPECT(*expr->getChildren()[1]->getToken() == Token::T_NUMERIC);
  EXPECT(*expr->getChildren()[1]->getToken() == "2");
  EXPECT(*expr->getChildren()[2] == ASTNode::T_LITERAL);
  EXPECT(*expr->getChildren()[2]->getToken() == Token::T_NUMERIC);
  EXPECT(*expr->getChildren()[2]->getToken() == "3");
  const auto& from = stmt->getChildren()[1];
  EXPECT(*from == ASTNode::T_FROM);
});

TEST_CASE(ParserTest, TestCompareASTs, [] () {
  auto parser = parseTestQuery(R"(
      SELECT if(1, 2, 3) from asd;
      SELECT if(2, 3, 4) from asd;
      SELECT if(1, 2, 3) from asd;
  )");

  EXPECT(parser.getStatements().size() == 3);
  const auto a = parser.getStatements()[0];
  const auto b = parser.getStatements()[1];
  const auto c = parser.getStatements()[2];

  EXPECT_FALSE(a->compare(b));
  EXPECT_FALSE(b->compare(a));
  EXPECT_FALSE(b->compare(c));
  EXPECT_FALSE(c->compare(b));
  EXPECT_TRUE(a->compare(c));
  EXPECT_TRUE(c->compare(c));
});

TEST_CASE(ParserTest, TestSimpleTableReference, [] () {
  auto parser = parseTestQuery("select x from t1;");
  EXPECT(parser.getStatements().size() == 1);
  const auto& stmt = parser.getStatements()[0];
  EXPECT(stmt->getChildren().size() == 2);
  const auto& from = stmt->getChildren()[1];
  EXPECT(*from == ASTNode::T_FROM);
  EXPECT(from->getChildren().size() == 1);
  EXPECT(*from->getChildren()[0] == ASTNode::T_TABLE_NAME);
});

TEST_CASE(ParserTest, TestTableReferenceWithAlias, [] () {
  auto parser = parseTestQuery("select x from t1 as t2;");
  EXPECT(parser.getStatements().size() == 1);
  const auto& stmt = parser.getStatements()[0];
  EXPECT(stmt->getChildren().size() == 2);
  const auto& from = stmt->getChildren()[1];
  EXPECT(*from == ASTNode::T_FROM);
  EXPECT(from->getChildren().size() == 2);
  EXPECT(*from->getChildren()[0] == ASTNode::T_TABLE_NAME);
  auto alias = from->getChildren()[1];
  EXPECT(*alias == ASTNode::T_TABLE_ALIAS);
  EXPECT(*alias->getToken() == Token::T_IDENTIFIER);
  EXPECT(*alias->getToken() == "t2");
});

TEST_CASE(ParserTest, TestParseSimpleSubquery, [] () {
  auto parser = parseTestQuery("select t1.a from (select 123 as a, 435 as b) as t1;");
  EXPECT(parser.getStatements().size() == 1);
  const auto& stmt = parser.getStatements()[0];
  EXPECT(stmt->getChildren().size() == 2);
  const auto& from = stmt->getChildren()[1];
  EXPECT(*from == ASTNode::T_FROM);
  EXPECT(from->getChildren().size() == 2);
  EXPECT(*from->getChildren()[0] == ASTNode::T_SELECT);
  auto alias = from->getChildren()[1];
  EXPECT(*alias == ASTNode::T_TABLE_ALIAS);
  EXPECT(*alias->getToken() == Token::T_IDENTIFIER);
  EXPECT(*alias->getToken() == "t1");
});

TEST_CASE(ParserTest, TestCommaJoin, [] () {
  auto parser = parseTestQuery("select x from t1 as t2, t3 as t4, (select 123 as a) as t5;");
  EXPECT(parser.getStatements().size() == 1);
  const auto& stmt = parser.getStatements()[0];
  EXPECT(stmt->getChildren().size() == 2);
  const auto& join1 = stmt->getChildren()[1];
  EXPECT(*join1 == ASTNode::T_INNER_JOIN);
  EXPECT(join1->getChildren().size() == 2);
  const auto& join2 = join1->getChildren()[0];
  EXPECT(*join2 == ASTNode::T_INNER_JOIN);
  EXPECT(join2->getChildren().size() == 2);
});

TEST_CASE(ParserTest, TestInnerJoin, [] () {
  auto parser = parseTestQuery("select x from t1 JOIN t2 ON t1.x = t2.x JOIN (select 123 as a) as t3 JOIN t4 USING (t4.a, t4.b, t4.c);");
  EXPECT(parser.getStatements().size() == 1);
  const auto& stmt = parser.getStatements()[0];
  EXPECT(stmt->getChildren().size() == 2);
  const auto& join1 = stmt->getChildren()[1];
  EXPECT(*join1 == ASTNode::T_INNER_JOIN);
  EXPECT(join1->getChildren().size() == 3);
  const auto& join2 = join1->getChildren()[0];
  EXPECT(*join2 == ASTNode::T_INNER_JOIN);
  EXPECT(join2->getChildren().size() == 2);
  const auto& join3 = join2->getChildren()[0];
  EXPECT(*join3 == ASTNode::T_INNER_JOIN);
  EXPECT(join3->getChildren().size() == 3);
});

TEST_CASE(ParserTest, TestSimpleDrawStatement, [] () {
  auto parser = parseTestQuery("DRAW BARCHART;");
  EXPECT(parser.getStatements().size() == 1);
  const auto& stmt = parser.getStatements()[0];
  EXPECT(*stmt == ASTNode::T_DRAW);
  EXPECT(stmt->getToken() != nullptr);
  EXPECT(*stmt->getToken() == Token::T_BARCHART);
  EXPECT(stmt->getChildren().size() == 0);
});

TEST_CASE(ParserTest, TestDrawStatementWithAxes, [] () {
  auto runtime = Runtime::getDefaultRuntime();
  auto txn = runtime->newTransaction();
  auto parser = parseTestQuery("DRAW BARCHART AXIS LEFT AXIS RIGHT;");
  EXPECT(parser.getStatements().size() == 1);
  const auto& stmt = parser.getStatements()[0];
  EXPECT(*stmt == ASTNode::T_DRAW);
  EXPECT(stmt->getToken() != nullptr);
  EXPECT(*stmt->getToken() == Token::T_BARCHART);
  EXPECT(stmt->getChildren().size() == 2);
  EXPECT(*stmt->getChildren()[0] == ASTNode::T_AXIS);
  EXPECT(*stmt->getChildren()[1] == ASTNode::T_AXIS);
  EXPECT(*stmt->getChildren()[0]->getToken() == Token::T_AXIS);
  EXPECT(*stmt->getChildren()[1]->getToken() == Token::T_AXIS);
  EXPECT(stmt->getChildren()[0]->getChildren().size() == 1);
  EXPECT(stmt->getChildren()[1]->getChildren().size() == 1);
  EXPECT(stmt->getChildren()[0]->getToken() != nullptr);
  EXPECT(stmt->getChildren()[1]->getToken() != nullptr);
  EXPECT(
      *stmt->getChildren()[0]->getChildren()[0] == ASTNode::T_AXIS_POSITION);
  EXPECT(
      *stmt->getChildren()[1]->getChildren()[0] == ASTNode::T_AXIS_POSITION);
  EXPECT(stmt->getChildren()[0]->getChildren()[0]->getToken() != nullptr);
  EXPECT(stmt->getChildren()[1]->getChildren()[0]->getToken() != nullptr);
  EXPECT(
      *stmt->getChildren()[0]->getChildren()[0]->getToken() == Token::T_LEFT);
  EXPECT(
      *stmt->getChildren()[1]->getChildren()[0]->getToken() == Token::T_RIGHT);
});

TEST_CASE(ParserTest, TestDrawStatementWithExplicitYDomain, [] () {
  auto runtime = Runtime::getDefaultRuntime();
  auto txn = runtime->newTransaction();
  auto parser = parseTestQuery("DRAW BARCHART YDOMAIN 0, 100;");
  EXPECT(parser.getStatements().size() == 1);
  const auto& stmt = parser.getStatements()[0];
  EXPECT(*stmt == ASTNode::T_DRAW);
  EXPECT(stmt->getToken() != nullptr);
  EXPECT(*stmt->getToken() == Token::T_BARCHART);
  EXPECT(stmt->getChildren().size() == 1);
  EXPECT(*stmt->getChildren()[0] == ASTNode::T_DOMAIN);
  EXPECT(stmt->getChildren()[0]->getChildren().size() == 1);
  EXPECT(*stmt->getChildren()[0]->getChildren()[0] == ASTNode::T_DOMAIN_SCALE);
  EXPECT(stmt->getChildren()[0]->getChildren()[0]->getChildren().size() == 2);
});

TEST_CASE(ParserTest, TestDrawStatementWithScaleLogInvYDomain, [] () {
  auto runtime = Runtime::getDefaultRuntime();
  auto txn = runtime->newTransaction();
  auto parser = parseTestQuery(
      "DRAW BARCHART YDOMAIN 0, 100 LOGARITHMIC INVERT;");
  EXPECT(parser.getStatements().size() == 1);
  const auto& stmt = parser.getStatements()[0];
  EXPECT(*stmt == ASTNode::T_DRAW);
  EXPECT(stmt->getToken() != nullptr);
  EXPECT(*stmt->getToken() == Token::T_BARCHART);
  EXPECT(stmt->getChildren().size() == 1);
  EXPECT(*stmt->getChildren()[0] == ASTNode::T_DOMAIN);
  EXPECT(stmt->getChildren().size() == 1);
  auto domain = stmt->getChildren()[0];
  EXPECT(domain->getChildren().size() == 3);
  EXPECT(*domain->getChildren()[0] == ASTNode::T_DOMAIN_SCALE);
  EXPECT(domain->getChildren()[0]->getChildren().size() == 2);
  EXPECT(*domain->getChildren()[1] == ASTNode::T_PROPERTY);
  EXPECT(domain->getChildren()[1]->getToken() != nullptr);
  EXPECT(*domain->getChildren()[1]->getToken() == Token::T_LOGARITHMIC);
  EXPECT(*domain->getChildren()[2] == ASTNode::T_PROPERTY);
  EXPECT(domain->getChildren()[2]->getToken() != nullptr);
  EXPECT(*domain->getChildren()[2]->getToken() == Token::T_INVERT);
});

TEST_CASE(ParserTest, TestDrawStatementWithLogInvYDomain, [] () {
  auto runtime = Runtime::getDefaultRuntime();
  auto txn = runtime->newTransaction();
  auto parser = parseTestQuery(
      "DRAW BARCHART YDOMAIN LOGARITHMIC INVERT;");
  EXPECT(parser.getStatements().size() == 1);
  const auto& stmt = parser.getStatements()[0];
  EXPECT(*stmt == ASTNode::T_DRAW);
  EXPECT(stmt->getToken() != nullptr);
  EXPECT(*stmt->getToken() == Token::T_BARCHART);
  EXPECT(stmt->getChildren().size() == 1);
  EXPECT(*stmt->getChildren()[0] == ASTNode::T_DOMAIN);
  EXPECT(stmt->getChildren().size() == 1);
  auto domain = stmt->getChildren()[0];
  EXPECT(domain->getChildren().size() == 2);
  EXPECT(*domain->getChildren()[0] == ASTNode::T_PROPERTY);
  EXPECT(domain->getChildren()[0]->getToken() != nullptr);
  EXPECT(*domain->getChildren()[0]->getToken() == Token::T_LOGARITHMIC);
  EXPECT(*domain->getChildren()[1] == ASTNode::T_PROPERTY);
  EXPECT(domain->getChildren()[1]->getToken() != nullptr);
  EXPECT(*domain->getChildren()[1]->getToken() == Token::T_INVERT);
});

TEST_CASE(ParserTest, TestDrawStatementWithGrid, [] () {
  auto runtime = Runtime::getDefaultRuntime();
  auto txn = runtime->newTransaction();
  auto parser = parseTestQuery(
      "DRAW BARCHART GRID HORIZONTAL VERTICAL;");
  EXPECT(parser.getStatements().size() == 1);
  const auto& stmt = parser.getStatements()[0];
  EXPECT(*stmt == ASTNode::T_DRAW);
  EXPECT(stmt->getToken() != nullptr);
  EXPECT(*stmt->getToken() == Token::T_BARCHART);
  EXPECT(stmt->getChildren().size() == 1);
  EXPECT(*stmt->getChildren()[0] == ASTNode::T_GRID);
  auto grid = stmt->getChildren()[0];
  EXPECT(grid->getChildren().size() == 2);
  EXPECT(*grid->getChildren()[0] == ASTNode::T_PROPERTY);
  EXPECT(grid->getChildren()[0]->getToken() != nullptr);
  EXPECT(*grid->getChildren()[0]->getToken() == Token::T_HORIZONTAL);
  EXPECT(*grid->getChildren()[1] == ASTNode::T_PROPERTY);
  EXPECT(grid->getChildren()[1]->getToken() != nullptr);
  EXPECT(*grid->getChildren()[1]->getToken() == Token::T_VERTICAL);
});

TEST_CASE(ParserTest, TestDrawStatementWithTitle, [] () {
  auto runtime = Runtime::getDefaultRuntime();
  auto txn = runtime->newTransaction();
  auto parser = parseTestQuery(
      "DRAW BARCHART TITLE 'fnordtitle';");
  EXPECT(parser.getStatements().size() == 1);
  const auto& stmt = parser.getStatements()[0];
  EXPECT(*stmt == ASTNode::T_DRAW);
  EXPECT(stmt->getToken() != nullptr);
  EXPECT(*stmt->getToken() == Token::T_BARCHART);
  EXPECT(stmt->getChildren().size() == 1);
  EXPECT(*stmt->getChildren()[0] == ASTNode::T_PROPERTY);
  EXPECT(stmt->getChildren()[0]->getChildren().size() == 1);
  auto title_expr = stmt->getChildren()[0]->getChildren()[0];
  auto title = runtime->evaluateConstExpression(
      txn.get(),
      title_expr).toString();
  EXPECT_EQ(title.getString(), "fnordtitle");
});

TEST_CASE(ParserTest, TestDrawStatementWithSubtitle, [] () {
  auto runtime = Runtime::getDefaultRuntime();
  auto txn = runtime->newTransaction();
  auto parser = parseTestQuery(
      "DRAW BARCHART SUBTITLE 'fnordsubtitle';");
  EXPECT(parser.getStatements().size() == 1);
  const auto& stmt = parser.getStatements()[0];
  EXPECT(*stmt == ASTNode::T_DRAW);
  EXPECT(stmt->getToken() != nullptr);
  EXPECT(*stmt->getToken() == Token::T_BARCHART);
  EXPECT(stmt->getChildren().size() == 1);
  EXPECT(*stmt->getChildren()[0] == ASTNode::T_PROPERTY);
  EXPECT(stmt->getChildren()[0]->getChildren().size() == 1);
  auto title_expr = stmt->getChildren()[0]->getChildren()[0];
  auto title = runtime->evaluateConstExpression(
      txn.get(),
      title_expr).toString();
  EXPECT_EQ(title.getString(), "fnordsubtitle");
});

TEST_CASE(ParserTest, TestDrawStatementWithTitleAndSubtitle, [] () {
  auto runtime = Runtime::getDefaultRuntime();
  auto txn = runtime->newTransaction();
  auto parser = parseTestQuery(
      "DRAW BARCHART TITLE 'fnordtitle' SUBTITLE 'fnordsubtitle';");
  EXPECT(parser.getStatements().size() == 1);
  const auto& stmt = parser.getStatements()[0];
  EXPECT(*stmt == ASTNode::T_DRAW);
  EXPECT(stmt->getToken() != nullptr);
  EXPECT(*stmt->getToken() == Token::T_BARCHART);
  EXPECT(stmt->getChildren().size() == 2);

  EXPECT(*stmt->getChildren()[0] == ASTNode::T_PROPERTY);
  EXPECT(stmt->getChildren()[0]->getChildren().size() == 1);
  auto title_expr = stmt->getChildren()[0]->getChildren()[0];
  auto title = runtime->evaluateConstExpression(
      txn.get(),
      title_expr).toString();
  EXPECT_EQ(title.getString(), "fnordtitle");

  EXPECT(*stmt->getChildren()[1] == ASTNode::T_PROPERTY);
  EXPECT(stmt->getChildren()[1]->getChildren().size() == 1);
  auto subtitle_expr = stmt->getChildren()[1]->getChildren()[0];
  auto subtitle = runtime->evaluateConstExpression(
      txn.get(),
      subtitle_expr).toString();
  EXPECT_EQ(subtitle.getString(), "fnordsubtitle");
});

TEST_CASE(ParserTest, TestDrawStatementWithAxisTitle, [] () {
  auto runtime = Runtime::getDefaultRuntime();
  auto txn = runtime->newTransaction();
  auto parser = parseTestQuery("DRAW BARCHART AXIS LEFT TITLE 'axistitle';");
  EXPECT(parser.getStatements().size() == 1);
  const auto& stmt = parser.getStatements()[0];
  EXPECT(*stmt == ASTNode::T_DRAW);
  EXPECT(stmt->getToken() != nullptr);
  EXPECT(*stmt->getToken() == Token::T_BARCHART);
  EXPECT(stmt->getChildren().size() == 1);
  EXPECT(*stmt->getChildren()[0] == ASTNode::T_AXIS);
  EXPECT(*stmt->getChildren()[0]->getToken() == Token::T_AXIS);
  EXPECT(stmt->getChildren()[0]->getChildren().size() == 2);
  EXPECT(
      *stmt->getChildren()[0]->getChildren()[0] == ASTNode::T_AXIS_POSITION);
  EXPECT(*stmt->getChildren()[0]->getChildren()[1] == ASTNode::T_PROPERTY);
  EXPECT(stmt->getChildren()[0]->getChildren()[1]->getChildren().size() == 1);
  auto title_expr = stmt->getChildren()[0]->getChildren()[1]->getChildren()[0];
  auto title = runtime->evaluateConstExpression(
      txn.get(),
      title_expr).toString();
  EXPECT_EQ(title.getString(), "axistitle");
});

TEST_CASE(ParserTest, TestDrawStatementWithAxisLabelPos, [] () {
  auto runtime = Runtime::getDefaultRuntime();
  auto txn = runtime->newTransaction();
  auto parser = parseTestQuery("DRAW BARCHART AXIS LEFT TICKS INSIDE;");
  EXPECT(parser.getStatements().size() == 1);
  const auto& stmt = parser.getStatements()[0];
  EXPECT(*stmt == ASTNode::T_DRAW);
  EXPECT(stmt->getToken() != nullptr);
  EXPECT(*stmt->getToken() == Token::T_BARCHART);
  EXPECT(stmt->getChildren().size() == 1);
  EXPECT(*stmt->getChildren()[0] == ASTNode::T_AXIS);
  EXPECT(*stmt->getChildren()[0]->getToken() == Token::T_AXIS);
  EXPECT(stmt->getChildren()[0]->getChildren().size() == 2);
  EXPECT(
      *stmt->getChildren()[0]->getChildren()[0] == ASTNode::T_AXIS_POSITION)
  auto labels = stmt->getChildren()[0]->getChildren()[1];
  EXPECT(*labels == ASTNode::T_AXIS_LABELS)
  EXPECT(labels->getChildren().size() == 1);
  EXPECT(*labels->getChildren()[0] == ASTNode::T_PROPERTY);
  EXPECT(labels->getChildren()[0]->getToken() != nullptr);
  EXPECT(*labels->getChildren()[0]->getToken() == Token::T_INSIDE);
});

TEST_CASE(ParserTest, TestDrawStatementWithAxisLabelRotate, [] () {
  auto runtime = Runtime::getDefaultRuntime();
  auto txn = runtime->newTransaction();
  auto parser = parseTestQuery("DRAW BARCHART AXIS LEFT TICKS ROTATE 45;");
  EXPECT(parser.getStatements().size() == 1);
  const auto& stmt = parser.getStatements()[0];
  EXPECT(*stmt == ASTNode::T_DRAW);
  EXPECT(stmt->getToken() != nullptr);
  EXPECT(*stmt->getToken() == Token::T_BARCHART);
  EXPECT(stmt->getChildren().size() == 1);
  EXPECT(*stmt->getChildren()[0] == ASTNode::T_AXIS);
  EXPECT(*stmt->getChildren()[0]->getToken() == Token::T_AXIS);
  EXPECT(stmt->getChildren()[0]->getChildren().size() == 2);
  EXPECT(
      *stmt->getChildren()[0]->getChildren()[0] == ASTNode::T_AXIS_POSITION)
  auto labels = stmt->getChildren()[0]->getChildren()[1];
  EXPECT(*labels == ASTNode::T_AXIS_LABELS)
  EXPECT(labels->getChildren().size() == 1);
  EXPECT(*labels->getChildren()[0] == ASTNode::T_PROPERTY);
  EXPECT(labels->getChildren()[0]->getToken() != nullptr);
  EXPECT(*labels->getChildren()[0]->getToken() == Token::T_ROTATE);
  EXPECT(labels->getChildren()[0]->getChildren().size() == 1);
  auto deg_expr = labels->getChildren()[0]->getChildren()[0];
  auto deg = runtime->evaluateConstExpression(
      txn.get(),
      deg_expr).toString();
  EXPECT_EQ(deg.getString(), "45");
});

TEST_CASE(ParserTest, TestDrawStatementWithAxisLabelPosAndRotate, [] () {
  auto runtime = Runtime::getDefaultRuntime();
  auto txn = runtime->newTransaction();
  auto parser = parseTestQuery(
      "DRAW BARCHART AXIS LEFT TICKS OUTSIDE ROTATE 45;");
  EXPECT(parser.getStatements().size() == 1);
  const auto& stmt = parser.getStatements()[0];
  EXPECT(*stmt == ASTNode::T_DRAW);
  EXPECT(stmt->getToken() != nullptr);
  EXPECT(*stmt->getToken() == Token::T_BARCHART);
  EXPECT(stmt->getChildren().size() == 1);
  EXPECT(*stmt->getChildren()[0] == ASTNode::T_AXIS);
  EXPECT(*stmt->getChildren()[0]->getToken() == Token::T_AXIS);
  EXPECT(stmt->getChildren()[0]->getChildren().size() == 2);
  EXPECT(
      *stmt->getChildren()[0]->getChildren()[0] == ASTNode::T_AXIS_POSITION)
  auto labels = stmt->getChildren()[0]->getChildren()[1];
  EXPECT(*labels == ASTNode::T_AXIS_LABELS)
  EXPECT(labels->getChildren().size() == 2);
  EXPECT(*labels->getChildren()[0] == ASTNode::T_PROPERTY);
  EXPECT(labels->getChildren()[0]->getToken() != nullptr);
  EXPECT(*labels->getChildren()[0]->getToken() == Token::T_OUTSIDE);
  EXPECT(*labels->getChildren()[1] == ASTNode::T_PROPERTY);
  EXPECT(labels->getChildren()[1]->getToken() != nullptr);
  EXPECT(*labels->getChildren()[1]->getToken() == Token::T_ROTATE);
  EXPECT(labels->getChildren()[1]->getChildren().size() == 1);
  auto deg_expr = labels->getChildren()[1]->getChildren()[0];
  auto deg = runtime->evaluateConstExpression(
      txn.get(),
      deg_expr).toString();
  EXPECT_EQ(deg.getString(), "45");
});

TEST_CASE(ParserTest, TestDrawStatementWithSimpleLegend, [] () {
  auto runtime = Runtime::getDefaultRuntime();
  auto txn = runtime->newTransaction();
  auto parser = parseTestQuery("DRAW BARCHART LEGEND TOP LEFT INSIDE;");
  EXPECT(parser.getStatements().size() == 1);
  const auto& stmt = parser.getStatements()[0];
  EXPECT(*stmt == ASTNode::T_DRAW);
  EXPECT(stmt->getToken() != nullptr);
  EXPECT(*stmt->getToken() == Token::T_BARCHART);
  EXPECT(stmt->getChildren().size() == 1);
  EXPECT(*stmt->getChildren()[0] == ASTNode::T_LEGEND);
  EXPECT(stmt->getChildren()[0]->getChildren().size() == 3);
  auto props = stmt->getChildren()[0]->getChildren();
  EXPECT(*props[0] == ASTNode::T_PROPERTY);
  EXPECT(props[0]->getToken() != nullptr);
  EXPECT(*props[0]->getToken() == Token::T_TOP);
  EXPECT(*props[1] == ASTNode::T_PROPERTY);
  EXPECT(props[1]->getToken() != nullptr);
  EXPECT(*props[1]->getToken() == Token::T_LEFT);
  EXPECT(*props[2] == ASTNode::T_PROPERTY);
  EXPECT(props[2]->getToken() != nullptr);
  EXPECT(*props[2]->getToken() == Token::T_INSIDE);
});

TEST_CASE(ParserTest, TestDrawStatementWithLegendWithTitle, [] () {
  auto runtime = Runtime::getDefaultRuntime();
  auto txn = runtime->newTransaction();
  auto parser = parseTestQuery(
      "DRAW BARCHART LEGEND TOP LEFT INSIDE TITLE 'fnordylegend';");
  EXPECT(parser.getStatements().size() == 1);
  const auto& stmt = parser.getStatements()[0];
  EXPECT(*stmt == ASTNode::T_DRAW);
  EXPECT(stmt->getToken() != nullptr);
  EXPECT(*stmt->getToken() == Token::T_BARCHART);
  EXPECT(stmt->getChildren().size() == 1);
  EXPECT(*stmt->getChildren()[0] == ASTNode::T_LEGEND);
  EXPECT(stmt->getChildren()[0]->getChildren().size() == 4);
  auto props = stmt->getChildren()[0]->getChildren();
  EXPECT(*props[0] == ASTNode::T_PROPERTY);
  EXPECT(props[0]->getToken() != nullptr);
  EXPECT(*props[0]->getToken() == Token::T_TOP);
  EXPECT(*props[1] == ASTNode::T_PROPERTY);
  EXPECT(props[1]->getToken() != nullptr);
  EXPECT(*props[1]->getToken() == Token::T_LEFT);
  EXPECT(*props[2] == ASTNode::T_PROPERTY);
  EXPECT(props[2]->getToken() != nullptr);
  EXPECT(*props[2]->getToken() == Token::T_INSIDE);
  EXPECT(props[3]->getChildren().size() == 1);
  auto title_expr = props[3]->getChildren()[0];
  auto title = runtime->evaluateConstExpression(
      txn.get(),
      title_expr).toString();
  EXPECT_EQ(title.getString(), "fnordylegend");
});

TEST_CASE(ParserTest, TestCreateTableStatement, [] () {
  auto runtime = Runtime::getDefaultRuntime();
  auto txn = runtime->newTransaction();
  auto parser = parseTestQuery("CREATE TABLE fnord ()");
  EXPECT(parser.getStatements().size() == 1);
  const auto& stmt = parser.getStatements()[0];
  EXPECT(*stmt == ASTNode::T_CREATE_TABLE);
  EXPECT(stmt->getChildren().size() == 2);
  EXPECT_EQ(*stmt->getChildren()[0], ASTNode::T_TABLE_NAME);
  EXPECT_EQ(*stmt->getChildren()[0]->getToken(), Token::T_IDENTIFIER);
  EXPECT_EQ(stmt->getChildren()[0]->getToken()->getString(), "fnord");
  EXPECT(*stmt->getChildren()[1] == ASTNode::T_COLUMN_LIST);
});

TEST_CASE(ParserTest, TestCreateTableStatement2, [] () {
  auto runtime = Runtime::getDefaultRuntime();
  auto txn = runtime->newTransaction();
  auto parser = parseTestQuery(
      R"(
        CREATE TABLE fnord (
            time DATETIME NOT NULL Primary Key,
            myvalue STring,
            other_val REPEATED String,
            record_val RECORD (
                val1 uint64 NOT NULL,
                val2 REPEATED string
            ),
            some_other REPEATED RECORD (
                val1 uint64 NOT NULL,
                val2 REPEATED STRING
            ),
            PRIMARY KEY (time, myvalue)
        )
      )");
  EXPECT(parser.getStatements().size() == 1);
  const auto& stmt = parser.getStatements()[0];
  EXPECT(*stmt == ASTNode::T_CREATE_TABLE);
  EXPECT(stmt->getChildren().size() == 2);
  EXPECT_EQ(*stmt->getChildren()[0], ASTNode::T_TABLE_NAME);
  EXPECT_EQ(*stmt->getChildren()[0]->getToken(), Token::T_IDENTIFIER);
  EXPECT_EQ(stmt->getChildren()[0]->getToken()->getString(), "fnord");
  EXPECT(*stmt->getChildren()[1] == ASTNode::T_COLUMN_LIST);
  EXPECT(stmt->getChildren()[1]->getChildren().size() == 6);
});

TEST_CASE(ParserTest, TestInsertIntoStatement, [] () {
  auto runtime = Runtime::getDefaultRuntime();
  auto txn = runtime->newTransaction();

  auto parser = parseTestQuery(
      R"(
          INSERT INTO evtbl (
              evtime,
              evid,
              rating,
              is_admin,
              type
          ) VALUES (
              1464463790,
              'xxx',
              1 + 2,
              true,
              null
          );
      )");

  EXPECT(parser.getStatements().size() == 1);
  const auto& stmt = parser.getStatements()[0];
  const auto& children = stmt->getChildren();

  EXPECT(*stmt == ASTNode::T_INSERT_INTO);
  EXPECT(children.size() == 3);
  EXPECT_EQ(*children[0], ASTNode::T_TABLE_NAME);
  EXPECT_EQ(*children[0]->getToken(), Token::T_IDENTIFIER);
  EXPECT_EQ(children[0]->getToken()->getString(), "evtbl");

  EXPECT(*children[1] == ASTNode::T_COLUMN_LIST);
  EXPECT(children[1]->getChildren().size() == 5);
  EXPECT(*children[1]->getChildren()[0] == ASTNode::T_COLUMN_NAME);
  EXPECT_EQ(children[1]->getChildren()[0]->getToken()->getString(), "evtime");
  EXPECT_EQ(children[1]->getChildren()[1]->getToken()->getString(), "evid");

  EXPECT(*children[2] == ASTNode::T_VALUE_LIST);
  EXPECT(children[2]->getChildren().size() == 5);
  EXPECT_EQ(*children[2]->getChildren()[0], ASTNode::T_LITERAL);
  EXPECT_EQ(children[2]->getChildren()[0]->getToken()->getString(), "1464463790");
  EXPECT_EQ(children[2]->getChildren()[1]->getToken()->getString(), "xxx");

  EXPECT_EQ(*children[2]->getChildren()[2], ASTNode::T_ADD_EXPR);
  EXPECT_EQ(children[2]->getChildren()[2]->getChildren().size(), 2);
  EXPECT_EQ(*children[2]->getChildren()[2]->getChildren()[0], ASTNode::T_LITERAL);
  EXPECT_EQ(*children[2]->getChildren()[2]->getChildren()[1], ASTNode::T_LITERAL);

  EXPECT_EQ(*children[2]->getChildren()[3]->getToken(), Token::T_TRUE);
  EXPECT_EQ(*children[2]->getChildren()[4]->getToken(), Token::T_NULL);
});

TEST_CASE(ParserTest, TestInsertIntoFromJSONStatement, [] () {
  auto runtime = Runtime::getDefaultRuntime();
  auto txn = runtime->newTransaction();

  auto parser = parseTestQuery(
      R"(
          INSERT INTO evtbl
          FROM JSON
          '{
              \"evtime\":1464463791,\"evid\":\"xxx\",
              \"products\":[
                  {\"id\":1,\"price\":1.23},
                  {\"id\":2,\"price\":3.52}
              ]
          }';
      )");

  EXPECT(parser.getStatements().size() == 1);
  const auto& stmt = parser.getStatements()[0];
  const auto& children = stmt->getChildren();

  EXPECT(*stmt == ASTNode::T_INSERT_INTO);
  EXPECT_EQ(children.size(), 2);

  EXPECT_EQ(*children[0], ASTNode::T_TABLE_NAME);
  EXPECT_EQ(*children[0]->getToken(), Token::T_IDENTIFIER);
  EXPECT_EQ(children[0]->getToken()->getString(), "evtbl");

  EXPECT(*children[1] == ASTNode::T_JSON_STRING);
});

<<<<<<< HEAD
TEST_CASE(ParserTest, TestInsertIntoSetStatement, [] () {
=======
TEST_CASE(ParserTest, TestCreateDatabaseStatement, [] () {
  auto runtime = Runtime::getDefaultRuntime();
  auto txn = runtime->newTransaction();

  auto parser = parseTestQuery("CREATE DATABASE events;");

  EXPECT(parser.getStatements().size() == 1);
  const auto& stmt = parser.getStatements()[0];
  EXPECT(*stmt == ASTNode::T_CREATE_DATABASE);

  EXPECT_EQ(stmt->getChildren().size(), 1);
  EXPECT(*stmt->getChildren()[0] == ASTNode::T_DATABASE_NAME);
  EXPECT_EQ(*stmt->getChildren()[0]->getToken(), Token::T_IDENTIFIER);
  EXPECT_EQ(stmt->getChildren()[0]->getToken()->getString(), "events");
});

TEST_CASE(ParserTest, TestAlterTableStatement, [] () {
>>>>>>> 9eaa1d27
  auto runtime = Runtime::getDefaultRuntime();
  auto txn = runtime->newTransaction();

  auto parser = parseTestQuery(
      R"(
<<<<<<< HEAD
          INSERT INTO evtbl SET
              evtime = 1464463790,
              evid = 'xxx',
              rating = 1 + 2,
              is_admin = true,
              type = null
=======
          ALTER TABLE evtbl
            ADD description.id REPEATED String,
            ADD COLUMN product RECORD,
            DROP place,
            DROP column version;
>>>>>>> 9eaa1d27
      )");

  EXPECT(parser.getStatements().size() == 1);
  const auto& stmt = parser.getStatements()[0];
  const auto& children = stmt->getChildren();
<<<<<<< HEAD

  EXPECT(*stmt == ASTNode::T_INSERT_INTO);
  EXPECT(children.size() == 3);
  EXPECT_EQ(*children[0], ASTNode::T_TABLE_NAME);
  EXPECT_EQ(*children[0]->getToken(), Token::T_IDENTIFIER);
  EXPECT_EQ(children[0]->getToken()->getString(), "evtbl");

  EXPECT(*children[1] == ASTNode::T_COLUMN_LIST);
  EXPECT(children[1]->getChildren().size() == 5);
  EXPECT(*children[1]->getChildren()[0] == ASTNode::T_COLUMN_NAME);
  EXPECT_EQ(children[1]->getChildren()[0]->getToken()->getString(), "evtime");
  EXPECT_EQ(children[1]->getChildren()[1]->getToken()->getString(), "evid");

  EXPECT(*children[2] == ASTNode::T_VALUE_LIST);
  EXPECT(children[2]->getChildren().size() == 5);
  EXPECT_EQ(*children[2]->getChildren()[0], ASTNode::T_LITERAL);
  EXPECT_EQ(children[2]->getChildren()[0]->getToken()->getString(), "1464463790");
  EXPECT_EQ(children[2]->getChildren()[1]->getToken()->getString(), "xxx");

  EXPECT_EQ(*children[2]->getChildren()[2], ASTNode::T_ADD_EXPR);
  EXPECT_EQ(children[2]->getChildren()[2]->getChildren().size(), 2);
  EXPECT_EQ(*children[2]->getChildren()[2]->getChildren()[0], ASTNode::T_LITERAL);
  EXPECT_EQ(*children[2]->getChildren()[2]->getChildren()[1], ASTNode::T_LITERAL);

  EXPECT_EQ(*children[2]->getChildren()[3]->getToken(), Token::T_TRUE);
  EXPECT_EQ(*children[2]->getChildren()[4]->getToken(), Token::T_NULL);
});
=======
  EXPECT_EQ(children.size(), 5);
  EXPECT_EQ(*children[0], ASTNode::T_TABLE_NAME);
  EXPECT_EQ(children[0]->getToken()->getString(), "evtbl");

  EXPECT_EQ(*children[1], ASTNode::T_COLUMN);
  EXPECT_EQ(*children[1]->getChildren()[0], ASTNode::T_COLUMN_NAME);
  EXPECT_EQ(*children[1]->getChildren()[1], ASTNode::T_COLUMN_TYPE);
  EXPECT_EQ(children[1]->getChildren()[1]->getToken()->getString(), "String");
  EXPECT_EQ(*children[1]->getChildren()[2], ASTNode::T_REPEATED);
  EXPECT_EQ(children[1]->getChildren()[0]->getToken()->getString(), "description.id");

  EXPECT_EQ(*children[2], ASTNode::T_COLUMN);
  EXPECT_EQ(children[2]->getChildren()[0]->getToken()->getString(), "product");
  EXPECT_EQ(*children[2]->getChildren()[0], ASTNode::T_COLUMN_NAME);
  EXPECT_EQ(*children[2]->getChildren()[1], ASTNode::T_RECORD);

  EXPECT_EQ(*children[3], ASTNode::T_COLUMN_NAME);
  EXPECT_EQ(children[3]->getToken()->getString(), "place");
  EXPECT_EQ(*children[4], ASTNode::T_COLUMN_NAME);
  EXPECT_EQ(children[4]->getToken()->getString(), "version");
});
>>>>>>> 9eaa1d27
<|MERGE_RESOLUTION|>--- conflicted
+++ resolved
@@ -1208,80 +1208,84 @@
   EXPECT(*children[1] == ASTNode::T_JSON_STRING);
 });
 
-<<<<<<< HEAD
 TEST_CASE(ParserTest, TestInsertIntoSetStatement, [] () {
-=======
-TEST_CASE(ParserTest, TestCreateDatabaseStatement, [] () {
-  auto runtime = Runtime::getDefaultRuntime();
-  auto txn = runtime->newTransaction();
-
-  auto parser = parseTestQuery("CREATE DATABASE events;");
-
-  EXPECT(parser.getStatements().size() == 1);
-  const auto& stmt = parser.getStatements()[0];
-  EXPECT(*stmt == ASTNode::T_CREATE_DATABASE);
-
-  EXPECT_EQ(stmt->getChildren().size(), 1);
-  EXPECT(*stmt->getChildren()[0] == ASTNode::T_DATABASE_NAME);
-  EXPECT_EQ(*stmt->getChildren()[0]->getToken(), Token::T_IDENTIFIER);
-  EXPECT_EQ(stmt->getChildren()[0]->getToken()->getString(), "events");
-});
-
-TEST_CASE(ParserTest, TestAlterTableStatement, [] () {
->>>>>>> 9eaa1d27
   auto runtime = Runtime::getDefaultRuntime();
   auto txn = runtime->newTransaction();
 
   auto parser = parseTestQuery(
       R"(
-<<<<<<< HEAD
           INSERT INTO evtbl SET
               evtime = 1464463790,
               evid = 'xxx',
               rating = 1 + 2,
               is_admin = true,
               type = null
-=======
+      )");
+  EXPECT(parser.getStatements().size() == 1);
+  const auto& stmt = parser.getStatements()[0];
+  const auto& children = stmt->getChildren();
+
+  EXPECT(*stmt == ASTNode::T_INSERT_INTO);
+  EXPECT(children.size() == 3);
+  EXPECT_EQ(*children[0], ASTNode::T_TABLE_NAME);
+  EXPECT_EQ(*children[0]->getToken(), Token::T_IDENTIFIER);
+  EXPECT_EQ(children[0]->getToken()->getString(), "evtbl");
+
+  EXPECT(*children[1] == ASTNode::T_COLUMN_LIST);
+  EXPECT(children[1]->getChildren().size() == 5);
+  EXPECT(*children[1]->getChildren()[0] == ASTNode::T_COLUMN_NAME);
+  EXPECT_EQ(children[1]->getChildren()[0]->getToken()->getString(), "evtime");
+  EXPECT_EQ(children[1]->getChildren()[1]->getToken()->getString(), "evid");
+
+  EXPECT(*children[2] == ASTNode::T_VALUE_LIST);
+  EXPECT(children[2]->getChildren().size() == 5);
+  EXPECT_EQ(*children[2]->getChildren()[0], ASTNode::T_LITERAL);
+  EXPECT_EQ(children[2]->getChildren()[0]->getToken()->getString(), "1464463790");
+  EXPECT_EQ(children[2]->getChildren()[1]->getToken()->getString(), "xxx");
+
+  EXPECT_EQ(*children[2]->getChildren()[2], ASTNode::T_ADD_EXPR);
+  EXPECT_EQ(children[2]->getChildren()[2]->getChildren().size(), 2);
+  EXPECT_EQ(*children[2]->getChildren()[2]->getChildren()[0], ASTNode::T_LITERAL);
+  EXPECT_EQ(*children[2]->getChildren()[2]->getChildren()[1], ASTNode::T_LITERAL);
+
+  EXPECT_EQ(*children[2]->getChildren()[3]->getToken(), Token::T_TRUE);
+  EXPECT_EQ(*children[2]->getChildren()[4]->getToken(), Token::T_NULL);
+});
+
+
+TEST_CASE(ParserTest, TestCreateDatabaseStatement, [] () {
+  auto runtime = Runtime::getDefaultRuntime();
+  auto txn = runtime->newTransaction();
+
+  auto parser = parseTestQuery("CREATE DATABASE events;");
+
+  EXPECT(parser.getStatements().size() == 1);
+  const auto& stmt = parser.getStatements()[0];
+  EXPECT(*stmt == ASTNode::T_CREATE_DATABASE);
+
+  EXPECT_EQ(stmt->getChildren().size(), 1);
+  EXPECT(*stmt->getChildren()[0] == ASTNode::T_DATABASE_NAME);
+  EXPECT_EQ(*stmt->getChildren()[0]->getToken(), Token::T_IDENTIFIER);
+  EXPECT_EQ(stmt->getChildren()[0]->getToken()->getString(), "events");
+});
+
+TEST_CASE(ParserTest, TestAlterTableStatement, [] () {
+  auto runtime = Runtime::getDefaultRuntime();
+  auto txn = runtime->newTransaction();
+
+  auto parser = parseTestQuery(
+      R"(
           ALTER TABLE evtbl
             ADD description.id REPEATED String,
             ADD COLUMN product RECORD,
             DROP place,
             DROP column version;
->>>>>>> 9eaa1d27
       )");
 
   EXPECT(parser.getStatements().size() == 1);
   const auto& stmt = parser.getStatements()[0];
   const auto& children = stmt->getChildren();
-<<<<<<< HEAD
-
-  EXPECT(*stmt == ASTNode::T_INSERT_INTO);
-  EXPECT(children.size() == 3);
-  EXPECT_EQ(*children[0], ASTNode::T_TABLE_NAME);
-  EXPECT_EQ(*children[0]->getToken(), Token::T_IDENTIFIER);
-  EXPECT_EQ(children[0]->getToken()->getString(), "evtbl");
-
-  EXPECT(*children[1] == ASTNode::T_COLUMN_LIST);
-  EXPECT(children[1]->getChildren().size() == 5);
-  EXPECT(*children[1]->getChildren()[0] == ASTNode::T_COLUMN_NAME);
-  EXPECT_EQ(children[1]->getChildren()[0]->getToken()->getString(), "evtime");
-  EXPECT_EQ(children[1]->getChildren()[1]->getToken()->getString(), "evid");
-
-  EXPECT(*children[2] == ASTNode::T_VALUE_LIST);
-  EXPECT(children[2]->getChildren().size() == 5);
-  EXPECT_EQ(*children[2]->getChildren()[0], ASTNode::T_LITERAL);
-  EXPECT_EQ(children[2]->getChildren()[0]->getToken()->getString(), "1464463790");
-  EXPECT_EQ(children[2]->getChildren()[1]->getToken()->getString(), "xxx");
-
-  EXPECT_EQ(*children[2]->getChildren()[2], ASTNode::T_ADD_EXPR);
-  EXPECT_EQ(children[2]->getChildren()[2]->getChildren().size(), 2);
-  EXPECT_EQ(*children[2]->getChildren()[2]->getChildren()[0], ASTNode::T_LITERAL);
-  EXPECT_EQ(*children[2]->getChildren()[2]->getChildren()[1], ASTNode::T_LITERAL);
-
-  EXPECT_EQ(*children[2]->getChildren()[3]->getToken(), Token::T_TRUE);
-  EXPECT_EQ(*children[2]->getChildren()[4]->getToken(), Token::T_NULL);
-});
-=======
+
   EXPECT_EQ(children.size(), 5);
   EXPECT_EQ(*children[0], ASTNode::T_TABLE_NAME);
   EXPECT_EQ(children[0]->getToken()->getString(), "evtbl");
@@ -1302,5 +1306,4 @@
   EXPECT_EQ(children[3]->getToken()->getString(), "place");
   EXPECT_EQ(*children[4], ASTNode::T_COLUMN_NAME);
   EXPECT_EQ(children[4]->getToken()->getString(), "version");
-});
->>>>>>> 9eaa1d27
+});