/**
 * Copyright (c) 2016 zScale Technology GmbH <legal@zscale.io>
 * Authors:
 *   - Paul Asmuth <paul@zscale.io>
 *
 * This program is free software: you can redistribute it and/or modify it under
 * the terms of the GNU Affero General Public License ("the license") as
 * published by the Free Software Foundation, either version 3 of the License,
 * or any later version.
 *
 * In accordance with Section 7(e) of the license, the licensing of the Program
 * under the license does not imply a trademark license. Therefore any rights,
 * title and interest in our trademarks remain entirely with us.
 *
 * This program is distributed in the hope that it will be useful, but WITHOUT
 * ANY WARRANTY; without even the implied warranty of MERCHANTABILITY or FITNESS
 * FOR A PARTICULAR PURPOSE. See the license for more details.
 *
 * You can be released from the requirements of the license by purchasing a
 * commercial license. Buying such a license is mandatory as soon as you develop
 * commercial activities involving this program without disclosing the source
 * code of your own applications
 */
#ifndef _FNORDMETRIC_SQL_PARSER_H
#define _FNORDMETRIC_SQL_PARSER_H
#include <stdlib.h>
#include <string>
#include <vector>
#include <memory>
#include <eventql/util/exception.h>
#include <eventql/sql/parser/token.h>
#include <eventql/sql/parser/astnode.h>

namespace csql {

/**
 * todo: subqueries, limit/offset, join, union
 */

class Parser {
  friend class QueryTest;
public:
  struct ParseError : public Exception {
    template <typename... T>
    ParseError(
        const char* message, T... args) :
        Exception(message, args...) {}
  };

  /* precedence table
    14, !
    13, - (unary minus), ~ (unary bit inversion)
    12, ^
    11, *, /, DIV, %, MOD
    10, -, +
    9, <<, >>
    8, &
    7, |
    // not implemented below here
    6, = (comparison), <=>, >=, >, <=, <, <>, !=, IS, LIKE, REGEXP, IN
    5, BETWEEN, CASE, WHEN, THEN, ELSE
    4, NOT
    3, &&, AND
    2, XOR
    1, ||, OR
  */

  Parser();

  /**
   * Parse a SQL query string and return one AST tree for every statement
   */
  std::vector<std::unique_ptr<ASTNode>> parseQuery(const std::string query);

  /**
   * Parse a SQL Query from the input string. Returns true on success and false
   * if an error occurred.
   */
  size_t parse(const char* query, size_t len);

  /**
   * Parse a single SQL scalar/value expression from the input string. Returns
   * true on success and false if an error occurred.
   */
  size_t parseValueExpression(const char* query, size_t len);

  const std::vector<ASTNode*>& getStatements() const;
  const std::vector<Token>& getTokenList() const;

  void debugPrint() const;

protected:

  ASTNode* expr(int precedence = 0);
  ASTNode* unaryExpr();
  ASTNode* columnName();
  ASTNode* binaryExpr(ASTNode* lhs, int precedence);
  ASTNode* methodCall();

  ASTNode* statement();
  ASTNode* selectStatement();
  ASTNode* selectSublist();
  ASTNode* createStatement();
  ASTNode* createTableStatement();
  ASTNode* createDatabaseStatement();
  ASTNode* columnDefinition();
  ASTNode* primaryKeyDefinition();
  ASTNode* tableName();
  ASTNode* insertStatement();
  ASTNode* insertValues();
  ASTNode* insertFromJSON();
<<<<<<< HEAD
  ASTNode* insertSet();
=======
  ASTNode* alterStatement();
  ASTNode* nestedColumnName();
  ASTNode* addColumnDefinition();
>>>>>>> 9eaa1d27
  ASTNode* drawStatement();
  ASTNode* axisClause();
  ASTNode* domainClause();
  ASTNode* legendClause();

  ASTNode* importStatement();
  ASTNode* showStatement();
  ASTNode* explainStatement();
  ASTNode* explainQueryStatement();
  ASTNode* describeTableStatement();

  ASTNode* fromClause();
  ASTNode* tableReference();
  ASTNode* tableFactor();
  ASTNode* joinExpression(ASTNode* base);
  ASTNode* joinCondition();

  ASTNode* whereClause();
  ASTNode* groupByClause();
  ASTNode* groupOverClause();
  ASTNode* havingClause();
  ASTNode* orderByClause();
  ASTNode* limitClause();

  ASTNode* eqExpr(ASTNode* lhs, int precedence);
  ASTNode* neqExpr(ASTNode* lhs, int precedence);
  ASTNode* ltExpr(ASTNode* lhs, int precedence);
  ASTNode* lteExpr(ASTNode* lhs, int precedence);
  ASTNode* gtExpr(ASTNode* lhs, int precedence);
  ASTNode* gteExpr(ASTNode* lhs, int precedence);
  ASTNode* andExpr(ASTNode* lhs, int precedence);
  ASTNode* orExpr(ASTNode* lhs, int precedence);

  ASTNode* addExpr(ASTNode* lhs, int precedence);
  ASTNode* subExpr(ASTNode* lhs, int precedence);
  ASTNode* mulExpr(ASTNode* lhs, int precedence);
  ASTNode* divExpr(ASTNode* lhs, int precedence);
  ASTNode* modExpr(ASTNode* lhs, int precedence);
  ASTNode* powExpr(ASTNode* lhs, int precedence);

  ASTNode* likeExpr(ASTNode* lhs, int precedence);
  ASTNode* regexExpr(ASTNode* lhs, int precedence);

  bool assertExpectation(Token::kTokenType expectation);

  inline Token* consumeToken() {
    auto token = cur_token_;
    cur_token_++;
    return token;
  }

  inline bool consumeIf(Token::kTokenType expectation) {
    if (*cur_token_ == expectation) {
      consumeToken();
      return true;
    } else {
      return false;
    }
  }

  inline Token* expectAndConsume(Token::kTokenType expectation) {
    if (assertExpectation(expectation)) {
      return consumeToken();
    }

    return nullptr;
  }

  inline Token* expectAndConsume(
      const std::vector<Token::kTokenType>& expectation) {
    for (const auto& candidate : expectation) {
      if (*cur_token_ == candidate) {
        return consumeToken();
      }
    }

    std::string legal_tokens;
    for (const auto& candidate : expectation) {
      if (candidate != *expectation.begin()) {
        legal_tokens += ", ";
      }

      legal_tokens += Token::getTypeName(candidate);
    }

    RAISE(
        kParseError,
        "unexpected token %s%s%s, expected one of: %s",
        Token::getTypeName(cur_token_->getType()),
        cur_token_->getString().size() > 0 ? ": " : "",
        cur_token_->getString().c_str(),
        legal_tokens.c_str());

    return nullptr;
  }

  inline ASTNode* expectAndConsumeValueExpr() {
    auto val_expr = expr();

    if (val_expr == nullptr) {
      RAISE(
          kParseError,
          "unexpected token %s%s%s, expected: value expression",
          Token::getTypeName(cur_token_->getType()),
          cur_token_->getString().size() > 0 ? ": " : "",
          cur_token_->getString().c_str());
    }

    return val_expr;
  }

  inline bool lookahead(size_t n, Token::kTokenType expectation) const {
    return cur_token_ + n < token_list_end_ &&
        cur_token_[n].getType() == expectation;
  }

  std::vector<Token> token_list_;
  Token* cur_token_;
  Token* token_list_end_;
  ASTNode root_;
};

}
#endif<|MERGE_RESOLUTION|>--- conflicted
+++ resolved
@@ -109,13 +109,10 @@
   ASTNode* insertStatement();
   ASTNode* insertValues();
   ASTNode* insertFromJSON();
-<<<<<<< HEAD
   ASTNode* insertSet();
-=======
   ASTNode* alterStatement();
   ASTNode* nestedColumnName();
   ASTNode* addColumnDefinition();
->>>>>>> 9eaa1d27
   ASTNode* drawStatement();
   ASTNode* axisClause();
   ASTNode* domainClause();
