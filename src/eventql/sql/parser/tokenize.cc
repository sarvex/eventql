/**
 * Copyright (c) 2016 zScale Technology GmbH <legal@zscale.io>
 * Authors:
 *   - Paul Asmuth <paul@zscale.io>
 *
 * This program is free software: you can redistribute it and/or modify it under
 * the terms of the GNU Affero General Public License ("the license") as
 * published by the Free Software Foundation, either version 3 of the License,
 * or any later version.
 *
 * In accordance with Section 7(e) of the license, the licensing of the Program
 * under the license does not imply a trademark license. Therefore any rights,
 * title and interest in our trademarks remain entirely with us.
 *
 * This program is distributed in the hope that it will be useful, but WITHOUT
 * ANY WARRANTY; without even the implied warranty of MERCHANTABILITY or FITNESS
 * FOR A PARTICULAR PURPOSE. See the license for more details.
 *
 * You can be released from the requirements of the license by purchasing a
 * commercial license. Buying such a license is mandatory as soon as you develop
 * commercial activities involving this program without disclosing the source
 * code of your own applications
 */

#include <stdlib.h>
#include <assert.h>
#include "tokenize.h"

namespace csql {

void tokenizeQuery(
    const char** cur,
    const char* end,
    std::vector<Token>* token_list) {
  char quote_char = 0;
  Token::kTokenType string_type = Token::T_STRING;

next:

  /* skip whitespace */
  while ((
      **cur == ' ' ||
      **cur == '\t' ||
      **cur == '\n' ||
      **cur == '\r')
      && *cur < end) {
    (*cur)++;
  }

  if (*cur >= end) {
    return;
  }

  /* single character tokens */
  switch (**cur) {
    case ';': {
      token_list->emplace_back(Token::T_SEMICOLON);
      (*cur)++;
      goto next;
    }

    case ',': {
      token_list->emplace_back(Token::T_COMMA);
      (*cur)++;
      goto next;
    }

    case '.': {
      token_list->emplace_back(Token::T_DOT);
      (*cur)++;
      goto next;
    }

    case '(': {
      token_list->emplace_back(Token::T_LPAREN);
      (*cur)++;
      goto next;
    }

    case ')': {
      token_list->emplace_back(Token::T_RPAREN);
      (*cur)++;
      goto next;
    }

    /* numeric literals */
    case '0':
    case '1':
    case '2':
    case '3':
    case '4':
    case '5':
    case '6':
    case '7':
    case '8':
    case '9': {
      const char* begin = *cur;
      for (; (**cur >= '0' && **cur <= '9') || **cur == '.'; (*cur)++);
      token_list->emplace_back(Token::T_NUMERIC, begin, *cur - begin);
      goto next;
    }

    case '`':
      string_type = Token::T_IDENTIFIER;
      /* fallthrough */

    case '"':
    case '\'':
      quote_char = **cur;
      (*cur)++;
      break;

    default:
      break;
  }

  /* multi char tokens */
  const char* begin = *cur;
  size_t len = 0;

  /* quoted strings */
  if (quote_char) {
    std::string str;

    bool escaped = false;
    bool eof = false;
    for (; !eof && *cur < end; (*cur)++) {
      auto chr = **cur;
      switch (chr) {

        case '"':
        case '\'':
        case '`':
          if (escaped || quote_char != chr) {
            str += chr;
            break;
          } else {
            eof = true;
            continue;
          }

        case '\\':
          if (escaped) {
            str += "\\";
            break;
          } else {
            escaped = true;
            continue;
          }

        default:
          str += chr;
          break;

      }

      escaped = false;
    }

    token_list->emplace_back(string_type, str);
    quote_char = 0;
    string_type = Token::T_STRING;
    goto next;
  }

  /* operators */
  if (**cur == '=') {
    token_list->emplace_back(Token::T_EQUAL);
    (*cur)++;
    goto next;
  }

  if (**cur == '+') {
    token_list->emplace_back(Token::T_PLUS);
    (*cur)++;
    goto next;
  }

  if (**cur == '-') {
    if (*cur + 1 < end && (*cur)[1] == '-') {
      for (; *cur < end && **cur != '\n'; (*cur)++);
      goto next;
    }

    token_list->emplace_back(Token::T_MINUS);
    (*cur)++;
    goto next;
  }

  if (**cur == '*') {
    token_list->emplace_back(Token::T_ASTERISK);
    (*cur)++;
    goto next;
  }

  if (**cur == '!') {
    if (*cur + 1 < end && (*cur)[1] == '=') {
      token_list->emplace_back(Token::T_NEQUAL);
      (*cur) += 2;
      goto next;
    }

    token_list->emplace_back(Token::T_BANG);
    (*cur)++;
    goto next;
  }

  if (**cur == '/') {
    token_list->emplace_back(Token::T_SLASH);
    (*cur)++;
    goto next;
  }

  if (**cur == '^') {
    token_list->emplace_back(Token::T_CIRCUMFLEX);
    (*cur)++;
    goto next;
  }

  if (**cur == '~') {
    token_list->emplace_back(Token::T_TILDE);
    (*cur)++;
    goto next;
  }

  if (**cur == '%') {
    token_list->emplace_back(Token::T_PERCENT);
    (*cur)++;
    goto next;
  }

  if (**cur == '&') {
    token_list->emplace_back(Token::T_AMPERSAND);
    (*cur)++;
    goto next;
  }

  if (**cur == '|') {
    token_list->emplace_back(Token::T_PIPE);
    (*cur)++;
    goto next;
  }

  if (**cur == '<') {
    if (*cur + 1 < end && (*cur)[1] == '=') {
      token_list->emplace_back(Token::T_LTE);
      (*cur) += 2;
      goto next;
    }

    token_list->emplace_back(Token::T_LT);
    (*cur)++;
    goto next;
  }

  if (**cur == '>') {
    if (*cur + 1 < end && (*cur)[1] == '=') {
      token_list->emplace_back(Token::T_GTE);
      (*cur) += 2;
      goto next;
    }

    token_list->emplace_back(Token::T_GT);
    (*cur)++;
    goto next;
  }

  /* identifiers */
  while (
      **cur != ' ' &&
      **cur != '\t' &&
      **cur != '\n' &&
      **cur != '\r' &&
      **cur != ',' &&
      **cur != '.' &&
      **cur != ';' &&
      **cur != '(' &&
      **cur != ')' &&
      **cur != '"' &&
      **cur != '\'' &&
      **cur != '`' &&
      **cur != '=' &&
      **cur != '+' &&
      **cur != '-' &&
      **cur != '*' &&
      **cur != '!' &&
      **cur != '/' &&
      **cur != '^' &&
      **cur != '~' &&
      **cur != '%' &&
      **cur != '&' &&
      **cur != '|' &&
      **cur != '<' &&
      **cur != '>' &&
      *cur < end) {
    len++;
    (*cur)++;

    if (len > 2) {
      continue;
    }

    Token token(Token::T_IDENTIFIER, begin, len);

  }

  // FIXPAUL this should be a hashmap/trie lookup!
  Token token(Token::T_IDENTIFIER, begin, len);

  if (token == "AS") {
    token_list->emplace_back(Token::T_AS);
    goto next;
  }

  if (token == "ASC") {
    token_list->emplace_back(Token::T_ASC);
    goto next;
  }

  if (token == "DESC") {
    token_list->emplace_back(Token::T_DESC);
    goto next;
  }

  if (token == "NOT") {
    token_list->emplace_back(Token::T_NOT);
    goto next;
  }

  if (token == "NULL") {
    token_list->emplace_back(Token::T_NULL);
    goto next;
  }

  if (token == "TRUE") {
    token_list->emplace_back(Token::T_TRUE);
    goto next;
  }

  if (token == "FALSE") {
    token_list->emplace_back(Token::T_FALSE);
    goto next;
  }

  if (token == "SELECT") {
    token_list->emplace_back(Token::T_SELECT);
    goto next;
  }

  if (token == "FROM") {
    token_list->emplace_back(Token::T_FROM);
    goto next;
  }

  if (token == "WHERE") {
    token_list->emplace_back(Token::T_WHERE);
    goto next;
  }

  if (token == "GROUP") {
    token_list->emplace_back(Token::T_GROUP);
    goto next;
  }

  if (token == "ORDER") {
    token_list->emplace_back(Token::T_ORDER);
    goto next;
  }

  if (token == "BY") {
    token_list->emplace_back(Token::T_BY);
    goto next;
  }

  if (token == "HAVING") {
    token_list->emplace_back(Token::T_HAVING);
    goto next;
  }

  if (token == "AND") {
    token_list->emplace_back(Token::T_AND);
    goto next;
  }

  if (token == "OR") {
    token_list->emplace_back(Token::T_OR);
    goto next;
  }

  if (token == "LIMIT") {
    token_list->emplace_back(Token::T_LIMIT);
    goto next;
  }

  if (token == "OFFSET") {
    token_list->emplace_back(Token::T_OFFSET);
    goto next;
  }

  if (token == "CREATE") {
    token_list->emplace_back(Token::T_CREATE);
    goto next;
  }

  if (token == "WITH") {
    token_list->emplace_back(Token::T_WITH);
    goto next;
  }

  if (token == "LIKE") {
    token_list->emplace_back(Token::T_LIKE);
    goto next;
  }

  if (token == "REGEX" || token == "REGEXP") {
    token_list->emplace_back(Token::T_REGEX);
    goto next;
  }

  if (token == "BEGIN") {
    token_list->emplace_back(Token::T_BEGIN);
    goto next;
  }

  if (token == "WITHIN") {
    token_list->emplace_back(Token::T_WITHIN);
    goto next;
  }

  if (token == "RECORD") {
    token_list->emplace_back(Token::T_RECORD);
    goto next;
  }

  if (token == "MOD") {
    token_list->emplace_back(Token::T_MOD);
    goto next;
  }

  if (token == "DRAW") {
    token_list->emplace_back(Token::T_DRAW);
    goto next;
  }

  if (token == "TOP") {
    token_list->emplace_back(Token::T_TOP);
    goto next;
  }

  if (token == "RIGHT") {
    token_list->emplace_back(Token::T_RIGHT);
    goto next;
  }

  if (token == "BOTTOM") {
    token_list->emplace_back(Token::T_BOTTOM);
    goto next;
  }

  if (token == "LEFT") {
    token_list->emplace_back(Token::T_LEFT);
    goto next;
  }

  if (token == "IMPORT") {
    token_list->emplace_back(Token::T_IMPORT);
    goto next;
  }

  if (token == "TABLE") {
    token_list->emplace_back(Token::T_TABLE);
    goto next;
  }

  if (token == "TABLES") {
    token_list->emplace_back(Token::T_TABLES);
    goto next;
  }

  if (token == "DATABASE") {
    token_list->emplace_back(Token::T_DATABASE);
    goto next;
  }

  if (token == "AXIS") {
    token_list->emplace_back(Token::T_AXIS);
    goto next;
  }

  if (token == "BARCHART") {
    token_list->emplace_back(Token::T_BARCHART);
    goto next;
  }

  if (token == "LINECHART") {
    token_list->emplace_back(Token::T_LINECHART);
    goto next;
  }

  if (token == "AREACHART") {
    token_list->emplace_back(Token::T_AREACHART);
    goto next;
  }

  if (token == "POINTCHART") {
    token_list->emplace_back(Token::T_POINTCHART);
    goto next;
  }

  if (token == "HEATMAP") {
    token_list->emplace_back(Token::T_HEATMAP);
    goto next;
  }

  if (token == "HISTOGRAM") {
    token_list->emplace_back(Token::T_HISTOGRAM);
    goto next;
  }

  if (token == "ORIENTATION") {
    token_list->emplace_back(Token::T_ORIENTATION);
    goto next;
  }

  if (token == "HORIZONTAL") {
    token_list->emplace_back(Token::T_HORIZONTAL);
    goto next;
  }

  if (token == "VERTICAL") {
    token_list->emplace_back(Token::T_VERTICAL);
    goto next;
  }

  if (token == "STACKED") {
    token_list->emplace_back(Token::T_STACKED);
    goto next;
  }

  if (token == "ON") {
    token_list->emplace_back(Token::T_ON);
    goto next;
  }

  if (token == "OFF") {
    token_list->emplace_back(Token::T_OFF);
    goto next;
  }

  if (token == "SHOW") {
    token_list->emplace_back(Token::T_SHOW);
    goto next;
  }

  if (token == "DESCRIBE") {
    token_list->emplace_back(Token::T_DESCRIBE);
    goto next;
  }

  if (token == "EXPLAIN") {
    token_list->emplace_back(Token::T_EXPLAIN);
    goto next;
  }

  if (token == "PRIMARY") {
    token_list->emplace_back(Token::T_PRIMARY);
    goto next;
  }

  if (token == "KEY") {
    token_list->emplace_back(Token::T_KEY);
    goto next;
  }

  if (token == "JOIN") {
    token_list->emplace_back(Token::T_JOIN);
    goto next;
  }

  if (token == "CROSS") {
    token_list->emplace_back(Token::T_CROSS);
    goto next;
  }

  if (token == "NATURAL") {
    token_list->emplace_back(Token::T_NATURAL);
    goto next;
  }

  if (token == "INNER") {
    token_list->emplace_back(Token::T_INNER);
    goto next;
  }

  if (token == "OUTER") {
    token_list->emplace_back(Token::T_OUTER);
    goto next;
  }

  if (token == "USING") {
    token_list->emplace_back(Token::T_USING);
    goto next;
  }

  if (token == "REPEATED") {
    token_list->emplace_back(Token::T_REPEATED);
    goto next;
  }

  if (token == "PRIMARY") {
    token_list->emplace_back(Token::T_PRIMARY);
    goto next;
  }

  if (token == "KEY") {
    token_list->emplace_back(Token::T_KEY);
    goto next;
  }

  if (token == "INSERT") {
    token_list->emplace_back(Token::T_INSERT);
    goto next;
  }

  if (token == "INTO") {
    token_list->emplace_back(Token::T_INTO);
    goto next;
  }

  if (token == "VALUES") {
    token_list->emplace_back(Token::T_VALUES);
    goto next;
  }

  if (token == "JSON") {
    token_list->emplace_back(Token::T_JSON);
    goto next;
  }

<<<<<<< HEAD
  if (token == "SET") {
    token_list->emplace_back(Token::T_SET);
=======
  if (token == "ALTER") {
    token_list->emplace_back(Token::T_ALTER);
    goto next;
  }

  if (token == "ADD") {
    token_list->emplace_back(Token::T_ADD);
    goto next;
  }

  if (token == "DROP") {
    token_list->emplace_back(Token::T_DROP);
    goto next;
  }

  if (token == "COLUMN") {
    token_list->emplace_back(Token::T_COLUMN);
>>>>>>> 9eaa1d27
    goto next;
  }

  if (token == "XDOMAIN") {
    token_list->emplace_back(Token::T_XDOMAIN);
    goto next;
  }

  if (token == "YDOMAIN") {
    token_list->emplace_back(Token::T_YDOMAIN);
    goto next;
  }

  if (token == "ZDOMAIN") {
    token_list->emplace_back(Token::T_ZDOMAIN);
    goto next;
  }

  if (token == "LOGARITHMIC") {
    token_list->emplace_back(Token::T_LOGARITHMIC);
    goto next;
  }

  if (token == "INVERT") {
    token_list->emplace_back(Token::T_INVERT);
    goto next;
  }

  if (token == "TITLE") {
    token_list->emplace_back(Token::T_TITLE);
    goto next;
  }

  if (token == "SUBTITLE") {
    token_list->emplace_back(Token::T_SUBTITLE);
    goto next;
  }

  if (token == "GRID") {
    token_list->emplace_back(Token::T_GRID);
    goto next;
  }

  if (token == "LABELS") {
    token_list->emplace_back(Token::T_LABELS);
    goto next;
  }

  if (token == "TICKS") {
    token_list->emplace_back(Token::T_TICKS);
    goto next;
  }

  if (token == "INSIDE") {
    token_list->emplace_back(Token::T_INSIDE);
    goto next;
  }

  if (token == "OUTSIDE") {
    token_list->emplace_back(Token::T_OUTSIDE);
    goto next;
  }

  if (token == "ROTATE") {
    token_list->emplace_back(Token::T_ROTATE);
    goto next;
  }

  if (token == "LEGEND") {
    token_list->emplace_back(Token::T_LEGEND);
    goto next;
  }

  if (token == "OVER") {
    token_list->emplace_back(Token::T_OVER);
    goto next;
  }

  if (token == "TIMEWINDOW") {
    token_list->emplace_back(Token::T_TIMEWINDOW);
    goto next;
  }

  if (token == "<<") {
    token_list->emplace_back(Token::T_LSHIFT);
    goto next;
  }

  if (token == ">>") {
    token_list->emplace_back(Token::T_RSHIFT);
    goto next;
  }

  token_list->push_back(token);
  goto next; // poor mans tail recursion optimization
}

void tokenizeQuery(
    const std::string& query,
    std::vector<Token>* token_list) {
  const char* str = query.c_str();
  tokenizeQuery(&str, str + query.size(), token_list);
}

}<|MERGE_RESOLUTION|>--- conflicted
+++ resolved
@@ -637,10 +637,11 @@
     goto next;
   }
 
-<<<<<<< HEAD
   if (token == "SET") {
     token_list->emplace_back(Token::T_SET);
-=======
+    goto next;
+  }
+
   if (token == "ALTER") {
     token_list->emplace_back(Token::T_ALTER);
     goto next;
@@ -658,7 +659,6 @@
 
   if (token == "COLUMN") {
     token_list->emplace_back(Token::T_COLUMN);
->>>>>>> 9eaa1d27
     goto next;
   }
 
