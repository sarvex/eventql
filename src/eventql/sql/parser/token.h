/**
 * Copyright (c) 2016 zScale Technology GmbH <legal@zscale.io>
 * Authors:
 *   - Paul Asmuth <paul@zscale.io>
 *
 * This program is free software: you can redistribute it and/or modify it under
 * the terms of the GNU Affero General Public License ("the license") as
 * published by the Free Software Foundation, either version 3 of the License,
 * or any later version.
 *
 * In accordance with Section 7(e) of the license, the licensing of the Program
 * under the license does not imply a trademark license. Therefore any rights,
 * title and interest in our trademarks remain entirely with us.
 *
 * This program is distributed in the hope that it will be useful, but WITHOUT
 * ANY WARRANTY; without even the implied warranty of MERCHANTABILITY or FITNESS
 * FOR A PARTICULAR PURPOSE. See the license for more details.
 *
 * You can be released from the requirements of the license by purchasing a
 * commercial license. Buying such a license is mandatory as soon as you develop
 * commercial activities involving this program without disclosing the source
 * code of your own applications
 */

#ifndef _FNORDMETRIC_QUERY_TOKEN_H
#define _FNORDMETRIC_QUERY_TOKEN_H
#include <stdlib.h>
#include <string>
#include <vector>

namespace csql {

class Token {
public:
  enum kTokenType {
    T_SELECT,
    T_FROM,
    T_WHERE,
    T_GROUP,
    T_ORDER,
    T_BY,
    T_HAVING,
    T_LIMIT,
    T_OFFSET,
    T_ASC,
    T_DESC,
    T_COMMA,
    T_DOT,
    T_IDENTIFIER,
    T_STRING,
    T_NUMERIC,
    T_NULL,
    T_SEMICOLON,
    T_LPAREN,
    T_RPAREN,
    T_AND,
    T_OR,
    T_EQUAL,
    T_NEQUAL,
    T_PLUS,
    T_MINUS,
    T_ASTERISK,
    T_SLASH,
    T_AS,
    T_NOT,
    T_TRUE,
    T_FALSE,
    T_BANG,
    T_CIRCUMFLEX,
    T_TILDE,
    T_PERCENT,
    T_DIV,
    T_MOD,
    T_AMPERSAND,
    T_PIPE,
    T_LSHIFT,
    T_RSHIFT,
    T_LT,
    T_LTE,
    T_GT,
    T_GTE,
    T_LIKE,
    T_REGEX,
    T_BEGIN,
    T_CREATE,
    T_WITH,
    T_IMPORT,
    T_TABLE,
    T_TABLES,
    T_DATABASE,
    T_EOF,
    T_SHOW,
    T_DESCRIBE,
    T_EXPLAIN,
    T_PRIMARY,
    T_KEY,
    T_REPEATED,
    T_INSERT,
    T_INTO,
    T_VALUES,
    T_JSON,
<<<<<<< HEAD
    T_SET,
=======
    T_ALTER,
    T_ADD,
    T_DROP,
    T_COLUMN,
>>>>>>> 9eaa1d27

    T_JOIN,
    T_CROSS,
    T_NATURAL,
    T_LEFT,
    T_RIGHT,
    T_INNER,
    T_OUTER,
    T_USING,
    T_ON,

    T_WITHIN,
    T_RECORD,

    T_OFF,
    T_DRAW,
    T_LINECHART,
    T_AREACHART,
    T_BARCHART,
    T_POINTCHART,
    T_HEATMAP,
    T_HISTOGRAM,
    T_AXIS,
    T_TOP,
    T_BOTTOM,
    T_ORIENTATION,
    T_HORIZONTAL,
    T_VERTICAL,
    T_STACKED,
    T_XDOMAIN,
    T_YDOMAIN,
    T_ZDOMAIN,
    T_XGRID,
    T_YGRID,
    T_LOGARITHMIC,
    T_INVERT,
    T_TITLE,
    T_SUBTITLE,
    T_GRID,
    T_LABELS,
    T_TICKS,
    T_INSIDE,
    T_OUTSIDE,
    T_ROTATE,
    T_LEGEND,
    T_OVER,
    T_TIMEWINDOW
  };

  Token(kTokenType token_type);
  Token(kTokenType token_type, const char* data, size_t size);
  Token(kTokenType token_type, const std::string& str);
  Token(const Token& copy);
  Token& operator=(const Token& copy) = delete;
  bool operator==(const Token& other) const;
  bool operator==(const std::string& string) const;
  bool operator==(kTokenType type) const;
  bool operator!=(kTokenType type) const;
  kTokenType getType() const;
  static const char* getTypeName(kTokenType type);
  const std::string getString() const;
  int64_t getInteger() const; // FIXPAUL removeme

  void debugPrint() const;

protected:
  const kTokenType type_;
  std::string str_;
};

}
#endif<|MERGE_RESOLUTION|>--- conflicted
+++ resolved
@@ -99,14 +99,11 @@
     T_INTO,
     T_VALUES,
     T_JSON,
-<<<<<<< HEAD
     T_SET,
-=======
     T_ALTER,
     T_ADD,
     T_DROP,
     T_COLUMN,
->>>>>>> 9eaa1d27
 
     T_JOIN,
     T_CROSS,
