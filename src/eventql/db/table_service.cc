/**
 * Copyright (c) 2016 DeepCortex GmbH <legal@eventql.io>
 * Authors:
 *   - Paul Asmuth <paul@eventql.io>
 *
 * This program is free software: you can redistribute it and/or modify it under
 * the terms of the GNU Affero General Public License ("the license") as
 * published by the Free Software Foundation, either version 3 of the License,
 * or any later version.
 *
 * In accordance with Section 7(e) of the license, the licensing of the Program
 * under the license does not imply a trademark license. Therefore any rights,
 * title and interest in our trademarks remain entirely with us.
 *
 * This program is distributed in the hope that it will be useful, but WITHOUT
 * ANY WARRANTY; without even the implied warranty of MERCHANTABILITY or FITNESS
 * FOR A PARTICULAR PURPOSE. See the license for more details.
 *
 * You can be released from the requirements of the license by purchasing a
 * commercial license. Buying such a license is mandatory as soon as you develop
 * commercial activities involving this program without disclosing the source
 * code of your own applications
 */
#include <eventql/util/util/Base64.h>
#include <algorithm>
#include <eventql/util/fnv.h>
#include <eventql/util/protobuf/msg.h>
#include <eventql/util/protobuf/MessageEncoder.h>
#include <eventql/util/io/fileutil.h>
#include <eventql/util/wallclock.h>
#include <eventql/io/sstable/sstablereader.h>
#include <eventql/db/table_service.h>
#include <eventql/db/partition_state.pb.h>
#include <eventql/db/partition_reader.h>
#include <eventql/db/partition_writer.h>
#include "eventql/db/metadata_coordinator.h"
#include "eventql/db/metadata_file.h"
#include "eventql/db/metadata_client.h"
#include "eventql/db/server_allocator.h"
#include <eventql/transport/native/client_tcp.h>
#include <eventql/transport/native/frames/repl_insert.h>

#include "eventql/eventql.h"

namespace eventql {

<<<<<<< HEAD
TableService::TableService(
    ConfigDirectory* cdir,
    PartitionMap* pmap,
    ProcessConfig* config,
    DatabaseContext* dbctx) :
    cdir_(cdir),
    pmap_(pmap),
    config_(config),
    dbctx_(dbctx) {}
=======
TableService::TableService(DatabaseContext* dbctx) : dbctx_(dbctx) {}
>>>>>>> 7bba93dc

Status TableService::createTable(
    const String& db_namespace,
    const String& table_name,
    const msg::MessageSchema& schema,
    Vector<String> primary_key,
    const std::vector<std::pair<std::string, std::string>>& properties) {
  if (primary_key.size() < 1) {
    return Status(
        eIllegalArgumentError,
        "can't create table without PRIMARY KEY");
  }

  uint64_t recreate_version = 0;
  auto old_table = dbctx_->partition_map->findTable(db_namespace, table_name);
  if (!old_table.isEmpty()) {
    if (old_table.get()->config().deleted()) {
      recreate_version = old_table.get()->config().version();
    } else {
      return Status(eIllegalArgumentError, "table already exists");
    }
  }

  auto fields = schema.fields();
  for (const auto& col : primary_key) {
    if (col.find(".") != String::npos) {
      return Status(
          eIllegalArgumentError,
          StringUtil::format(
              "nested column '$0' can't be part of the PRIMARY KEY",
              col));
    }

    uint32_t field_id;
    try {
      field_id = schema.fieldId(col);
    } catch (const Exception& e) {
      return Status(
          eIllegalArgumentError,
          StringUtil::format("column not found: '$0'", col));
    }

    for (const auto& field : fields) {
      if (field_id == field.id) {
        if (field.type == msg::FieldType::OBJECT) {
          return Status(
              eIllegalArgumentError,
              StringUtil::format(
                  "nested column '$0' can't be part of the PRIMARY KEY",
                  col));
        }

        if (field.repeated) {
          return Status(
              eIllegalArgumentError,
              StringUtil::format(
                  "repeated column '$0' can't be part of the PRIMARY KEY",
                  col));
        }
      }
    }
  }

  String partition_key = primary_key[0];
  TablePartitionerType partitioner_type;
  KeyspaceType keyspace_type;
  switch (schema.fieldType(schema.fieldId(partition_key))) {
    case msg::FieldType::DATETIME:
      partitioner_type = TBL_PARTITION_TIMEWINDOW;
      keyspace_type = KEYSPACE_UINT64;
      break;
    case msg::FieldType::STRING:
      partitioner_type = TBL_PARTITION_STRING;
      keyspace_type = KEYSPACE_STRING;
      break;
    case msg::FieldType::UINT64:
      partitioner_type = TBL_PARTITION_UINT64;
      keyspace_type = KEYSPACE_UINT64;
      break;
    default:
      return Status(
          eIllegalArgumentError,
          "first column in the PRIMARY KEY must be of type DATETIME, STRING or UINT64");
  }

  // generate new table config
  TableDefinition td;
  td.set_version(recreate_version);
  td.set_customer(db_namespace);
  td.set_table_name(table_name);

  auto tblcfg = td.mutable_config();
  tblcfg->set_schema(schema.encode().toString());
  tblcfg->set_num_shards(1);
  tblcfg->set_partitioner(partitioner_type);
  tblcfg->set_storage(eventql::TBL_STORAGE_COLSM);
  tblcfg->set_partition_key(partition_key);

  for (const auto& col : primary_key) {
    tblcfg->add_primary_key(col);
  }

  for (const auto& p : properties) {
    if (p.first == "partition_size_hint") {
      uint64_t val = 0;
      try {
        val = std::stoull(p.second);
      } catch (...) {}

      tblcfg->set_enable_finite_partitions(true);
      tblcfg->set_finite_partition_size(val);
      continue;
    }
  }

  // check preconditions
  if (tblcfg->enable_finite_partitions()) {
    if (tblcfg->finite_partition_size() < 1) {
        return Status(
            eIllegalArgumentError,
            "finite partition size must be > 0");
    }

    switch (keyspace_type) {
      case KEYSPACE_UINT64:
        break;
      case KEYSPACE_STRING:
        return Status(
            eIllegalArgumentError,
            "can't set finite partition size for string partition keys");
    }
  }

  auto cconf = dbctx_->config_directory->getClusterConfig();

  // generate new metadata file
  std::vector<String> servers;
  {
    auto rc = dbctx_->server_alloc->allocateServers(
        ServerAllocator::MUST_ALLOCATE,
        cconf.replication_factor(),
        Set<String>{},
        &servers);
    if (!rc.isSuccess()) {
      return rc;
    }
  }

  auto txnid = Random::singleton()->sha1();
  std::unique_ptr<MetadataFile> metadata_file;
  if (tblcfg->enable_finite_partitions()) {
    metadata_file.reset(
        new MetadataFile(
            txnid,
            1,
            keyspace_type,
            { },
            MFILE_FINITE));
  } else {
    MetadataFile::PartitionMapEntry initial_partition;
    initial_partition.begin = "";
    initial_partition.partition_id = Random::singleton()->sha1();
    initial_partition.splitting = false;
    for (const auto& s : servers) {
      MetadataFile::PartitionPlacement p;
      p.server_id = s;
      p.placement_id = Random::singleton()->random64();
      initial_partition.servers.emplace_back(p);
    }

    metadata_file.reset(
        new MetadataFile(txnid, 1, keyspace_type, { initial_partition }, 0));
  }

  td.set_metadata_txnid(txnid.data(), txnid.size());
  td.set_metadata_txnseq(1);
  for (const auto& s : servers) {
    td.add_metadata_servers(s);
  }

  // create metadata file on metadata servers
  eventql::MetadataCoordinator coordinator(dbctx_->config_directory);
  auto rc = coordinator.createFile(
      db_namespace,
      table_name,
      std::move(*metadata_file),
      Vector<String>(servers.begin(), servers.end()));

  if (!rc.isSuccess()) {
    return rc;
  }

  try {
    // create table config
    dbctx_->config_directory->updateTableConfig(td);
    return Status::success();
  } catch (const Exception& e) {
    return Status(e);
  }
}

static Status addColumn(
    TableDefinition* td,
    TableService::AlterTableOperation operation) {
  auto schema = msg::MessageSchema::decode(td->config().schema());
  auto cur_schema = schema;
  auto field = operation.field_name;

  uint32_t next_field_id;
  if (td->has_next_field_id()) {
    next_field_id = td->next_field_id();
  } else {
    next_field_id = schema->maxFieldId() + 1;
  }

  while (StringUtil::includes(field, ".")) {
    auto prefix_len = field.find(".");
    auto prefix = field.substr(0, prefix_len);

    field = field.substr(prefix_len + 1);
    if (!cur_schema->hasField(prefix)) {
      return Status(
          eNotFoundError,
          StringUtil::format("field '$0' not found", field));
    }

    auto parent_field_id = cur_schema->fieldId(prefix);
    auto parent_field_type = cur_schema->fieldType(parent_field_id);
    if (parent_field_type != msg::FieldType::OBJECT) {
      return Status(
          eRuntimeError,
          StringUtil::format(
              "can't add a field to field '$0' of type $1",
              prefix,
              fieldTypeToString(parent_field_type)));
    }

    cur_schema = cur_schema->fieldSchema(parent_field_id);
  }

  if (cur_schema->hasField(field)) {
    return Status(
        eRuntimeError,
        StringUtil::format("column '$0' already exists ", operation.field_name));
  }

  if (operation.field_type == msg::FieldType::OBJECT) {
    cur_schema->addField(
          msg::MessageSchemaField::mkObjectField(
              next_field_id,
              field,
              operation.is_repeated,
              operation.is_optional,
              mkRef(new msg::MessageSchema(nullptr))));


  } else {
    cur_schema->addField(
          msg::MessageSchemaField(
              next_field_id,
              field,
              operation.field_type,
              0,
              operation.is_repeated,
              operation.is_optional));
  }


  td->set_next_field_id(next_field_id + 1);
  td->mutable_config()->set_schema(schema->encode().toString());
  return Status::success();
}

static Status removeColumn(
    TableDefinition* td,
    const Vector<String>& primary_key,
    const String& field_name) {
  if (std::find(primary_key.begin(), primary_key.end(), field_name) !=
      primary_key.end()) {
    return Status(eRuntimeError, "field with primary key can't be removed");
  }

  auto schema = msg::MessageSchema::decode(td->config().schema());
  auto cur_schema = schema;
  auto field = field_name;

  while (StringUtil::includes(field, ".")) {
    auto prefix_len = field.find(".");
    auto prefix = field.substr(0, prefix_len);

    field = field.substr(prefix_len + 1);

    if (!cur_schema->hasField(prefix)) {
      return Status(
          eNotFoundError,
          StringUtil::format("field '$0' not found", prefix));
    }
    cur_schema = cur_schema->fieldSchema(cur_schema->fieldId(prefix));
  }

  if (!cur_schema->hasField(field)) {
    return Status(
        eNotFoundError,
        StringUtil::format("field '$0' not found", field));
  }

  if (!td->has_next_field_id()) {
    td->set_next_field_id(schema->maxFieldId() + 1);
  }

  cur_schema->removeField(cur_schema->fieldId(field));
  td->mutable_config()->set_schema(schema->encode().toString());
  return Status::success();
}

Status TableService::alterTable(
    const String& db_namespace,
    const String& table_name,
    Vector<TableService::AlterTableOperation> operations) {
  auto table = dbctx_->partition_map->findTable(db_namespace, table_name);
  if (table.isEmpty() || table.get()->config().deleted()) {
    return Status(eNotFoundError, "table not found");
  }

  auto primary_key = table.get()->getPrimaryKey();
  auto td = table.get()->config();

  for (auto o : operations) {
    if (o.optype == AlterTableOperationType::OP_ADD_COLUMN) {
      auto rc = addColumn(&td, o);
      if (!rc.isSuccess()) {
        return rc;
      }
    } else {
      auto rc = removeColumn(&td, primary_key, o.field_name);
      if (!rc.isSuccess()) {
        return rc;
      }
    }
  }

  try {
    dbctx_->config_directory->updateTableConfig(td);
  } catch (const Exception& e) {
    return Status(eRuntimeError, e.getMessage());
  }

  return Status::success();
}

Status TableService::dropTable(
    const String& db_namespace,
    const String& table_name) {
  if (!dbctx_->config->getBool("cluster.allow_drop_table")) {
    return Status(
        eRuntimeError,
        "drop table not allowed (cluster.allow_drop_table=false)");
  }

  auto table = dbctx_->partition_map->findTable(db_namespace, table_name);
  if (table.isEmpty() || table.get()->config().deleted()) {
    return Status(eNotFoundError, "table not found");
  }

  auto td = table.get()->config();
  td.set_deleted(true);
  td.set_generation(td.generation() + 1);

  try {
    dbctx_->config_directory->updateTableConfig(td);
  } catch (const Exception& e) {
    return Status(eRuntimeError, e.getMessage());
  }

  return Status::success();
}

void TableService::listTables(
    const String& tsdb_namespace,
    Function<void (const TableDefinition& table)> fn) const {
  dbctx_->config_directory->listTables([this, tsdb_namespace, fn] (const TableDefinition& td) {
    if (td.customer() != tsdb_namespace) {
      return;
    }

    if (td.deleted()) {
      return;
    }

    fn(td);
  });
}

Status TableService::listPartitions(
    const String& db_namespace,
    const String& table_name,
    Function<void (const TablePartitionInfo& partition)> fn) const {
  auto table = pmap_->findTable(db_namespace, table_name);
  MetadataClient metadata_client(cdir_);
  MetadataFile metadata_file;
  auto rc = metadata_client.fetchLatestMetadataFile(
      db_namespace,
      table_name,
      &metadata_file);

  if (!rc.isSuccess()) {
    return rc;
  }

  for (const auto& e : metadata_file.getPartitionMap()) {
    TablePartitionInfo p_info;
    p_info.partition_id = e.partition_id.toString();

    for (const auto& s : e.servers) {
      p_info.server_ids.emplace_back(s.server_id);
    }

    String keyrange;
    switch (metadata_file.getKeyspaceType()) {
      case KEYSPACE_UINT64: {
        uint64_t keyrange_uint = -1;
        memcpy((char*) &keyrange_uint, e.begin.data(), sizeof(e.begin));
        p_info.keyrange_begin = keyrange_uint > -1 ?
            UnixTime(keyrange_uint).toString() : "";
        break;
      }
      case KEYSPACE_STRING: {
        p_info.keyrange_begin = e.begin;
        break;
      }
    }

    fn(p_info);
  }

  return Status::success();
}

ReturnCode TableService::insertRecord(
    const String& tsdb_namespace,
    const String& table_name,
    const json::JSONObject::const_iterator& data_begin,
    const json::JSONObject::const_iterator& data_end,
    uint64_t flags /* = 0 */) {
  auto table = dbctx_->partition_map->findTable(tsdb_namespace, table_name);
  if (table.isEmpty() || table.get()->config().deleted()) {
    return ReturnCode::errorf("ENOTFOUND", "table not found: $0", table_name);
  }

  msg::DynamicMessage record(table.get()->schema());
  try {
    record.fromJSON(data_begin, data_end);
  } catch (const std::exception& e) {
    return ReturnCode::exception(e);
  }

  return insertRecord(
      tsdb_namespace,
      table_name,
      record,
      flags);
}

ReturnCode TableService::insertRecord(
    const String& tsdb_namespace,
    const String& table_name,
    const msg::DynamicMessage& data,
    uint64_t flags /* = 0 */) {
  return insertRecords(
      tsdb_namespace,
      table_name,
      &data,
      &data + 1,
      flags);
}

ReturnCode TableService::insertRecords(
    const String& tsdb_namespace,
    const String& table_name,
    const msg::DynamicMessage* begin,
    const msg::DynamicMessage* end,
    uint64_t flags /* = 0 */) {
  MetadataClient metadata_client(dbctx_->config_directory);
  HashMap<SHA1Hash, ShreddedRecordListBuilder> records;
  HashMap<SHA1Hash, Set<String>> servers;

  auto table = dbctx_->partition_map->findTable(tsdb_namespace, table_name);
  if (table.isEmpty() || table.get()->config().deleted()) {
    return ReturnCode::errorf("ENOTFOUND", "table not found: $0", table_name);
  }

  for (auto record = begin; record != end; ++record) {
    // calculate partition key
    auto partition_key_field_name = table.get()->getPartitionKey();
    auto partition_key_field = record->getField(partition_key_field_name);
    if (partition_key_field.isEmpty()) {
      return ReturnCode::errorf(
          "EARG",
          "missing field: $0",
          partition_key_field_name);
    }

    // calculate primary key
    SHA1Hash primary_key;
    auto primary_key_columns = table.get()->getPrimaryKey();
    switch (primary_key_columns.size()) {

      // no primary key definition. key value is random SHA1
      case 0: {
        primary_key = Random::singleton()->sha1();
        break;
      }

      // simple primary key, key value is SHA1 of column value
      case 1: {
        auto f = record->getField(primary_key_columns[0]);
        if (f.isEmpty()) {
          return ReturnCode::errorf(
              "EARG",
              "missing field: $0",
              primary_key_columns[0]);
        }
        primary_key = SHA1::compute(f.get());
        break;
      }

      // compound primary key, key value is chained SHA1 of column values
      default: {
        for (const auto& c : primary_key_columns) {
          auto f = record->getField(c);
          if (f.isEmpty()) {
            return ReturnCode::errorf("EARG", "missing field: $0", c);
          }

          auto chash = SHA1::compute(f.get());
          Buffer primary_key_data;
          primary_key_data.append(primary_key.data(), primary_key.size());
          primary_key_data.append(chash.data(), chash.size());
          primary_key = SHA1::compute(primary_key_data);
        }
        break;
      }

    }

    // lookup partition
    PartitionFindResponse find_res;
    {
      auto rc = metadata_client.findOrCreatePartition(
          tsdb_namespace,
          table_name,
          encodePartitionKey(
              table.get()->getKeyspaceType(),
              partition_key_field.get()),
          &find_res);

      if (!rc.isSuccess()) {
        return rc;
      }
    }

    SHA1Hash partition_id(
        find_res.partition_id().data(),
        find_res.partition_id().size());

    Set<String> partition_servers(
        find_res.servers_for_insert().begin(),
        find_res.servers_for_insert().end());

    servers[partition_id] = partition_servers;
    auto& record_list_builder = records[partition_id];

    try {
      record_list_builder.addRecordFromProtobuf(
          primary_key,
          WallClock::unixMicros(),
          *record);
    } catch (const std::exception& e) {
      return ReturnCode::exception(e);
    }
  }

  for (auto& p : records) {
    auto rc = insertRecords(
        tsdb_namespace,
        table_name,
        p.first,
        servers[p.first],
        p.second.get());

    if (!rc.isSuccess()) {
      return rc;
    }
  }

  return ReturnCode::success();
}

ReturnCode TableService::insertReplicatedRecords(
    const String& tsdb_namespace,
    const String& table_name,
    const SHA1Hash& partition_key,
    const ShreddedRecordList& records) {
  return insertRecordsLocal(
      tsdb_namespace,
      table_name,
      partition_key,
      records);
}

ReturnCode TableService::insertRecords(
    const String& tsdb_namespace,
    const String& table_name,
    const SHA1Hash& partition_key,
    const Set<String>& servers,
    const ShreddedRecordList& records) {
  size_t nconfirmations = 0;

  /* perform local inserts */
  std::vector<std::string> remote_servers;
  for (const auto& server : servers) {
    if (server == dbctx_->config_directory->getServerID()) {
      logDebug(
          "evqld",
          "Inserting $0 records into evql://localhost/$1/$2/$3",
          records.getNumRecords(),
          tsdb_namespace,
          table_name,
          partition_key.toString());

      auto rc = insertRecordsLocal(
          tsdb_namespace,
          table_name,
          partition_key,
          records);

      if (rc.isSuccess()) {
        ++nconfirmations;
      } else {
        logError("evqld", "Insert failed: $0", rc.getMessage());
      }
    } else {
      logDebug(
          "evqld",
          "Inserting $0 records into evql://$4/$1/$2/$3",
          records.getNumRecords(),
          tsdb_namespace,
          table_name,
          partition_key.toString(),
          server);

      remote_servers.emplace_back(server);
    }
  }

  /* build rpc payload */
  std::string rpc_payload;
  {
    std::string rpc_body;
    auto rpc_body_os = StringOutputStream::fromString(&rpc_body);
    records.encode(rpc_body_os.get());

    native_transport::ReplInsertFrame i_frame;
    i_frame.setDatabase(tsdb_namespace);
    i_frame.setTable(table_name);
    i_frame.setPartitionID(partition_key.toString());
    i_frame.setBody(rpc_body);

    auto rpc_payload_os = StringOutputStream::fromString(&rpc_payload);
    i_frame.writeTo(rpc_payload_os.get());
  }

  /* execute rpcs */
  native_transport::TCPAsyncClient rpc_client(
      dbctx_->config,
      dbctx_->config_directory,
      remote_servers.size(), /* max_concurrent_tasks */
      1,                     /* max_concurrent_tasks_per_host */
      true);                 /* tolerate failures */

  rpc_client.setResultCallback([&nconfirmations] (
      void* priv,
      uint16_t opcode,
      uint16_t flags,
      const char* payload,
      size_t payload_size) -> ReturnCode {
    switch (opcode) {
      case EVQL_OP_ACK:
        ++nconfirmations;
        return ReturnCode::success();
      default:
        return ReturnCode::error("ERUNTIME", "unexpected opcode");
    }
  });

  for (const auto& s : remote_servers) {
    rpc_client.addRPC(EVQL_OP_REPL_INSERT, 0, std::string(rpc_payload), { s });
  }

  auto rc = rpc_client.execute();
  if (!rc.isSuccess()) {
    return rc;
  }

  /* check if at least N inserts were successful */
  if (nconfirmations >= 1) { // FIXME min consistency level
    return ReturnCode::success();
  } else {
    return ReturnCode::error("ERUNTIME", "not enough live servers for insert");
  }
}

ReturnCode TableService::insertRecordsLocal(
    const String& tsdb_namespace,
    const String& table_name,
    const SHA1Hash& partition_key,
    const ShreddedRecordList& records) try {
  auto partition = dbctx_->partition_map->findOrCreatePartition(
      tsdb_namespace,
      table_name,
      partition_key);

  auto writer = partition->getWriter();
  auto inserted_ids = writer->insertRecords(records);

  if (!inserted_ids.empty()) {
    auto change = mkRef(new PartitionChangeNotification());
    change->partition = partition;
    dbctx_->partition_map->publishPartitionChange(change);
  }

  return ReturnCode::success();
} catch (const std::exception& e) {
  return ReturnCode::exception(e);
}

void TableService::compactPartition(
    const String& tsdb_namespace,
    const String& table_name,
    const SHA1Hash& partition_key) {
  auto partition = dbctx_->partition_map->findOrCreatePartition(
      tsdb_namespace,
      table_name,
      partition_key);

  auto writer = partition->getWriter();
  if (writer->compact(true)) {
    auto change = mkRef(new PartitionChangeNotification());
    change->partition = partition;
    dbctx_->partition_map->publishPartitionChange(change);
  }
}

void TableService::commitPartition(
    const String& tsdb_namespace,
    const String& table_name,
    const SHA1Hash& partition_key) {
  auto partition = dbctx_->partition_map->findOrCreatePartition(
      tsdb_namespace,
      table_name,
      partition_key);

  auto writer = partition->getWriter();
  if (writer->commit()) {
    auto change = mkRef(new PartitionChangeNotification());
    change->partition = partition;
    dbctx_->partition_map->publishPartitionChange(change);
  }
}

Option<RefPtr<msg::MessageSchema>> TableService::tableSchema(
    const String& tsdb_namespace,
    const String& table_key) {
  auto table = dbctx_->partition_map->findTable(
      tsdb_namespace,
      table_key);

  if (table.isEmpty() || table.get()->config().deleted()) {
    return None<RefPtr<msg::MessageSchema>>();
  } else {
    return Some(table.get()->schema());
  }
}

Option<TableDefinition> TableService::tableConfig(
    const String& tsdb_namespace,
    const String& table_key) {
  auto table = dbctx_->partition_map->findTable(
      tsdb_namespace,
      table_key);

  if (table.isEmpty() || table.get()->config().deleted()) {
    return None<TableDefinition>();
  } else {
    return Some(table.get()->config());
  }
}

} // namespace tdsb
<|MERGE_RESOLUTION|>--- conflicted
+++ resolved
@@ -44,19 +44,7 @@
 
 namespace eventql {
 
-<<<<<<< HEAD
-TableService::TableService(
-    ConfigDirectory* cdir,
-    PartitionMap* pmap,
-    ProcessConfig* config,
-    DatabaseContext* dbctx) :
-    cdir_(cdir),
-    pmap_(pmap),
-    config_(config),
-    dbctx_(dbctx) {}
-=======
 TableService::TableService(DatabaseContext* dbctx) : dbctx_(dbctx) {}
->>>>>>> 7bba93dc
 
 Status TableService::createTable(
     const String& db_namespace,
