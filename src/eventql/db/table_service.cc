--- conflicted
+++ resolved
@@ -406,11 +406,7 @@
   }
 
   auto table = pmap_->findTable(db_namespace, table_name);
-<<<<<<< HEAD
-  if (table.isEmpty()) {
-=======
   if (table.isEmpty() || table.get()->config().deleted()) {
->>>>>>> 4a4ce107
     return Status(eNotFoundError, "table not found");
   }
 
@@ -425,19 +421,6 @@
   }
 
   return Status::success();
-<<<<<<< HEAD
-}
-
-void TableService::listTables(
-    const String& tsdb_namespace,
-    Function<void (const TSDBTableInfo& table)> fn) const {
-  pmap_->listTables(
-      tsdb_namespace,
-      [this, fn] (const TSDBTableInfo& table) {
-    fn(table);
-  });
-=======
->>>>>>> 4a4ce107
 }
 
 void TableService::listTables(
