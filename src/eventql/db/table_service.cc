--- conflicted
+++ resolved
@@ -447,7 +447,6 @@
   });
 }
 
-<<<<<<< HEAD
 Status TableService::listPartitions(
     const String& db_namespace,
     const String& table_name,
@@ -492,10 +491,7 @@
   return Status::success();
 }
 
-void TableService::insertRecord(
-=======
 ReturnCode TableService::insertRecord(
->>>>>>> 497c19b2
     const String& tsdb_namespace,
     const String& table_name,
     const json::JSONObject::const_iterator& data_begin,
