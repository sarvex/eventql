/**
 * Copyright (c) 2016 DeepCortex GmbH <legal@eventql.io>
 * Authors:
 *   - Paul Asmuth <paul@eventql.io>
 *
 * This program is free software: you can redistribute it and/or modify it under
 * the terms of the GNU Affero General Public License ("the license") as
 * published by the Free Software Foundation, either version 3 of the License,
 * or any later version.
 *
 * In accordance with Section 7(e) of the license, the licensing of the Program
 * under the license does not imply a trademark license. Therefore any rights,
 * title and interest in our trademarks remain entirely with us.
 *
 * This program is distributed in the hope that it will be useful, but WITHOUT
 * ANY WARRANTY; without even the implied warranty of MERCHANTABILITY or FITNESS
 * FOR A PARTICULAR PURPOSE. See the license for more details.
 *
 * You can be released from the requirements of the license by purchasing a
 * commercial license. Buying such a license is mandatory as soon as you develop
 * commercial activities involving this program without disclosing the source
 * code of your own applications
 */
#include <eventql/util/util/Base64.h>
#include <algorithm>
#include <eventql/util/fnv.h>
#include <eventql/util/protobuf/msg.h>
#include <eventql/util/protobuf/MessageEncoder.h>
#include <eventql/util/io/fileutil.h>
#include <eventql/util/wallclock.h>
#include <eventql/io/sstable/sstablereader.h>
#include <eventql/db/table_service.h>
#include <eventql/db/partition_state.pb.h>
#include <eventql/db/partition_reader.h>
#include <eventql/db/partition_writer.h>
#include "eventql/db/metadata_coordinator.h"
#include "eventql/db/metadata_file.h"
#include "eventql/db/metadata_client.h"
#include "eventql/db/server_allocator.h"

#include "eventql/eventql.h"

namespace eventql {

TableService::TableService(
    ConfigDirectory* cdir,
    PartitionMap* pmap,
    ProcessConfig* config) :
    cdir_(cdir),
    pmap_(pmap),
    config_(config) {}

Status TableService::createTable(
    const String& db_namespace,
    const String& table_name,
    const msg::MessageSchema& schema,
    Vector<String> primary_key,
    const std::vector<std::pair<std::string, std::string>>& properties) {
  if (primary_key.size() < 1) {
    return Status(
        eIllegalArgumentError,
        "can't create table without PRIMARY KEY");
  }

  if (!pmap_->findTable(db_namespace, table_name).isEmpty()) {
    return Status(eIllegalArgumentError, "table already exists");
  }

  auto fields = schema.fields();
  for (const auto& col : primary_key) {
    if (col.find(".") != String::npos) {
      return Status(
          eIllegalArgumentError,
          StringUtil::format(
              "nested column '$0' can't be part of the PRIMARY KEY",
              col));
    }

    uint32_t field_id;
    try {
      field_id = schema.fieldId(col);
    } catch (Exception& e) {
      return Status(
          eIllegalArgumentError,
          StringUtil::format("column not found: '$0'", col));
    }

    for (const auto& field : fields) {
      if (field_id == field.id) {
        if (field.type == msg::FieldType::OBJECT) {
          return Status(
              eIllegalArgumentError,
              StringUtil::format(
                  "nested column '$0' can't be part of the PRIMARY KEY",
                  col));
        }

        if (field.repeated) {
          return Status(
              eIllegalArgumentError,
              StringUtil::format(
                  "repeated column '$0' can't be part of the PRIMARY KEY",
                  col));
        }
      }
    }
  }

  String partition_key = primary_key[0];
  TablePartitionerType partitioner_type;
  KeyspaceType keyspace_type;
  switch (schema.fieldType(schema.fieldId(partition_key))) {
    case msg::FieldType::DATETIME:
      partitioner_type = TBL_PARTITION_TIMEWINDOW;
      keyspace_type = KEYSPACE_UINT64;
      break;
    case msg::FieldType::STRING:
      partitioner_type = TBL_PARTITION_STRING;
      keyspace_type = KEYSPACE_STRING;
      break;
    case msg::FieldType::UINT64:
      partitioner_type = TBL_PARTITION_UINT64;
      keyspace_type = KEYSPACE_UINT64;
      break;
    default:
      return Status(
          eIllegalArgumentError,
          "first column in the PRIMARY KEY must be of type DATETIME, STRNG or UINT64");
  }

  auto replication_factor = cdir_->getClusterConfig().replication_factor();

  // generate new table config
  TableDefinition td;
  td.set_customer(db_namespace);
  td.set_table_name(table_name);

  auto tblcfg = td.mutable_config();
  tblcfg->set_schema(schema.encode().toString());
  tblcfg->set_num_shards(1);
  tblcfg->set_partitioner(partitioner_type);
  tblcfg->set_storage(eventql::TBL_STORAGE_COLSM);
  tblcfg->set_partition_key(partition_key);

  for (const auto& col : primary_key) {
    tblcfg->add_primary_key(col);
  }

  for (const auto& p : properties) {
    if (p.first == "finite_partition_size") {
      uint64_t val = 0;
      try {
        val = std::stoull(p.second);
      } catch (...) {}

      tblcfg->set_enable_finite_partitions(true);
      tblcfg->set_finite_partition_size(val);
      continue;
    }
  }

  // check preconditions
  if (tblcfg->enable_finite_partitions()) {
    if (tblcfg->finite_partition_size() < 1) {
        return Status(
            eIllegalArgumentError,
            "finite partition size must be > 0");
    }

    switch (keyspace_type) {
      case KEYSPACE_UINT64:
        break;
      case KEYSPACE_STRING:
        return Status(
            eIllegalArgumentError,
            "can't set finite partition size for string partition keys");
    }
  }

  // generate new metadata file
  Set<String> servers;
  ServerAllocator server_alloc(cdir_);
  {
    auto rc = server_alloc.allocateServers(replication_factor, &servers);
    if (!rc.isSuccess()) {
      return rc;
    }
  }

  auto txnid = Random::singleton()->sha1();
  std::unique_ptr<MetadataFile> metadata_file;
  if (tblcfg->enable_finite_partitions()) {
    metadata_file.reset(
        new MetadataFile(
            txnid,
            1,
            keyspace_type,
            { },
            MFILE_FINITE));
  } else {
    MetadataFile::PartitionMapEntry initial_partition;
    initial_partition.begin = "";
    initial_partition.partition_id = Random::singleton()->sha1();
    initial_partition.splitting = false;
    for (const auto& s : servers) {
      MetadataFile::PartitionPlacement p;
      p.server_id = s;
      p.placement_id = Random::singleton()->random64();
      initial_partition.servers.emplace_back(p);
    }

    metadata_file.reset(
        new MetadataFile(txnid, 1, keyspace_type, { initial_partition }, 0));
  }

  td.set_metadata_txnid(txnid.data(), txnid.size());
  td.set_metadata_txnseq(1);
  for (const auto& s : servers) {
    td.add_metadata_servers(s);
  }

  // create metadata file on metadata servers
  eventql::MetadataCoordinator coordinator(cdir_);
  auto rc = coordinator.createFile(
      db_namespace,
      table_name,
      std::move(*metadata_file),
      Vector<String>(servers.begin(), servers.end()));

  if (!rc.isSuccess()) {
    return rc;
  }

  try {
    // create table config
    cdir_->updateTableConfig(td);
    return Status::success();
  } catch (const Exception& e) {
    return Status(e);
  }
}


static Status addColumn(
    TableDefinition* td,
    TableService::AlterTableOperation operation) {
  auto schema = msg::MessageSchema::decode(td->config().schema());
  auto cur_schema = schema;
  auto field = operation.field_name;

  uint32_t next_field_id;
  if (td->has_next_field_id()) {
    next_field_id = td->next_field_id();
  } else {
    next_field_id = schema->maxFieldId() + 1;
  }

  while (StringUtil::includes(field, ".")) {
    auto prefix_len = field.find(".");
    auto prefix = field.substr(0, prefix_len);

    field = field.substr(prefix_len + 1);
    if (!cur_schema->hasField(prefix)) {
      return Status(
          eNotFoundError,
          StringUtil::format("field '$0' not found", field));
    }

    auto parent_field_id = cur_schema->fieldId(prefix);
    auto parent_field_type = cur_schema->fieldType(parent_field_id);
    if (parent_field_type != msg::FieldType::OBJECT) {
      return Status(
          eRuntimeError,
          StringUtil::format(
              "can't add a field to field '$0' of type $1",
              prefix,
              fieldTypeToString(parent_field_type)));
    }

    cur_schema = cur_schema->fieldSchema(parent_field_id);
  }

  if (cur_schema->hasField(field)) {
    return Status(
        eRuntimeError,
        StringUtil::format("column '$0' already exists ", operation.field_name));
  }

  if (operation.field_type == msg::FieldType::OBJECT) {
    cur_schema->addField(
          msg::MessageSchemaField::mkObjectField(
              next_field_id,
              field,
              operation.is_repeated,
              operation.is_optional,
              mkRef(new msg::MessageSchema(nullptr))));


  } else {
    cur_schema->addField(
          msg::MessageSchemaField(
              next_field_id,
              field,
              operation.field_type,
              0,
              operation.is_repeated,
              operation.is_optional));
  }


  td->set_next_field_id(next_field_id + 1);
  td->mutable_config()->set_schema(schema->encode().toString());
  return Status::success();
}

static Status removeColumn(
    TableDefinition* td,
    const Vector<String>& primary_key,
    const String& field_name) {
  if (std::find(primary_key.begin(), primary_key.end(), field_name) !=
      primary_key.end()) {
    return Status(eRuntimeError, "field with primary key can't be removed");
  }

  auto schema = msg::MessageSchema::decode(td->config().schema());
  auto cur_schema = schema;
  auto field = field_name;

  while (StringUtil::includes(field, ".")) {
    auto prefix_len = field.find(".");
    auto prefix = field.substr(0, prefix_len);

    field = field.substr(prefix_len + 1);

    if (!cur_schema->hasField(prefix)) {
      return Status(
          eNotFoundError,
          StringUtil::format("field '$0' not found", prefix));
    }
    cur_schema = cur_schema->fieldSchema(cur_schema->fieldId(prefix));
  }

  if (!cur_schema->hasField(field)) {
    return Status(
        eNotFoundError,
        StringUtil::format("field '$0' not found", field));
  }

  if (!td->has_next_field_id()) {
    td->set_next_field_id(schema->maxFieldId() + 1);
  }

  cur_schema->removeField(cur_schema->fieldId(field));
  td->mutable_config()->set_schema(schema->encode().toString());
  return Status::success();
}

Status TableService::alterTable(
    const String& db_namespace,
    const String& table_name,
    Vector<TableService::AlterTableOperation> operations) {
  auto table = pmap_->findTable(db_namespace, table_name);
  if (table.isEmpty()) {
    return Status(eNotFoundError, "table not found");
  }

  auto primary_key = table.get()->getPrimaryKey();
  auto td = table.get()->config();

  for (auto o : operations) {
    if (o.optype == AlterTableOperationType::OP_ADD_COLUMN) {
      auto rc = addColumn(&td, o);
      if (!rc.isSuccess()) {
        return rc;
      }
    } else {
      auto rc = removeColumn(&td, primary_key, o.field_name);
      if (!rc.isSuccess()) {
        return rc;
      }
    }
  }

  try {
    cdir_->updateTableConfig(td);
  } catch (const Exception& e) {
    return Status(eRuntimeError, e.getMessage());
  }

  return Status::success();
}

Status TableService::dropTable(
    const String& db_namespace,
    const String& table_name) {
  if (!config_->getBool("cluster.allow_drop_table")) {
    return Status(
        eRuntimeError,
        "drop table not allowed (cluster.allow_drop_table=false)");
  }

  auto table = pmap_->findTable(db_namespace, table_name);
  if (table.isEmpty()) {
    return Status(eNotFoundError, "table not found");
  }

  auto td = table.get()->config();
  td.set_deleted(true);
<<<<<<< HEAD
=======
  td.set_generation(td.generation() + 1);
>>>>>>> cd46500a

  try {
    cdir_->updateTableConfig(td);
  } catch (const Exception& e) {
    return Status(eRuntimeError, e.getMessage());
  }

  return Status::success();
}

void TableService::listTables(
    const String& tsdb_namespace,
    Function<void (const TSDBTableInfo& table)> fn) const {
  pmap_->listTables(
      tsdb_namespace,
      [this, fn] (const TSDBTableInfo& table) {
    fn(table);
  });
}

void TableService::listTablesReverse(
    const String& tsdb_namespace,
    Function<void (const TSDBTableInfo& table)> fn) const {
  pmap_->listTablesReverse(
      tsdb_namespace,
      [this, fn] (const TSDBTableInfo& table) {
    fn(table);
  });
}

void TableService::insertRecord(
    const String& tsdb_namespace,
    const String& table_name,
    const json::JSONObject::const_iterator& data_begin,
    const json::JSONObject::const_iterator& data_end,
    uint64_t flags /* = 0 */) {
  auto table = pmap_->findTable(tsdb_namespace, table_name);
  if (table.isEmpty()) {
    RAISEF(kNotFoundError, "table not found: $0", table_name);
  }

  msg::DynamicMessage record(table.get()->schema());
  record.fromJSON(data_begin, data_end);
  insertRecord(
      tsdb_namespace,
      table_name,
      record,
      flags);
}

void TableService::insertRecord(
    const String& tsdb_namespace,
    const String& table_name,
    const msg::DynamicMessage& data,
    uint64_t flags /* = 0 */) {
  insertRecords(
      tsdb_namespace,
      table_name,
      &data,
      &data + 1,
      flags);
}

void TableService::insertRecords(
    const String& tsdb_namespace,
    const String& table_name,
    const msg::DynamicMessage* begin,
    const msg::DynamicMessage* end,
    uint64_t flags /* = 0 */) {
  MetadataClient metadata_client(cdir_);
  HashMap<SHA1Hash, ShreddedRecordListBuilder> records;
  HashMap<SHA1Hash, Set<String>> servers;

  auto table = pmap_->findTable(tsdb_namespace, table_name);
  if (table.isEmpty()) {
    RAISEF(kNotFoundError, "table not found: $0", table_name);
  }

  for (auto record = begin; record != end; ++record) {
    // calculate partition key
    auto partition_key_field_name = table.get()->getPartitionKey();
    auto partition_key_field = record->getField(partition_key_field_name);
    if (partition_key_field.isEmpty()) {
      RAISEF(kNotFoundError, "missing field: $0", partition_key_field_name);
    }

    // calculate primary key
    SHA1Hash primary_key;
    auto primary_key_columns = table.get()->getPrimaryKey();
    switch (primary_key_columns.size()) {

      // no primary key definition. key value is random SHA1
      case 0: {
        primary_key = Random::singleton()->sha1();
        break;
      }

      // simple primary key, key value is SHA1 of column value
      case 1: {
        auto f = record->getField(primary_key_columns[0]);
        if (f.isEmpty()) {
          RAISEF(kNotFoundError, "missing field: $0", primary_key_columns[0]);
        }
        primary_key = SHA1::compute(f.get());
        break;
      }

      // compound primary key, key value is chained SHA1 of column values
      default: {
        for (const auto& c : primary_key_columns) {
          auto f = record->getField(c);
          if (f.isEmpty()) {
            RAISEF(kNotFoundError, "missing field: $0", c);
          }

          auto chash = SHA1::compute(f.get());
          Buffer primary_key_data;
          primary_key_data.append(primary_key.data(), primary_key.size());
          primary_key_data.append(chash.data(), chash.size());
          primary_key = SHA1::compute(primary_key_data);
        }
        break;
      }

    }

    // lookup partition
    PartitionFindResponse find_res;
    {
      auto rc = metadata_client.findOrCreatePartition(
          tsdb_namespace,
          table_name,
          encodePartitionKey(
              table.get()->getKeyspaceType(),
              partition_key_field.get()),
          &find_res);

      if (!rc.isSuccess()) {
        RAISE(kRuntimeError, rc.message());
      }
    }

    SHA1Hash partition_id(
        find_res.partition_id().data(),
        find_res.partition_id().size());

    Set<String> partition_servers(
        find_res.servers_for_insert().begin(),
        find_res.servers_for_insert().end());

    servers[partition_id] = partition_servers;
    auto& record_list_builder = records[partition_id];
    record_list_builder.addRecordFromProtobuf(
        primary_key,
        WallClock::unixMicros(),
        *record);
  }

  for (auto& p : records) {
    insertRecords(
        tsdb_namespace,
        table_name,
        p.first,
        servers[p.first],
        p.second.get());
  }
}

void TableService::insertReplicatedRecords(
    const String& tsdb_namespace,
    const String& table_name,
    const SHA1Hash& partition_key,
    const ShreddedRecordList& records) {
  insertRecordsLocal(
      tsdb_namespace,
      table_name,
      partition_key,
      records);
}

void TableService::insertRecords(
    const String& tsdb_namespace,
    const String& table_name,
    const SHA1Hash& partition_key,
    const Set<String>& servers,
    const ShreddedRecordList& records) {
  Vector<String> errors;

  size_t nconfirmations = 0;
  for (const auto& server : servers) {
    try {
      if (server == cdir_->getServerID()) {
        insertRecordsLocal(
            tsdb_namespace,
            table_name,
            partition_key,
            records);
      } else {
        insertRecordsRemote(
            tsdb_namespace,
            table_name,
            partition_key,
            records,
            server);
      }

      ++nconfirmations;
    } catch (const StandardException& e) {
      logError(
          "eventql",
          e,
          "TableService::insertRecordsRemote failed");

      errors.emplace_back(e.what());
    }
  }

  if (nconfirmations < 1) { // FIXME min consistency level
    RAISEF(
        kRuntimeError,
        "TableService::insertRecordsRemote failed: $0",
        StringUtil::join(errors, ", "));
  }
}

void TableService::insertRecordsLocal(
    const String& tsdb_namespace,
    const String& table_name,
    const SHA1Hash& partition_key,
    const ShreddedRecordList& records) {
  logDebug(
      "evqld",
      "Inserting $0 records into tsdb://localhost/$1/$2/$3",
      records.getNumRecords(),
      tsdb_namespace,
      table_name,
      partition_key.toString());

  auto partition = pmap_->findOrCreatePartition(
      tsdb_namespace,
      table_name,
      partition_key);

  auto writer = partition->getWriter();
  auto inserted_ids = writer->insertRecords(records);

  if (!inserted_ids.empty()) {
    auto change = mkRef(new PartitionChangeNotification());
    change->partition = partition;
    pmap_->publishPartitionChange(change);
  }
}

void TableService::insertRecordsRemote(
    const String& tsdb_namespace,
    const String& table_name,
    const SHA1Hash& partition_key,
    const ShreddedRecordList& records,
    const String& server_id) {
  auto server_cfg = cdir_->getServerConfig(server_id);
  if (server_cfg.server_status() != SERVER_UP) {
    RAISE(kRuntimeError, "server is down");
  }

  logDebug(
      "evqld",
      "Inserting $0 records into $1:$2/$3/$4",
      records.getNumRecords(),
      server_id,
      tsdb_namespace,
      table_name,
      partition_key.toString());

  Buffer body;
  auto body_os = BufferOutputStream::fromBuffer(&body);
  records.encode(body_os.get());

  auto uri = URI(
      StringUtil::format(
          "http://$0/tsdb/replicate?namespace=$1&table=$2&partition=$3",
          server_cfg.server_addr(),
          URI::urlEncode(tsdb_namespace),
          URI::urlEncode(table_name),
          partition_key.toString()));

  http::HTTPRequest req(http::HTTPMessage::M_POST, uri.pathAndQuery());
  req.addHeader("Host", uri.hostAndPort());
  req.addBody(body);

  http::HTTPClient http;
  auto r = http.executeRequest(req);
  if (r.statusCode() != 201) {
    RAISEF(kRuntimeError, "received non-201 response: $0", r.body().toString());
  }
}

void TableService::compactPartition(
    const String& tsdb_namespace,
    const String& table_name,
    const SHA1Hash& partition_key) {
  auto partition = pmap_->findOrCreatePartition(
      tsdb_namespace,
      table_name,
      partition_key);

  auto writer = partition->getWriter();
  if (writer->compact(true)) {
    auto change = mkRef(new PartitionChangeNotification());
    change->partition = partition;
    pmap_->publishPartitionChange(change);
  }
}

void TableService::commitPartition(
    const String& tsdb_namespace,
    const String& table_name,
    const SHA1Hash& partition_key) {
  auto partition = pmap_->findOrCreatePartition(
      tsdb_namespace,
      table_name,
      partition_key);

  auto writer = partition->getWriter();
  if (writer->commit()) {
    auto change = mkRef(new PartitionChangeNotification());
    change->partition = partition;
    pmap_->publishPartitionChange(change);
  }
}

Option<RefPtr<msg::MessageSchema>> TableService::tableSchema(
    const String& tsdb_namespace,
    const String& table_key) {
  auto table = pmap_->findTable(
      tsdb_namespace,
      table_key);

  if (table.isEmpty()) {
    return None<RefPtr<msg::MessageSchema>>();
  } else {
    return Some(table.get()->schema());
  }
}

Option<TableDefinition> TableService::tableConfig(
    const String& tsdb_namespace,
    const String& table_key) {
  auto table = pmap_->findTable(
      tsdb_namespace,
      table_key);

  if (table.isEmpty()) {
    return None<TableDefinition>();
  } else {
    return Some(table.get()->config());
  }
}

} // namespace tdsb
<|MERGE_RESOLUTION|>--- conflicted
+++ resolved
@@ -406,10 +406,7 @@
 
   auto td = table.get()->config();
   td.set_deleted(true);
-<<<<<<< HEAD
-=======
   td.set_generation(td.generation() + 1);
->>>>>>> cd46500a
 
   try {
     cdir_->updateTableConfig(td);
