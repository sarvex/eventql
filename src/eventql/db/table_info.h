--- conflicted
+++ resolved
@@ -34,11 +34,8 @@
   std::vector<std::string> server_ids;
   std::string partition_id;
   std::string keyrange_begin;
-<<<<<<< HEAD
-=======
   std::string keyrange_end;
   std::string extra_info;
->>>>>>> da470143
 };
 
 }