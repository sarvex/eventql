--- conflicted
+++ resolved
@@ -244,23 +244,14 @@
   // means that the table was dropped and we should not replicate the partition
   // anymore
   if (snap_->state.table_generation() < table_config.generation()) {
-<<<<<<< HEAD
-    repl_state.set_dropped(true);
-    writer.commitReplicationState(repl_state);
-
-=======
->>>>>>> 4a4ce107
     dbctx_->partition_map->dropPartition(
         snap_->state.tsdb_namespace(),
         snap_->state.table_key(),
         snap_->key);
 
-<<<<<<< HEAD
-=======
     repl_state.set_dropped(true);
     writer.commitReplicationState(repl_state);
 
->>>>>>> 4a4ce107
     return true;
   }
 
