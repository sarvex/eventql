/**
 * Copyright (c) 2016 DeepCortex GmbH <legal@eventql.io>
 * Authors:
 *   - Paul Asmuth <paul@eventql.io>
 *
 * This program is free software: you can redistribute it and/or modify it under
 * the terms of the GNU Affero General Public License ("the license") as
 * published by the Free Software Foundation, either version 3 of the License,
 * or any later version.
 *
 * In accordance with Section 7(e) of the license, the licensing of the Program
 * under the license does not imply a trademark license. Therefore any rights,
 * title and interest in our trademarks remain entirely with us.
 *
 * This program is distributed in the hope that it will be useful, but WITHOUT
 * ANY WARRANTY; without even the implied warranty of MERCHANTABILITY or FITNESS
 * FOR A PARTICULAR PURPOSE. See the license for more details.
 *
 * You can be released from the requirements of the license by purchasing a
 * commercial license. Buying such a license is mandatory as soon as you develop
 * commercial activities involving this program without disclosing the source
 * code of your own applications
 */
#pragma once
#include <eventql/util/stdtypes.h>
#include <eventql/util/random.h>
#include <eventql/util/option.h>
#include <eventql/util/protobuf/DynamicMessage.h>
#include <eventql/util/thread/queue.h>
#include <eventql/util/thread/eventloop.h>
#include <eventql/util/mdb/MDB.h>
#include <eventql/db/table_config.pb.h>
#include <eventql/db/partition.h>
#include <eventql/db/table_info.h>
#include <eventql/db/partition_info.pb.h>
#include <eventql/db/record_envelope.pb.h>
#include <eventql/db/partition_map.h>
#include <eventql/db/shredded_record.h>
#include <eventql/db/metadata_file.h>
#include <eventql/sql/TableInfo.h>
#include <eventql/config/config_directory.h>

#include "eventql/eventql.h"

namespace eventql {

enum class InsertFlags : uint64_t {
  REPLICATED_WRITE = 1,
  SYNC_COMMIT = 2
};

class TableService {
public:

  enum AlterTableOperationType {
    OP_ADD_COLUMN,
    OP_REMOVE_COLUMN
  };

  struct AlterTableOperation {
    AlterTableOperationType optype;
    String field_name;
    msg::FieldType field_type;
    bool is_repeated;
    bool is_optional;
  };

<<<<<<< HEAD
  TableService(
      ConfigDirectory* cdir,
      PartitionMap* pmap,
      ProcessConfig* config,
      DatabaseContext* dbctx);
=======
  TableService(DatabaseContext* dbctx);
>>>>>>> 7bba93dc

  Status createTable(
      const String& db_namespace,
      const String& table_name,
      const msg::MessageSchema& schema,
      Vector<String> primary_key,
      const std::vector<std::pair<std::string, std::string>>& properties);

  Status alterTable(
      const String& db_namespace,
      const String& table_name,
      Vector<AlterTableOperation> operations);

  Status dropTable(
      const String& db_namespace,
      const String& table_name);

  void listTables(
      const String& tsdb_namespace,
      Function<void (const TableDefinition& table)> fn) const;

  Status listPartitions(
    const String& db_namespace,
    const String& table_name,
    Function<void (const TablePartitionInfo& partition)> fn) const;

  // insert one record
  ReturnCode insertRecord(
      const String& tsdb_namespace,
      const String& table_name,
      const msg::DynamicMessage& data,
      uint64_t flags = 0);

  // insert a batch of records
  ReturnCode insertRecords(
      const String& tsdb_namespace,
      const String& table_name,
      const msg::DynamicMessage* begin,
      const msg::DynamicMessage* end,
      uint64_t flags = 0);

  // insert a single record from json
  ReturnCode insertRecord(
      const String& tsdb_namespace,
      const String& table_name,
      const json::JSONObject::const_iterator& data_begin,
      const json::JSONObject::const_iterator& data_end,
      uint64_t flags = 0);

  // internal method, don't use
  ReturnCode insertReplicatedRecords(
      const String& tsdb_namespace,
      const String& table_name,
      const SHA1Hash& partition_key,
      const ShreddedRecordList& records);

  void compactPartition(
      const String& tsdb_namespace,
      const String& table_name,
      const SHA1Hash& partition_key);

  void commitPartition(
      const String& tsdb_namespace,
      const String& table_name,
      const SHA1Hash& partition_key);

  Option<RefPtr<msg::MessageSchema>> tableSchema(
      const String& tsdb_namespace,
      const String& table_key);

  Option<TableDefinition> tableConfig(
      const String& tsdb_namespace,
      const String& table_key);

protected:

  ReturnCode insertRecords(
      const String& tsdb_namespace,
      const String& table_name,
      const SHA1Hash& partition_key,
      const Set<String>& servers,
      const ShreddedRecordList& records);

  ReturnCode insertRecordsLocal(
      const String& tsdb_namespace,
      const String& table_name,
      const SHA1Hash& partition_key,
      const ShreddedRecordList& records);

<<<<<<< HEAD
  ConfigDirectory* cdir_;
  PartitionMap* pmap_;
  ProcessConfig* config_;
=======
>>>>>>> 7bba93dc
  DatabaseContext* dbctx_;
};

} // namespace tdsb
<|MERGE_RESOLUTION|>--- conflicted
+++ resolved
@@ -65,15 +65,7 @@
     bool is_optional;
   };
 
-<<<<<<< HEAD
-  TableService(
-      ConfigDirectory* cdir,
-      PartitionMap* pmap,
-      ProcessConfig* config,
-      DatabaseContext* dbctx);
-=======
   TableService(DatabaseContext* dbctx);
->>>>>>> 7bba93dc
 
   Status createTable(
       const String& db_namespace,
@@ -163,12 +155,6 @@
       const SHA1Hash& partition_key,
       const ShreddedRecordList& records);
 
-<<<<<<< HEAD
-  ConfigDirectory* cdir_;
-  PartitionMap* pmap_;
-  ProcessConfig* config_;
-=======
->>>>>>> 7bba93dc
   DatabaseContext* dbctx_;
 };
 
