--- conflicted
+++ resolved
@@ -83,13 +83,6 @@
   Status dropTable(
       const String& db_namespace,
       const String& table_name);
-<<<<<<< HEAD
-
-  void listTables(
-      const String& tsdb_namespace,
-      Function<void (const TSDBTableInfo& table)> fn) const;
-=======
->>>>>>> 4a4ce107
 
   void listTables(
       const String& tsdb_namespace,
