--- conflicted
+++ resolved
@@ -53,14 +53,9 @@
 
   Option<String> getDatabase() const;
 
-<<<<<<< HEAD
-  void enableBatchMode();
-  bool batchModeEnabled() const;
-=======
   Option<String> getPassword() const;
 
   Option<String> getAuthToken() const;
->>>>>>> 777a12ed
 
   Option<String> getFile() const;
 
