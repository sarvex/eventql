--- conflicted
+++ resolved
@@ -27,11 +27,6 @@
 
 /**
  * TODO:
-<<<<<<< HEAD
- *   - Benchmark.setProgressCB(Fun<void (BenchmarkStats*>)
-=======
- *   - Benchmark.setRequestHandler(Fun<void (BenchmarkStats*>)
->>>>>>> 8ffff99d
  *   - pass arguments
  *   - benchmark stats: Benchmark::getStats()
  *   - print benchmark stats
@@ -55,13 +50,12 @@
   threads_.resize(num_threads_);
 }
 
-<<<<<<< HEAD
 void Benchmark::setRequestHandler(std::function<ReturnCode ()> handler) {
   request_handler_ = handler;
-=======
+}
+
 void Benchmark::setProgressCallback(std::function<void ()> cb) {
   on_progress_ = cb;
->>>>>>> 8ffff99d
 }
 
 ReturnCode Benchmark::run() {
@@ -110,10 +104,10 @@
       rc = ReturnCode::error("ERUNTIME", e.what());
     }
     // FIXME record end time
+    std::unique_lock<std::mutex> lk(mutex_);
 
     // FIXME stats.addRequst(rc.isSu, idx, runtime)...
     if (!rc.isSuccess()) {
-      std::unique_lock<std::mutex> lk(mutex_);
       status_ = rc;
       cv_.notify_all();
       break;
