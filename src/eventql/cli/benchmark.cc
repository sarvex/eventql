/**
 * Copyright (c) 2016 DeepCortex GmbH <legal@eventql.io>
 * Authors:
 *   - Paul Asmuth <paul@eventql.io>
 *   - Laura Schlimmer <laura@eventql.io>
 *
 * This program is free software: you can redistribute it and/or modify it under
 * the terms of the GNU Affero General Public License ("the license") as
 * published by the Free Software Foundation, either version 3 of the License,
 * or any later version.
 *
 * In accordance with Section 7(e) of the license, the licensing of the Program
 * under the license does not imply a trademark license. Therefore any rights,
 * title and interest in our trademarks remain entirely with us.
 *
 * This program is distributed in the hope that it will be useful, but WITHOUT
 * ANY WARRANTY; without even the implied warranty of MERCHANTABILITY or FITNESS
 * FOR A PARTICULAR PURPOSE. See the license for more details.
 *
 * You can be released from the requirements of the license by purchasing a
 * commercial license. Buying such a license is mandatory as soon as you develop
 * commercial activities involving this program without disclosing the source
 * code of your own applications
 */
#include "eventql/cli/benchmark.h"
#include "eventql/util/wallclock.h"

/**
 * TODO:
<<<<<<< HEAD
 *   - Benchmark.setRequestHandler(Fun<void (BenchmarkStats*>)
=======
 *   - pass arguments
>>>>>>> 761532dd
 *   - benchmark stats: Benchmark::getStats()
 *   - print benchmark stats
 *   - Benchmark::connect()
 *   -----
 *   - Benchmark::runRequest()
 *   - improve thread load balancing/scheudling
 */

namespace eventql {
namespace cli {

// FIXME pass proper arguments
Benchmark::Benchmark(
    size_t num_threads,
    size_t rate,
    size_t remaining_requests /* = size_t(-1) */) :
    num_threads_(num_threads),
    status_(ReturnCode::success()),
    remaining_requests_(remaining_requests),
    threads_running_(0),
    last_request_time_(0),
    rate_limit_interval_(0) {
  if (rate > 0 && rate < kMicrosPerSecond) {
    rate_limit_interval_ = kMicrosPerSecond / rate;
  }

  threads_.resize(num_threads_);
}

void Benchmark::setRequestHandler(std::function<ReturnCode ()> handler) {
  request_handler_ = handler;
}

void Benchmark::setProgressCallback(std::function<void ()> cb) {
  on_progress_ = cb;
}

ReturnCode Benchmark::run() {
  if (!request_handler_) {
    return ReturnCode::error("ERUNTIME", "no request handler set");
  }

  for (size_t i = 0; i < num_threads_; ++i) {
    threads_[i] = std::thread(std::bind(&Benchmark::runThread, this, i));
    ++threads_running_;
  }

  {
    std::unique_lock<std::mutex> lk(mutex_);
    while (threads_running_ > 0) {
      cv_.wait_for(lk, std::chrono::microseconds(kMicrosPerSecond / 10)); // FIXME
      if (on_progress_) {
        on_progress_(); //FIXME pass BenchmarkStats
      }
      // FIXME rate limit progress callback?
    }
  }

  for (auto& t : threads_) {
    if (t.joinable()) {
      t.join();
    }
  }

  return status_;
}

void Benchmark::kill() {
  std::unique_lock<std::mutex> lk(mutex_);
  status_ = ReturnCode::error("ERUNTIME", "Benchmark aborted...");
  cv_.notify_all();
}

void Benchmark::runThread(size_t idx) {
  while (getRequestSlot(idx)) {
    // FIXME record start time
    auto rc = ReturnCode::success();
    try {
      rc = request_handler_();
    } catch (const std::exception& e) {
      rc = ReturnCode::error("ERUNTIME", e.what());
    }
    // FIXME record end time
    std::unique_lock<std::mutex> lk(mutex_);

    // FIXME stats.addRequst(rc.isSu, idx, runtime)...
    if (!rc.isSuccess()) {
      status_ = rc;
      cv_.notify_all();
      break;
    }
  }

  std::unique_lock<std::mutex> lk(mutex_);
  --threads_running_;
  cv_.notify_all();
}

// FIXME: this will "randomly" (not really) select one of our threads to run
// the next request. we should improve this to do some kind of best-effort
// round robin/load balancing
bool Benchmark::getRequestSlot(size_t idx) {
  std::unique_lock<std::mutex> lk(mutex_);
  for (;;) {
    if (!status_.isSuccess()) {
      return false;
    }

    if (remaining_requests_ == 0) {
      return false;
    }

    if (rate_limit_interval_ == 0) {
      return true;
    }

    auto now = MonotonicClock::now();
    if (last_request_time_ + rate_limit_interval_ <= now) {
      last_request_time_ = now;
      if (remaining_requests_ != size_t(-1)) {
        --remaining_requests_;
      }
      break;
    }

    auto wait = (last_request_time_ + rate_limit_interval_) - now;
    cv_.wait_for(lk, std::chrono::microseconds(wait));
  }

  return true;
}

} //cli
} //eventql
<|MERGE_RESOLUTION|>--- conflicted
+++ resolved
@@ -27,11 +27,6 @@
 
 /**
  * TODO:
-<<<<<<< HEAD
- *   - Benchmark.setRequestHandler(Fun<void (BenchmarkStats*>)
-=======
- *   - pass arguments
->>>>>>> 761532dd
  *   - benchmark stats: Benchmark::getStats()
  *   - print benchmark stats
  *   - Benchmark::connect()
@@ -49,11 +44,11 @@
     size_t rate,
     size_t remaining_requests /* = size_t(-1) */) :
     num_threads_(num_threads),
+    rate_limit_interval_(0),
+    remaining_requests_(remaining_requests),
     status_(ReturnCode::success()),
-    remaining_requests_(remaining_requests),
     threads_running_(0),
-    last_request_time_(0),
-    rate_limit_interval_(0) {
+    last_request_time_(0) {
   if (rate > 0 && rate < kMicrosPerSecond) {
     rate_limit_interval_ = kMicrosPerSecond / rate;
   }
