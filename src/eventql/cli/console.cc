--- conflicted
+++ resolved
@@ -132,18 +132,28 @@
     return Status(eIOError);
   }
 
-  results.debugPrint();
-
-  auto num_rows = results.getNumRows();
-  auto status_line = StringUtil::format(
-      "$0 row$1 returned",
-      num_rows,
-      num_rows > 1 ? "s" : "");
-
-  if (is_tty) {
-    stderr_os->print("\r" + status_line + "\n");
+  if (results.getNumRows() > 0) {
+    results.debugPrint();
+
+    auto num_rows = results.getNumRows();
+    auto status_line = StringUtil::format(
+        "$0 row$1 returned",
+        num_rows,
+        num_rows > 1 ? "s" : "");
+
+    if (is_tty) {
+      stderr_os->print("\r" + status_line + "\n\n");
+    } else {
+      stderr_os->print(status_line + "\n\n");
+    }
+
   } else {
-    stderr_os->print(status_line + "\n");
+    String line = is_tty ? "\r" : "";
+    if (results.getNumColumns() == 0) {
+      stderr_os->print(line + "Query OK \n\n");
+    } else {
+      stderr_os->print(line + "Empty set \n\n");
+    }
   }
 
   return Status::success();
@@ -243,59 +253,11 @@
     if (!res_parser->eof()) {
       return Status(eIOError, "connection to server lost");
     }
-<<<<<<< HEAD
 
     return Status::success();
 
   } catch (const StandardException& e) {
     return Status(eIOError, StringUtil::format(" $0\n", e.what()));
-=======
-  } catch (const StandardException& e) {
-    if (is_tty) {
-      stderr_os->eraseLine();
-      stderr_os->print("\r");
-    }
-
-    stderr_os->print(
-        "ERROR:",
-        { TerminalStyle::RED, TerminalStyle::UNDERSCORE });
-
-    stderr_os->print(StringUtil::format(" $0\n", e.what()));
-    return Status(eIOError);
-  }
-
-  if (is_tty) {
-    stderr_os->eraseLine();
-    stderr_os->print("\r");
-  }
-
-  if (error) {
-    return Status(eIOError);
-  }
-
-  if (results.getNumRows() > 0) {
-    results.debugPrint();
-
-    auto num_rows = results.getNumRows();
-    auto status_line = StringUtil::format(
-        "$0 row$1 returned",
-        num_rows,
-        num_rows > 1 ? "s" : "");
-
-    if (is_tty) {
-      stderr_os->print("\r" + status_line + "\n\n");
-    } else {
-      stderr_os->print(status_line + "\n\n");
-    }
-
-  } else {
-    String line = is_tty ? "\r" : "";
-    if (results.getNumColumns() == 0) {
-      stderr_os->print(line + "Query OK \n\n");
-    } else {
-      stderr_os->print(line + "Empty set \n\n");
-    }
->>>>>>> ecbef6c1
   }
 }
 
