--- conflicted
+++ resolved
@@ -92,7 +92,6 @@
 }
 
 Console::Console(const CLIConfig cli_cfg) : cfg_(cli_cfg), client_(nullptr) {}
-<<<<<<< HEAD
 
 Console::~Console() {
   if (client_) {
@@ -100,154 +99,6 @@
   }
 }
 
-ReturnCode Console::connect() {
-  if (!client_) {
-    client_ = evql_client_init();
-    if (!client_) {
-      return ReturnCode::error("ERUNTIME", "can't initialize eventql client");
-    }
-  }
-
-  auto rc = evql_client_connect(
-      client_,
-      cfg_.getHost().c_str(),
-      cfg_.getPort(),
-      0);
-
-  if (rc < 0) {
-    return ReturnCode::error("EIO", "%s", evql_client_geterror(client_));
-  }
-
-  return ReturnCode::success();
-}
-
-void Console::close() {
-  if (client_) {
-    evql_client_close(client_);
-  }
-}
-=======
->>>>>>> f12e234a
-
-Console::~Console() {
-  if (client_) {
-    evql_client_destroy(client_);
-  }
-}
-
-<<<<<<< HEAD
-Status Console::runQueryTable(const String& query) {
-  auto stdout_os = TerminalOutputStream::fromStream(OutputStream::getStdout());
-  auto stderr_os = TerminalOutputStream::fromStream(OutputStream::getStderr());
-  bool line_dirty = false;
-  bool is_tty = stderr_os->isTTY();
-
-  //if (!cfg_.getQuietMode()) {
-  //  res_parser->onProgress([&stdout_os, &line_dirty, is_tty] (
-  //      const csql::ExecutionStatus& status) {
-  //    auto status_line = StringUtil::format(
-  //        "Query running: $0%",
-  //        status.progress * 100);
-
-  //    if (is_tty) {
-  //      stdout_os->eraseLine();
-  //      stdout_os->print("\r" + status_line);
-  //      line_dirty = true;
-  //    } else {
-  //      stdout_os->print(status_line + "\n");
-  //    }
-
-  //  });
-  //}
-
-  std::string qry_db;
-  uint64_t qry_flags = 0;
-  if (!cfg_.getDatabase().isEmpty()) {
-    qry_db = cfg_.getDatabase().get();
-    qry_flags |= EVQL_QUERY_SWITCHDB;
-  }
-
-  int rc = evql_query(client_, query.c_str(), qry_db.c_str(), qry_flags);
-
-  csql::ResultList results;
-  std::vector<std::string> result_columns;
-  size_t result_ncols;
-  if (rc == 0) {
-    rc = evql_num_columns(client_, &result_ncols);
-  }
-
-  for (int i = 0; rc == 0 && i < result_ncols; ++i) {
-    const char* colname;
-    size_t colname_len;
-    rc = evql_column_name(client_, i, &colname, &colname_len);
-    if (rc == -1) {
-      break;
-    }
-
-    result_columns.emplace_back(colname, colname_len);
-  }
-
-  if (rc == 0) {
-    results.addHeader(result_columns);
-  }
-
-  while (rc >= 0) {
-    const char** fields;
-    size_t* field_lens;
-    rc = evql_fetch_row(client_, &fields, &field_lens);
-    if (rc < 1) {
-      break;
-    }
-
-    std::vector<std::string> row;
-    for (int i = 0; i < result_ncols; ++i) {
-      row.emplace_back(fields[i], field_lens[i]);
-    }
-
-    results.addRow(row);
-  }
-
-  evql_client_releasebuffers(client_);
-
-  if (is_tty) {
-    stderr_os->eraseLine();
-    stderr_os->print("\r");
-  }
-
-  if (rc == -1) {
-    stderr_os->print(
-          "ERROR:",
-          { TerminalStyle::RED, TerminalStyle::UNDERSCORE });
-
-    stderr_os->print(" ");
-    stderr_os->print(evql_client_geterror(client_));
-    stderr_os->print("\n");
-
-    return Status(eIOError);
-  } else {
-    String status_line = "";
-    if (results.getNumRows() > 0) {
-      results.debugPrint();
-
-      auto num_rows = results.getNumRows();
-      status_line = StringUtil::format(
-          "$0 row$1 returned",
-          num_rows,
-          num_rows > 1 ? "s" : "");
-    } else {
-      status_line = results.getNumColumns() == 0 ? "Query OK" : "Empty Set";
-    }
-
-    if (!cfg_.getQuietMode()) {
-      if (is_tty) {
-        stderr_os->print("\r" + status_line + "\n\n");
-      } else {
-        stderr_os->print(status_line + "\n\n");
-      }
-    }
-
-    return Status::success();
-=======
 ReturnCode Console::connect() {
   if (!client_) {
     client_ = evql_client_init();
@@ -316,7 +167,6 @@
 void Console::close() {
   if (client_) {
     evql_client_close(client_);
->>>>>>> f12e234a
   }
 }
 
