/**
 * Copyright (c) 2016 zScale Technology GmbH <legal@zscale.io>
 * Authors:
 *   - Paul Asmuth <paul@zscale.io>
 *
 * This program is free software: you can redistribute it and/or modify it under
 * the terms of the GNU Affero General Public License ("the license") as
 * published by the Free Software Foundation, either version 3 of the License,
 * or any later version.
 *
 * In accordance with Section 7(e) of the license, the licensing of the Program
 * under the license does not imply a trademark license. Therefore any rights,
 * title and interest in our trademarks remain entirely with us.
 *
 * This program is distributed in the hope that it will be useful, but WITHOUT
 * ANY WARRANTY; without even the implied warranty of MERCHANTABILITY or FITNESS
 * FOR A PARTICULAR PURPOSE. See the license for more details.
 *
 * You can be released from the requirements of the license by purchasing a
 * commercial license. Buying such a license is mandatory as soon as you develop
 * commercial activities involving this program without disclosing the source
 * code of your own applications
 */
#include <eventql/cli/console.h>
#include <eventql/util/inspect.h>
#include "eventql/util/logging.h"
#include "eventql/util/random.h"
#include "eventql/util/util/Base64.h"
#include "eventql/util/thread/eventloop.h"
#include "eventql/util/thread/threadpool.h"
#include "eventql/util/thread/FixedSizeThreadPool.h"
#include "eventql/util/io/TerminalOutputStream.h"
#include "eventql/util/wallclock.h"
#include "eventql/util/json/json.h"
#include "eventql/util/json/jsonrpc.h"
#include "eventql/util/http/httpclient.h"
#include "eventql/util/http/HTTPSSEResponseHandler.h"
#include "eventql/util/cli/CLI.h"
#include "eventql/util/cli/flagparser.h"
#include "eventql/util/cli/term.h"
#include "eventql/server/sql/codec/binary_codec.h"
#include "eventql/sql/result_list.h"
#include "linenoise/linenoise.h"

namespace eventql {
namespace cli {

void Console::startInteractiveShell() {
  char *p;
  while ((p = linenoise("evql> ")) != NULL) {
    String line(p);
    linenoiseFree(p);

    if (line == "quit") {
      return;

    } else {
      runQuery(line);
    }
  }
}

Console::Console(const CLIConfig cli_cfg) : cfg_(cli_cfg) {}

Status Console::runQuery(const String& query) {
  if (cfg_.batchModeEnabled()) {
    return runQueryBatch(query);
  } else {
    return runQueryTable(query);
  }
}

Status Console::runQueryTable(const String& query) {
  auto stdout_os = OutputStream::getStdout();
  auto stderr_os = TerminalOutputStream::fromStream(OutputStream::getStderr());
  bool line_dirty = false;
  bool is_tty = stderr_os->isTTY();

  bool error = false;
  csql::ResultList results;
  auto res_parser = new csql::BinaryResultParser();

  res_parser->onProgress([&stderr_os, &line_dirty, is_tty] (
      const csql::ExecutionStatus& status) {
    auto status_line = StringUtil::format(
        "Query running: $0%",
        status.progress * 100);

    if (is_tty) {
      stderr_os->eraseLine();
      stderr_os->print("\r" + status_line);
      line_dirty = true;
    } else {
      stderr_os->print(status_line + "\n");
    }

  });

  res_parser->onTableHeader([&results] (const Vector<String>& columns) {
    results.addHeader(columns);
  });

  res_parser->onRow([&results] (int argc, const csql::SValue* argv) {
    results.addRow(argv, argc);
  });

  res_parser->onError([&stderr_os, &error] (const String& error_str) {
    stderr_os->print(
        "ERROR:",
        { TerminalStyle::RED, TerminalStyle::UNDERSCORE });

    stderr_os->print(StringUtil::format(" $0\n", error_str));
    error = true;
  });

<<<<<<< HEAD
  auto res = sendRequest(query, res_parser);
  if (!res.isSuccess()) {
    stderr_os->print(
=======
  try {
    auto url = StringUtil::format(
        "http://$0:$1/api/v1/sql",
        cfg_.getHost(),
        cfg_.getPort());

    auto db = cfg_.getDatabase().isEmpty() ? "" : cfg_.getDatabase().get();
    auto postdata = StringUtil::format(
          "format=binary&query=$0&database=$1",
          URI::urlEncode(query),
          URI::urlEncode(db));

    http::HTTPMessage::HeaderList auth_headers;
    if (!cfg_.getAuthToken().isEmpty()) {
      auth_headers.emplace_back(
          "Authorization",
          StringUtil::format("Token $0", cfg_.getAuthToken().get()));
    } else if (!cfg_.getPassword().isEmpty()) {
      auth_headers.emplace_back(
          "Authorization",
          StringUtil::format("Basic $0",
              util::Base64::encode(
                  cfg_.getUser() + ":" + cfg_.getPassword().get())));
    }

    http::HTTPClient http_client(nullptr);
    auto req = http::HTTPRequest::mkPost(url, postdata, auth_headers);
    auto res = http_client.executeRequest(
        req,
        http::StreamingResponseHandler::getFactory(
            std::bind(
                &csql::BinaryResultParser::parse,
                &res_parser,
                std::placeholders::_1,
                std::placeholders::_2)));

    if (!res_parser.eof()) {
      stderr_os->print(
>>>>>>> 777a12ed
          "ERROR:",
          { TerminalStyle::RED, TerminalStyle::UNDERSCORE });

    stderr_os->print(res.message());
    return res;
  }

  if (is_tty) {
    stderr_os->eraseLine();
    stderr_os->print("\r");
  }

  if (error) {
    return Status(eIOError);
  }

  if (results.getNumRows() > 0) {
    results.debugPrint();

    auto num_rows = results.getNumRows();
    auto status_line = StringUtil::format(
        "$0 row$1 returned",
        num_rows,
        num_rows > 1 ? "s" : "");

    if (is_tty) {
      stderr_os->print("\r" + status_line + "\n\n");
    } else {
      stderr_os->print(status_line + "\n\n");
    }

  } else {
    String line = is_tty ? "\r" : "";
    if (results.getNumColumns() == 0) {
      stderr_os->print(line + "Query OK \n\n");
    } else {
      stderr_os->print(line + "Empty set \n\n");
    }
  }

  return Status::success();
}

Status Console::runQueryBatch(const String& query) {
  auto stdout_os = OutputStream::getStdout();
  auto stderr_os = TerminalOutputStream::fromStream(OutputStream::getStderr());
  bool line_dirty = false;
  bool is_tty = stderr_os->isTTY();

  bool error = false;
  csql::ResultList results;
  auto res_parser = new csql::BinaryResultParser();

  res_parser->onTableHeader([&stderr_os] (const Vector<String>& columns) {
    for (const auto col : columns) {
      stderr_os->print(col + "\t");
    }
    stderr_os->print("\n");
  });

  res_parser->onRow([&stderr_os] (int argc, const csql::SValue* argv) {
    for (size_t i = 0; i < argc; ++i) {
      stderr_os->print(argv[i].getString() + "\t");
    }
    stderr_os->print("\n");
    //results->addRow(argv, argc);
  });

  res_parser->onError([&stderr_os, &error] (const String& error_str) {
    stderr_os->print(
        "ERROR:",
        { TerminalStyle::RED, TerminalStyle::UNDERSCORE });

    stderr_os->print(StringUtil::format(" $0\n", error_str));
    error = true;
  });

  auto res = sendRequest(query, res_parser);
  if (!res.isSuccess()) {
    stderr_os->print(
          "ERROR:",
          { TerminalStyle::RED, TerminalStyle::UNDERSCORE });

    stderr_os->print(res.message());
    return res;
  }

  if (is_tty) {
    stderr_os->eraseLine();
    stderr_os->print("\r");
  }

  if (error) {
    return Status(eIOError);
  }

  return Status::success();
}

Status Console::sendRequest(const String& query, csql::BinaryResultParser* res_parser) {
  try {
    auto url = StringUtil::format(
        "http://$0:$1/api/v1/sql",
        cfg_.getHost(),
        cfg_.getPort());

    auto postdata = StringUtil::format(
          "format=binary&query=$0&database=$1",
          URI::urlEncode(query),
          URI::urlEncode(cfg_.getDatabase()));

    http::HTTPMessage::HeaderList auth_headers;
    if (!cfg_.getAuthToken().isEmpty()) {
      auth_headers.emplace_back(
          "Authorization",
          StringUtil::format("Token $0", cfg_.getAuthToken().get()));
    } else if (!cfg_.getUser().empty()) {
      auth_headers.emplace_back(
          "Authorization",
          StringUtil::format("Basic $0",
              util::Base64::encode(cfg_.getUser() + ":" + cfg_.getPassword())));
    }

    http::HTTPClient http_client(nullptr);
    auto req = http::HTTPRequest::mkPost(url, postdata, auth_headers);
    auto res = http_client.executeRequest(
        req,
        http::StreamingResponseHandler::getFactory(
            std::bind(
                &csql::BinaryResultParser::parse,
                res_parser,
                std::placeholders::_1,
                std::placeholders::_2)));

    if (!res_parser->eof()) {
      return Status(eIOError, "connection to server lost");
    }

    return Status::success();

  } catch (const StandardException& e) {
    return Status(eIOError, StringUtil::format(" $0\n", e.what()));
  }
}

Status Console::runJS(const String& program_source) {
  auto stdout_os = OutputStream::getStdout();
  auto stderr_os = TerminalOutputStream::fromStream(OutputStream::getStderr());

  try {

    bool finished = false;
    bool error = false;
    String error_string;
    bool line_dirty = false;
    bool is_tty = stderr_os->isTTY();

    auto event_handler = [&] (const http::HTTPSSEEvent& ev) {
      if (ev.name.isEmpty()) {
        return;
      }

      if (ev.name.get() == "status") {
        auto obj = json::parseJSON(ev.data);
        auto tasks_completed = json::objectGetUInt64(obj, "num_tasks_completed");
        auto tasks_total = json::objectGetUInt64(obj, "num_tasks_total");
        auto tasks_running = json::objectGetUInt64(obj, "num_tasks_running");
        auto progress = json::objectGetFloat(obj, "progress");

        auto status_line = StringUtil::format(
            "[$0/$1] $2 tasks running ($3%)",
            tasks_completed.isEmpty() ? 0 : tasks_completed.get(),
            tasks_total.isEmpty() ? 0 : tasks_total.get(),
            tasks_running.isEmpty() ? 0 : tasks_running.get(),
            progress.isEmpty() ? 0 : progress.get() * 100);

        if (is_tty) {
          stderr_os->eraseLine();
          stderr_os->print("\r" + status_line);
          line_dirty = true;
        } else {
          stderr_os->print(status_line + "\n");
        }

        return;
      }

      if (line_dirty) {
        stderr_os->eraseLine();
        stderr_os->print("\r");
        line_dirty = false;
      }

      if (ev.name.get() == "job_started") {
        //stderr_os->printYellow(">> Job started\n");
        return;
      }

      if (ev.name.get() == "job_finished") {
        finished = true;
        return;
      }

      if (ev.name.get() == "error") {
        error = true;
        error_string = URI::urlDecode(ev.data);
        return;
      }

      if (ev.name.get() == "result") {
        stdout_os->write(URI::urlDecode(ev.data) + "\n");
        return;
      }

      if (ev.name.get() == "log") {
        stderr_os->print(URI::urlDecode(ev.data) + "\n");
        return;
      }

    };

    auto url = StringUtil::format(
        "http://$0:$1/api/v1/mapreduce/execute",
        cfg_.getHost(),
        cfg_.getPort());

    http::HTTPMessage::HeaderList auth_headers;
    auth_headers.emplace_back(
        "Authorization",
        StringUtil::format("Token $0", cfg_.getAuthToken().get()));

    if (is_tty) {
      stderr_os->print("Launching job...");
      line_dirty = true;
    } else {
      stderr_os->print("Launching job...\n");
    }

    http::HTTPClient http_client(nullptr);
    auto req = http::HTTPRequest::mkPost(url, program_source, auth_headers);
    auto res = http_client.executeRequest(
        req,
        http::HTTPSSEResponseHandler::getFactory(event_handler));

    if (line_dirty) {
      stderr_os->eraseLine();
      stderr_os->print("\r");
    }

    if (res.statusCode() != 200) {
      error = true;
      error_string = "HTTP Error: " + res.body().toString();
    }

    if (!finished && !error) {
      error = true;
      error_string = "connection to server lost";
    }

    if (error) {
      stderr_os->print(
          "ERROR:",
          { TerminalStyle::RED, TerminalStyle::UNDERSCORE });

      stderr_os->print(" " + error_string + "\n");
      return Status(eIOError);
    } else {
      stderr_os->printGreen("Job successfully completed\n");
      return Status::success();
    }
  } catch (const StandardException& e) {
    stderr_os->print(
        "ERROR:",
        { TerminalStyle::RED, TerminalStyle::UNDERSCORE });

    stderr_os->print(StringUtil::format(" $0\n", e.what()));
    return Status(eIOError);
  }

}


} // namespace cli
} // namespace eventql
<|MERGE_RESOLUTION|>--- conflicted
+++ resolved
@@ -63,7 +63,7 @@
 Console::Console(const CLIConfig cli_cfg) : cfg_(cli_cfg) {}
 
 Status Console::runQuery(const String& query) {
-  if (cfg_.batchModeEnabled()) {
+  if (cfg_.getBatchMode()) {
     return runQueryBatch(query);
   } else {
     return runQueryTable(query);
@@ -113,11 +113,109 @@
     error = true;
   });
 
-<<<<<<< HEAD
   auto res = sendRequest(query, res_parser);
   if (!res.isSuccess()) {
     stderr_os->print(
-=======
+          "ERROR:",
+          { TerminalStyle::RED, TerminalStyle::UNDERSCORE });
+
+    stderr_os->print(res.message());
+    return res;
+  }
+
+  if (is_tty) {
+    stderr_os->eraseLine();
+    stderr_os->print("\r");
+  }
+
+  if (error) {
+    return Status(eIOError);
+  }
+
+  if (results.getNumRows() > 0) {
+    results.debugPrint();
+
+    auto num_rows = results.getNumRows();
+    auto status_line = StringUtil::format(
+        "$0 row$1 returned",
+        num_rows,
+        num_rows > 1 ? "s" : "");
+
+    if (is_tty) {
+      stderr_os->print("\r" + status_line + "\n\n");
+    } else {
+      stderr_os->print(status_line + "\n\n");
+    }
+
+  } else {
+    String line = is_tty ? "\r" : "";
+    if (results.getNumColumns() == 0) {
+      stderr_os->print(line + "Query OK \n\n");
+    } else {
+      stderr_os->print(line + "Empty set \n\n");
+    }
+  }
+
+  return Status::success();
+}
+
+Status Console::runQueryBatch(const String& query) {
+  auto stdout_os = OutputStream::getStdout();
+  auto stderr_os = TerminalOutputStream::fromStream(OutputStream::getStderr());
+  bool line_dirty = false;
+  bool is_tty = stderr_os->isTTY();
+
+  bool error = false;
+  csql::ResultList results;
+  auto res_parser = new csql::BinaryResultParser();
+
+  res_parser->onTableHeader([&stderr_os] (const Vector<String>& columns) {
+    for (const auto col : columns) {
+      stderr_os->print(col + "\t");
+    }
+    stderr_os->print("\n");
+  });
+
+  res_parser->onRow([&stderr_os] (int argc, const csql::SValue* argv) {
+    for (size_t i = 0; i < argc; ++i) {
+      stderr_os->print(argv[i].getString() + "\t");
+    }
+    stderr_os->print("\n");
+    //results->addRow(argv, argc);
+  });
+
+  res_parser->onError([&stderr_os, &error] (const String& error_str) {
+    stderr_os->print(
+        "ERROR:",
+        { TerminalStyle::RED, TerminalStyle::UNDERSCORE });
+
+    stderr_os->print(StringUtil::format(" $0\n", error_str));
+    error = true;
+  });
+
+  auto res = sendRequest(query, res_parser);
+  if (!res.isSuccess()) {
+    stderr_os->print(
+          "ERROR:",
+          { TerminalStyle::RED, TerminalStyle::UNDERSCORE });
+
+    stderr_os->print(res.message());
+    return res;
+  }
+
+  if (is_tty) {
+    stderr_os->eraseLine();
+    stderr_os->print("\r");
+  }
+
+  if (error) {
+    return Status(eIOError);
+  }
+
+  return Status::success();
+}
+
+Status Console::sendRequest(const String& query, csql::BinaryResultParser* res_parser) {
   try {
     auto url = StringUtil::format(
         "http://$0:$1/api/v1/sql",
@@ -150,143 +248,6 @@
         http::StreamingResponseHandler::getFactory(
             std::bind(
                 &csql::BinaryResultParser::parse,
-                &res_parser,
-                std::placeholders::_1,
-                std::placeholders::_2)));
-
-    if (!res_parser.eof()) {
-      stderr_os->print(
->>>>>>> 777a12ed
-          "ERROR:",
-          { TerminalStyle::RED, TerminalStyle::UNDERSCORE });
-
-    stderr_os->print(res.message());
-    return res;
-  }
-
-  if (is_tty) {
-    stderr_os->eraseLine();
-    stderr_os->print("\r");
-  }
-
-  if (error) {
-    return Status(eIOError);
-  }
-
-  if (results.getNumRows() > 0) {
-    results.debugPrint();
-
-    auto num_rows = results.getNumRows();
-    auto status_line = StringUtil::format(
-        "$0 row$1 returned",
-        num_rows,
-        num_rows > 1 ? "s" : "");
-
-    if (is_tty) {
-      stderr_os->print("\r" + status_line + "\n\n");
-    } else {
-      stderr_os->print(status_line + "\n\n");
-    }
-
-  } else {
-    String line = is_tty ? "\r" : "";
-    if (results.getNumColumns() == 0) {
-      stderr_os->print(line + "Query OK \n\n");
-    } else {
-      stderr_os->print(line + "Empty set \n\n");
-    }
-  }
-
-  return Status::success();
-}
-
-Status Console::runQueryBatch(const String& query) {
-  auto stdout_os = OutputStream::getStdout();
-  auto stderr_os = TerminalOutputStream::fromStream(OutputStream::getStderr());
-  bool line_dirty = false;
-  bool is_tty = stderr_os->isTTY();
-
-  bool error = false;
-  csql::ResultList results;
-  auto res_parser = new csql::BinaryResultParser();
-
-  res_parser->onTableHeader([&stderr_os] (const Vector<String>& columns) {
-    for (const auto col : columns) {
-      stderr_os->print(col + "\t");
-    }
-    stderr_os->print("\n");
-  });
-
-  res_parser->onRow([&stderr_os] (int argc, const csql::SValue* argv) {
-    for (size_t i = 0; i < argc; ++i) {
-      stderr_os->print(argv[i].getString() + "\t");
-    }
-    stderr_os->print("\n");
-    //results->addRow(argv, argc);
-  });
-
-  res_parser->onError([&stderr_os, &error] (const String& error_str) {
-    stderr_os->print(
-        "ERROR:",
-        { TerminalStyle::RED, TerminalStyle::UNDERSCORE });
-
-    stderr_os->print(StringUtil::format(" $0\n", error_str));
-    error = true;
-  });
-
-  auto res = sendRequest(query, res_parser);
-  if (!res.isSuccess()) {
-    stderr_os->print(
-          "ERROR:",
-          { TerminalStyle::RED, TerminalStyle::UNDERSCORE });
-
-    stderr_os->print(res.message());
-    return res;
-  }
-
-  if (is_tty) {
-    stderr_os->eraseLine();
-    stderr_os->print("\r");
-  }
-
-  if (error) {
-    return Status(eIOError);
-  }
-
-  return Status::success();
-}
-
-Status Console::sendRequest(const String& query, csql::BinaryResultParser* res_parser) {
-  try {
-    auto url = StringUtil::format(
-        "http://$0:$1/api/v1/sql",
-        cfg_.getHost(),
-        cfg_.getPort());
-
-    auto postdata = StringUtil::format(
-          "format=binary&query=$0&database=$1",
-          URI::urlEncode(query),
-          URI::urlEncode(cfg_.getDatabase()));
-
-    http::HTTPMessage::HeaderList auth_headers;
-    if (!cfg_.getAuthToken().isEmpty()) {
-      auth_headers.emplace_back(
-          "Authorization",
-          StringUtil::format("Token $0", cfg_.getAuthToken().get()));
-    } else if (!cfg_.getUser().empty()) {
-      auth_headers.emplace_back(
-          "Authorization",
-          StringUtil::format("Basic $0",
-              util::Base64::encode(cfg_.getUser() + ":" + cfg_.getPassword())));
-    }
-
-    http::HTTPClient http_client(nullptr);
-    auto req = http::HTTPRequest::mkPost(url, postdata, auth_headers);
-    auto res = http_client.executeRequest(
-        req,
-        http::StreamingResponseHandler::getFactory(
-            std::bind(
-                &csql::BinaryResultParser::parse,
                 res_parser,
                 std::placeholders::_1,
                 std::placeholders::_2)));
