--- conflicted
+++ resolved
@@ -44,98 +44,22 @@
   }
 }
 
-<<<<<<< HEAD
-Status CLIConfig::setConfigOption(
-    const String& section,
-    const String& key,
-    const String& value) {
-  if (section != "evql") {
-    return Status(
-        eParseError,
-        StringUtil::format("section '$0' is not valid", section));
-  }
-
-  if (value.size() == 0) {
-    return Status(
-        eParseError,
-        StringUtil::format("'$0' value '$1' is not valid", key, value));
-  }
-
-  if (key == "host") {
-    return setHost(value);
-
-  } else if (key == "port") {
-    return setPort(value);
-
-  } else if (key == "auth_token") {
-    return setAuthToken(value);
-
-=======
 int CLIConfig::getPort() const {
   auto port = cfg_->getInt("evql", "port");
   if (port.isEmpty()) {
     return kDefaultPort;
->>>>>>> 777a12ed
   } else {
     return port.get();
   }
 }
 
 String CLIConfig::getUser() const {
-<<<<<<< HEAD
-  return user_;
-}
-
-Status CLIConfig::setPassword(const String& password) {
-  password_ = password;
-  return Status::success();
-}
-
-String CLIConfig::getPassword() const {
-  return password_;
-}
-
-Status CLIConfig::setHost(const String& host /* = "localhost" */) {
-  server_host_ = host; //FIXME check host format
-  return Status::success();
-}
-
-Status CLIConfig::setPort(const int port /* = 80 */) {
-  if (port < 0 || port > 65535) {
-    return Status(
-        eFlagError,
-        StringUtil::format("'port' value '$0' is not valid", port));
-  }
-
-  server_port_ = port;
-  return Status::success();
-}
-
-Status CLIConfig::setPort(const String& port) {
-  if (!StringUtil::isNumber(port)) {
-    return Status(
-        eFlagError,
-        StringUtil::format("'port' value '$0' is not a valid integer", port));
-  }
-
-  return setPort(stoi(port));
-}
-
-Status CLIConfig::setAuthToken(const String& auth_token) {
-  server_auth_token_ = auth_token;
-  return Status::success();
-}
-
-void CLIConfig::enableBatchMode() {
-  batch_mode_ = true;
-=======
   auto user = cfg_->getString("evql", "user");
   if (user.isEmpty()) {
     return kDefaultUser;
   } else {
     return user.get();
   }
->>>>>>> 777a12ed
 }
 
 bool CLIConfig::getBatchMode() const {
@@ -189,12 +113,6 @@
   return cfg_->getString("evql", "exec");
 }
 
-<<<<<<< HEAD
-bool CLIConfig::batchModeEnabled() const {
-  return batch_mode_;
-}
-=======
->>>>>>> 777a12ed
 
 } // namespace cli
 } // namespace eventql
