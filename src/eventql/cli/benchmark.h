--- conflicted
+++ resolved
@@ -36,11 +36,8 @@
 
   Benchmark();
 
-<<<<<<< HEAD
   void setRequestHandler(std::function<ReturnCode ()> handler);
-=======
   void setProgressCallback(std::function<void ()> cb);
->>>>>>> 8ffff99d
 
   ReturnCode run();
   void kill();
@@ -59,11 +56,8 @@
   uint64_t last_request_time_;
   uint64_t rate_limit_interval_;
   size_t remaining_requests_;
-<<<<<<< HEAD
   std::function<ReturnCode ()> request_handler_;
-=======
   std::function<void ()> on_progress_;
->>>>>>> 8ffff99d
 };
 
 } //cli
