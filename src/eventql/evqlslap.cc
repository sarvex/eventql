--- conflicted
+++ resolved
@@ -154,17 +154,14 @@
     iputs("progress", 1);
   };
 
-<<<<<<< HEAD
   eventql::cli::Benchmark benchmark(
       flags.getInt("connections"),
       flags.getInt("rate"),
       flags.isSet("num") ? flags.getInt("num") : -1);
 
-=======
-  eventql::cli::Benchmark benchmark;
   benchmark.setRequestHandler(request_handler);
->>>>>>> 761532dd
   benchmark.setProgressCallback(on_progress);
+
   auto rc = benchmark.run();
   if (rc.isSuccess()) {
     return 0;
