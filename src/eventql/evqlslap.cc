/**
 * Copyright (c) 2016 DeepCortex GmbH <legal@eventql.io>
 * Authors:
 *   - Laura Schlimmer <laura@eventql.io>
 *
 * This program is free software: you can redistribute it and/or modify it under
 * the terms of the GNU Affero General Public License ("the license") as
 * published by the Free Software Foundation, either version 3 of the License,
 * or any later version.
 *
 * In accordance with Section 7(e) of the license, the licensing of the Program
 * under the license does not imply a trademark license. Therefore any rights,
 * title and interest in our trademarks remain entirely with us.
 *
 * This program is distributed in the hope that it will be useful, but WITHOUT
 * ANY WARRANTY; without even the implied warranty of MERCHANTABILITY or FITNESS
 * FOR A PARTICULAR PURPOSE. See the license for more details.
 *
 * You can be released from the requirements of the license by purchasing a
 * commercial license. Buying such a license is mandatory as soon as you develop
 * commercial activities involving this program without disclosing the source
 * code of your own applications
 */
#include <queue>
#include <thread>
#include <iostream>
#include "eventql/eventql.h"
#include "eventql/util/application.h"
#include "eventql/util/WallClock.h"
#include "eventql/util/return_code.h"
#include "eventql/util/cli/CLI.h"
#include "eventql/util/io/inputstream.h"
#include "eventql/util/cli/term.h"
#include "eventql/util/cli/flagparser.h"
#include "eventql/util/thread/threadpool.h"
#include "eventql/cli/benchmark.h"

int main(int argc, const char** argv) {
  cli::FlagParser flags;

  flags.defineFlag(
      "host",
      cli::FlagParser::T_STRING,
      false,
      "h",
      "localhost",
      "eventql server hostname",
      "<host>");

  flags.defineFlag(
      "port",
      cli::FlagParser::T_INTEGER,
      false,
      "p",
      "9175",
      "eventql server port",
      "<port>");

  flags.defineFlag(
      "database",
      cli::FlagParser::T_STRING,
      false,
      "d",
      NULL,
      "database",
      "<db>");

  flags.defineFlag(
      "connections",
      cli::FlagParser::T_INTEGER,
      false,
      "c",
      "10",
      "number of connections",
      "<threads>");

  flags.defineFlag(
      "rate",
      cli::FlagParser::T_INTEGER,
      false,
      "r",
      "1",
      "number of requests per second",
      "<rate>");

  flags.defineFlag(
      "num",
      cli::FlagParser::T_INTEGER,
      false,
      "n",
      NULL,
      "total number of request (inifite if unset)",
      "<rate>");

  flags.defineFlag(
      "help",
      cli::FlagParser::T_SWITCH,
      false,
      "?",
      NULL,
      "help",
      "<help>");

  flags.defineFlag(
      "version",
      cli::FlagParser::T_SWITCH,
      false,
      "v",
      NULL,
      "print version",
      "<switch>");

  Application::init();
  auto stdout_os = TerminalOutputStream::fromStream(OutputStream::getStdout());

  try {
    flags.parseArgv(argc, argv);
  } catch (const std::exception& e) {
    std::cerr << StringUtil::format("ERROR: $0\n", e.what());
    return 1;
  }

  Vector<String> cmd_argv = flags.getArgv();
  bool print_help = flags.isSet("help");
  bool print_version = flags.isSet("version");
  if (print_version || print_help) {
    stdout_os->print(
        StringUtil::format(
            "EventQL $0 ($1)\n"
            "Copyright (c) 2016, DeepCortex GmbH. All rights reserved.\n\n",
            eventql::kVersionString,
            eventql::kBuildID));
  }

  if (print_version) {
    return 1;
  }

  if (print_help) {
    stdout_os->print(
        "Usage: $ evqlslap [OPTIONS]\n\n"
        "   -h, --host <hostname>     Set the EventQL server hostname\n"
        "   -p, --port <port>         Set the EventQL server port\n"
        "   -D, --database <db>       Select a database\n"
        "   -c, --connections <num>   Number of concurrent connections\n"
        "   -r, --rate <rate>         Maximum rate of requests in RPS\n"
        "   -n, --num <num>           Maximum total number of request (default is inifite)\n"
        "   -?, --help                Display a command's help text and exit\n"
        "   -v, --version             Display the version of this binary and exit\n");

    return 1;
  }

<<<<<<< HEAD
  auto request_handler = []() {
    //FIXME send request
    return ReturnCode::success();
  };

  eventql::cli::Benchmark benchmark;
  benchmark.setRequestHandler(request_handler);
=======
  auto on_progress = []() {
  };

  eventql::cli::Benchmark benchmark;
  benchmark.setProgressCallback(on_progress);
>>>>>>> 8ffff99d
  auto rc = benchmark.run();
  if (rc.isSuccess()) {
    return 0;
  } else {
    std::cerr << rc.getMessage() << std::endl;
    return 1;
  }

  return 0;
}<|MERGE_RESOLUTION|>--- conflicted
+++ resolved
@@ -151,21 +151,17 @@
     return 1;
   }
 
-<<<<<<< HEAD
   auto request_handler = []() {
     //FIXME send request
     return ReturnCode::success();
   };
 
-  eventql::cli::Benchmark benchmark;
-  benchmark.setRequestHandler(request_handler);
-=======
   auto on_progress = []() {
   };
 
   eventql::cli::Benchmark benchmark;
+  benchmark.setRequestHandler(request_handler);
   benchmark.setProgressCallback(on_progress);
->>>>>>> 8ffff99d
   auto rc = benchmark.run();
   if (rc.isSuccess()) {
     return 0;
