## Process this file with automake to produce Makefile.in

MAINTAINERCLEANFILES =   \
  Makefile.in

EXTRA_DIST = \
  eventql/util/assets.sh \
  eventql/util/charts/testdata \
  eventql/sql/testdata \
  eventql/mapreduce/prelude.js

# we'll fill those later
bin_PROGRAMS =
noinst_LIBRARIES =
dist_noinst_DATA =
BUILT_SOURCES =
TESTS =
check_PROGRAMS =


################# DEPENDENCIES ####################
if HAVE_ZLIB
ZLIB_DEF = -DHAVE_ZLIB=1
else
ZLIB_DEF =
endif

if HAVE_PTHREAD
PTHREAD_DEF = -DHAVE_PTHREAD=1
else
PTHREAD_DEF =
endif

if HAVE_SYSLOG_H
SYSLOG_DEF = -DHAVE_SYSLOG_H=1
else
SYSLOG_DEF =
endif

if HAVE_GETHOSTBYNAME_R
GETHOSTBYNAME_R_DEF = -DHAVE_GETHOSTBYNAME_R=1
else
GETHOSTBYNAME_R_DEF =
endif

SPIDERMONKEY_CFLAGS = -I$(top_builddir)/deps/3rdparty/spidermonkey/out/dist/include
SPIDERMONKEY_LDADD = ${top_builddir}/deps/3rdparty/spidermonkey/out/dist/lib/libjs_static.a

ZOOKEEPER_CFLAGS = -I$(top_srcdir)/deps/3rdparty/zookeeper/source/include -I$(top_srcdir)/deps/3rdparty/zookeeper/source/generated
ZOOKEEPER_LDADD = ${top_builddir}/deps/3rdparty/zookeeper/libzkmt.a ${top_builddir}/deps/3rdparty/zookeeper/libhashtable.a

PCRE_CFLAGS = -I$(top_srcdir)/deps/3rdparty/pcre -DHAVE_PCRE=1
PCRE_LDADD = ${top_builddir}/deps/3rdparty/pcre/libpcre.a

LINENOISE_CFLAGS = -I$(top_srcdir)/deps/3rdparty
LINENOISE_LDADD = ${top_builddir}/deps/3rdparty/linenoise/liblinenoise.a

SIMDCOMP_CFLAGS = -I$(top_srcdir)/deps/3rdparty
SIMDCOMP_LDADD = ${top_builddir}/deps/3rdparty/libsimdcomp/libsimdcomp.a

PROTOBUF_CFLAGS = -I$(top_srcdir)/deps/3rdparty/protobuf
PROTOBUF_LDADD = ${top_builddir}/deps/3rdparty/protobuf/libprotobuf.a

LMDB_CFLAGS = -I$(top_srcdir)/deps/3rdparty
LMDB_LDADD = ${top_builddir}/deps/3rdparty/liblmdb/liblmdb.a

INIH_CFLAGS = -I$(top_srcdir)/deps/3rdparty
INIH_LDADD = ${top_builddir}/deps/3rdparty/inih/libinih.a

AM_CXXFLAGS = $(PCRE_CFLAGS) $(SPIDERMONKEY_CFLAGS) $(ZOOKEEPER_CFLAGS) $(SIMDCOMP_CFLAGS) $(LINENOISE_CLFAGS) $(INIH_CFLAGS) $(PROTOBUF_CFLAGS) $(PTHREAD_CFLAGS) $(PTHREAD_DEF) $(SYSLOG_DEF) $(ZLIB_DEF) $(GETHOSTBYNAME_R_DEF) -std=c++0x -ftemplate-depth=500 -mno-omit-leaf-frame-pointer -fno-omit-frame-pointer -Wall -Wextra -Wno-unused-parameter -Wno-sign-compare -Wdelete-non-virtual-dtor -Wno-predefined-identifier-outside-function -g -I@builddir@
AM_CFLAGS = $(PCRE_CFLAGS) $(SPIDERMONKEY_CFLAGS) $(ZOOKEEPER_CFLAGS) $(SIMDCOMP_CFLAGS) $(LINENOISE_CLFAGS) $(INIH_CFLAGS) $(PROTOBUF_CFLAGS) $(PTHREAD_CFLAGS) $(PTHREAD_DEF) $(SYSLOG_DEF) $(ZLIB_DEF) $(GETHOSTBYNAME_R_DEF) -std=c11 -mno-omit-leaf-frame-pointer -fno-omit-frame-pointer -Wall -pedantic -g
AM_LDFLAGS = $(PTHREAD_CFLAGS)

################# PROTOBUFs ####################
evql_protos = \
    eventql/AnalyticsSession.proto \
    eventql/config/namespace_config_protos.proto \
    eventql/db/ClusterConfig.proto \
    eventql/db/LogPartitionCompactionState.proto \
    eventql/db/PartitionInfo.proto \
    eventql/db/PartitionState.proto \
    eventql/db/RecordEnvelope.proto \
    eventql/db/ReplicationState.proto \
    eventql/db/TableConfig.proto \
    eventql/db/TSDBNodeConfig.proto \
    eventql/db/TSDBTableScanSpec.proto \
    eventql/EventScanParams.proto \
    eventql/LogfileScanParams.proto \
    eventql/RemoteTSDBScanParams.proto

BUILT_SOURCES += $(evql_protos:.proto=.pb.h)
dist_noinst_DATA += $(evql_protos)

%.pb.cc %.pb.h: %.proto
	$(top_builddir)/deps/3rdparty/protobuf/protoc --proto_path=$(srcdir) --cpp_out=$(builddir) $^


################# LIB: evql_sql.a ####################
evql_sql_a_SOURCES = \
    eventql/sql/csql.h \
    eventql/sql/CSTableScan.cc \
    eventql/sql/CSTableScan.h \
    eventql/sql/CSTableScanProvider.cc \
    eventql/sql/CSTableScanProvider.h \
    eventql/sql/SFunction.cc \
    eventql/sql/SFunction.h \
    eventql/sql/TableInfo.h \
    eventql/sql/abi.h \
    eventql/sql/backends/backend.h \
    eventql/sql/backends/csv/CSVInputStream.cc \
    eventql/sql/backends/csv/CSVInputStream.h \
    eventql/sql/backends/csv/CSVTableProvider.cc \
    eventql/sql/backends/csv/CSVTableProvider.h \
    eventql/sql/backends/csv/CSVTableScan.cc \
    eventql/sql/backends/csv/CSVTableScan.h \
    eventql/sql/backends/tableref.h \
    eventql/sql/defaults.cc \
    eventql/sql/defaults.h \
    eventql/sql/expressions/aggregate.cc \
    eventql/sql/expressions/aggregate.h \
    eventql/sql/expressions/boolean.cc \
    eventql/sql/expressions/boolean.h \
    eventql/sql/expressions/conversion.cc \
    eventql/sql/expressions/conversion.h \
    eventql/sql/expressions/datetime.cc \
    eventql/sql/expressions/datetime.h \
    eventql/sql/expressions/internal.cc \
    eventql/sql/expressions/internal.h \
    eventql/sql/expressions/math.cc \
    eventql/sql/expressions/math.h \
    eventql/sql/expressions/string.cc \
    eventql/sql/expressions/string.h \
    eventql/sql/expressions/table/describe_table.cc \
    eventql/sql/expressions/table/describe_table.h \
    eventql/sql/expressions/table/groupby.cc \
    eventql/sql/expressions/table/groupby.h \
    eventql/sql/expressions/table/limit.cc \
    eventql/sql/expressions/table/limit.h \
    eventql/sql/expressions/table/nested_loop_join.cc \
    eventql/sql/expressions/table/nested_loop_join.h \
    eventql/sql/expressions/table/orderby.cc \
    eventql/sql/expressions/table/orderby.h \
    eventql/sql/expressions/table/select.cc \
    eventql/sql/expressions/table/select.h \
    eventql/sql/expressions/table/show_tables.cc \
    eventql/sql/expressions/table/show_tables.h \
    eventql/sql/expressions/table/subquery.cc \
    eventql/sql/expressions/table/subquery.h \
    eventql/sql/expressions/table/tablescan.cc \
    eventql/sql/expressions/table/tablescan.h \
    eventql/sql/expressions/table_expression.h \
    eventql/sql/extensions/chartsql/areachartbuilder.cc \
    eventql/sql/extensions/chartsql/areachartbuilder.h \
    eventql/sql/extensions/chartsql/barchartbuilder.cc \
    eventql/sql/extensions/chartsql/barchartbuilder.h \
    eventql/sql/extensions/chartsql/chart_expression.cc \
    eventql/sql/extensions/chartsql/chart_expression.h \
    eventql/sql/extensions/chartsql/chartbuilder.h \
    eventql/sql/extensions/chartsql/domainconfig.cc \
    eventql/sql/extensions/chartsql/domainconfig.h \
    eventql/sql/extensions/chartsql/linechartbuilder.cc \
    eventql/sql/extensions/chartsql/linechartbuilder.h \
    eventql/sql/extensions/chartsql/pointchartbuilder.cc \
    eventql/sql/extensions/chartsql/pointchartbuilder.h \
    eventql/sql/extensions/chartsql/seriesadapter.cc \
    eventql/sql/extensions/chartsql/seriesadapter.h \
    eventql/sql/format.cc \
    eventql/sql/format.h \
    eventql/sql/parser/astnode.cc \
    eventql/sql/parser/astnode.h \
    eventql/sql/parser/astutil.cc \
    eventql/sql/parser/astutil.h \
    eventql/sql/parser/parser.cc \
    eventql/sql/parser/parser.h \
    eventql/sql/parser/token.cc \
    eventql/sql/parser/token.h \
    eventql/sql/parser/tokenize.cc \
    eventql/sql/parser/tokenize.h \
    eventql/sql/qtree/CallExpressionNode.cc \
    eventql/sql/qtree/CallExpressionNode.h \
    eventql/sql/qtree/ChartStatementNode.cc \
    eventql/sql/qtree/ChartStatementNode.h \
    eventql/sql/qtree/ColumnReferenceNode.cc \
    eventql/sql/qtree/ColumnReferenceNode.h \
    eventql/sql/qtree/DescribeTableNode.cc \
    eventql/sql/qtree/DescribeTableNode.h \
    eventql/sql/qtree/DrawStatementNode.cc \
    eventql/sql/qtree/DrawStatementNode.h \
    eventql/sql/qtree/GroupByNode.cc \
    eventql/sql/qtree/GroupByNode.h \
    eventql/sql/qtree/IfExpressionNode.cc \
    eventql/sql/qtree/IfExpressionNode.h \
    eventql/sql/qtree/JoinCondition.cc \
    eventql/sql/qtree/JoinCondition.h \
    eventql/sql/qtree/JoinNode.cc \
    eventql/sql/qtree/JoinNode.h \
    eventql/sql/qtree/LikeExpressionNode.cc \
    eventql/sql/qtree/LikeExpressionNode.h \
    eventql/sql/qtree/LimitNode.cc \
    eventql/sql/qtree/LimitNode.h \
    eventql/sql/qtree/LiteralExpressionNode.cc \
    eventql/sql/qtree/LiteralExpressionNode.h \
    eventql/sql/qtree/OrderByNode.cc \
    eventql/sql/qtree/OrderByNode.h \
    eventql/sql/qtree/QueryTreeNode.cc \
    eventql/sql/qtree/QueryTreeNode.h \
    eventql/sql/qtree/QueryTreeUtil.cc \
    eventql/sql/qtree/QueryTreeUtil.h \
    eventql/sql/qtree/QueryTreeUtil_impl.h \
    eventql/sql/qtree/RegexExpressionNode.cc \
    eventql/sql/qtree/RegexExpressionNode.h \
    eventql/sql/qtree/SelectExpressionNode.cc \
    eventql/sql/qtree/SelectExpressionNode.h \
    eventql/sql/qtree/SelectListNode.cc \
    eventql/sql/qtree/SelectListNode.h \
    eventql/sql/qtree/SequentialScanNode.cc \
    eventql/sql/qtree/SequentialScanNode.h \
    eventql/sql/qtree/ShowTablesNode.cc \
    eventql/sql/qtree/ShowTablesNode.h \
    eventql/sql/qtree/SubqueryNode.cc \
    eventql/sql/qtree/SubqueryNode.h \
    eventql/sql/qtree/TableExpressionNode.cc \
    eventql/sql/qtree/TableExpressionNode.h \
    eventql/sql/qtree/UnionNode.cc \
    eventql/sql/qtree/UnionNode.h \
    eventql/sql/qtree/ValueExpressionNode.h \
    eventql/sql/qtree/nodes/create_table.cc \
    eventql/sql/qtree/nodes/create_table.h \
    eventql/sql/qtree/qtree_coder.cc \
    eventql/sql/qtree/qtree_coder.h \
    eventql/sql/qtree/qtree_coder_impl.h \
    eventql/sql/query_plan.cc \
    eventql/sql/query_plan.h \
    eventql/sql/result_cursor.cc \
    eventql/sql/result_cursor.h \
    eventql/sql/result_list.cc \
    eventql/sql/result_list.h \
    eventql/sql/runtime/LikePattern.cc \
    eventql/sql/runtime/LikePattern.h \
    eventql/sql/runtime/QueryBuilder.cc \
    eventql/sql/runtime/QueryBuilder.h \
    eventql/sql/runtime/ScratchMemory.cc \
    eventql/sql/runtime/ScratchMemory.h \
    eventql/sql/runtime/ValueExpression.cc \
    eventql/sql/runtime/ValueExpression.h \
    eventql/sql/runtime/ValueExpressionBuilder.cc \
    eventql/sql/runtime/ValueExpressionBuilder.h \
    eventql/sql/runtime/compiler.cc \
    eventql/sql/runtime/compiler.h \
    eventql/sql/runtime/defaultruntime.cc \
    eventql/sql/runtime/defaultruntime.h \
    eventql/sql/runtime/queryplanbuilder.cc \
    eventql/sql/runtime/queryplanbuilder.h \
    eventql/sql/runtime/runtime.cc \
    eventql/sql/runtime/runtime.h \
    eventql/sql/runtime/symboltable.cc \
    eventql/sql/runtime/symboltable.h \
    eventql/sql/runtime/tablerepository.cc \
    eventql/sql/runtime/tablerepository.h \
    eventql/sql/runtime/vm.cc \
    eventql/sql/runtime/vm.h \
    eventql/sql/scheduler.cc \
    eventql/sql/scheduler.h \
    eventql/sql/scheduler/execution_context.cc \
    eventql/sql/scheduler/execution_context.h \
    eventql/sql/svalue.cc \
    eventql/sql/svalue.h \
    eventql/sql/table_iterator.h \
    eventql/sql/table_provider.h \
    eventql/sql/table_schema.cc \
    eventql/sql/table_schema.h \
    eventql/sql/transaction.cc \
    eventql/sql/transaction.h

noinst_LIBRARIES += evql_sql.a


################# LIB: evql_cstable.a ####################
evql_cstable_a_SOURCES = \
    eventql/io/cstable/CSTableReader.cc \
    eventql/io/cstable/CSTableReader.h \
    eventql/io/cstable/CSTableWriter.cc \
    eventql/io/cstable/CSTableWriter.h \
    eventql/io/cstable/LockManager.h \
    eventql/io/cstable/columns/UInt64ColumnWriter.h \
    eventql/io/cstable/columns/v1/ColumnReader.h \
    eventql/io/cstable/io/PageReader.h \
    eventql/io/cstable/io/PageWriter.h \
    eventql/io/cstable/ColumnReader.cc \
    eventql/io/cstable/ColumnReader.h \
    eventql/io/cstable/ColumnWriter.cc \
    eventql/io/cstable/ColumnWriter.h \
    eventql/io/cstable/RecordMaterializer.cc \
    eventql/io/cstable/RecordMaterializer.h \
    eventql/io/cstable/RecordShredder.cc \
    eventql/io/cstable/RecordShredder.h \
    eventql/io/cstable/TableSchema.cc \
    eventql/io/cstable/TableSchema.h \
    eventql/io/cstable/columns/BitPackedIntPageWriter.cc \
    eventql/io/cstable/columns/BitPackedIntPageWriter.h \
    eventql/io/cstable/columns/UInt64PageReader.cc \
    eventql/io/cstable/columns/UInt64PageReader.h \
    eventql/io/cstable/columns/UInt64PageWriter.cc \
    eventql/io/cstable/columns/UInt64PageWriter.h \
    eventql/io/cstable/columns/UnsignedIntColumnReader.cc \
    eventql/io/cstable/columns/UnsignedIntColumnReader.h \
    eventql/io/cstable/columns/UnsignedIntColumnWriter.cc \
    eventql/io/cstable/columns/UnsignedIntColumnWriter.h \
    eventql/io/cstable/columns/v1/BitPackedIntColumnReader.cc \
    eventql/io/cstable/columns/v1/BitPackedIntColumnReader.h \
    eventql/io/cstable/columns/v1/BitPackedIntColumnWriter.cc \
    eventql/io/cstable/columns/v1/BitPackedIntColumnWriter.h \
    eventql/io/cstable/columns/v1/BooleanColumnReader.cc \
    eventql/io/cstable/columns/v1/BooleanColumnReader.h \
    eventql/io/cstable/columns/v1/BooleanColumnWriter.cc \
    eventql/io/cstable/columns/v1/BooleanColumnWriter.h \
    eventql/io/cstable/columns/v1/ColumnWriter.cc \
    eventql/io/cstable/columns/v1/ColumnWriter.h \
    eventql/io/cstable/columns/v1/DoubleColumnReader.cc \
    eventql/io/cstable/columns/v1/DoubleColumnReader.h \
    eventql/io/cstable/columns/v1/DoubleColumnWriter.cc \
    eventql/io/cstable/columns/v1/DoubleColumnWriter.h \
    eventql/io/cstable/columns/v1/LEB128ColumnReader.cc \
    eventql/io/cstable/columns/v1/LEB128ColumnReader.h \
    eventql/io/cstable/columns/v1/LEB128ColumnWriter.cc \
    eventql/io/cstable/columns/v1/LEB128ColumnWriter.h \
    eventql/io/cstable/columns/v1/StringColumnReader.cc \
    eventql/io/cstable/columns/v1/StringColumnReader.h \
    eventql/io/cstable/columns/v1/StringColumnWriter.cc \
    eventql/io/cstable/columns/v1/StringColumnWriter.h \
    eventql/io/cstable/columns/v1/UInt32ColumnReader.cc \
    eventql/io/cstable/columns/v1/UInt32ColumnReader.h \
    eventql/io/cstable/columns/v1/UInt32ColumnWriter.cc \
    eventql/io/cstable/columns/v1/UInt32ColumnWriter.h \
    eventql/io/cstable/columns/v1/UInt64ColumnReader.cc \
    eventql/io/cstable/columns/v1/UInt64ColumnReader.h \
    eventql/io/cstable/columns/v1/UInt64ColumnWriter.cc \
    eventql/io/cstable/columns/v1/UInt64ColumnWriter.h \
    eventql/io/cstable/cstable.cc \
    eventql/io/cstable/cstable.h \
    eventql/io/cstable/io/PageIndex.cc \
    eventql/io/cstable/io/PageIndex.h \
    eventql/io/cstable/io/PageManager.cc \
    eventql/io/cstable/io/PageManager.h

noinst_LIBRARIES += evql_cstable.a


################# LIB: evql_sstable.a ####################
evql_sstable_a_SOURCES = \
    eventql/io/sstable/MetaPage.cc \
    eventql/io/sstable/MetaPage.h \
    eventql/io/sstable/RowWriter.cc \
    eventql/io/sstable/RowWriter.h \
    eventql/io/sstable/SSTableEditor_impl.h \
    eventql/io/sstable/SSTableServlet.cc \
    eventql/io/sstable/SSTableServlet.h \
    eventql/io/sstable/binaryformat.h \
    eventql/io/sstable/SSTableColumnReader.cc \
    eventql/io/sstable/SSTableColumnReader.h \
    eventql/io/sstable/SSTableColumnSchema.cc \
    eventql/io/sstable/SSTableColumnSchema.h \
    eventql/io/sstable/SSTableColumnWriter.cc \
    eventql/io/sstable/SSTableColumnWriter.h \
    eventql/io/sstable/SSTableEditor.cc \
    eventql/io/sstable/SSTableEditor.h \
    eventql/io/sstable/SSTableScan.cc \
    eventql/io/sstable/SSTableScan.h \
    eventql/io/sstable/SSTableWriter.cc \
    eventql/io/sstable/SSTableWriter.h \
    eventql/io/sstable/cursor.cc \
    eventql/io/sstable/cursor.h \
    eventql/io/sstable/fileheaderreader.cc \
    eventql/io/sstable/fileheaderreader.h \
    eventql/io/sstable/fileheaderwriter.cc \
    eventql/io/sstable/fileheaderwriter.h \
    eventql/io/sstable/index.cc \
    eventql/io/sstable/index.h \
    eventql/io/sstable/indexprovider.cc \
    eventql/io/sstable/indexprovider.h \
    eventql/io/sstable/rowoffsetindex.cc \
    eventql/io/sstable/rowoffsetindex.h \
    eventql/io/sstable/sstablereader.cc \
    eventql/io/sstable/sstablereader.h \
    eventql/io/sstable/sstablerepair.cc \
    eventql/io/sstable/sstablerepair.h

noinst_LIBRARIES += evql_sstable.a


################# LIB: evql_util.a ####################
evql_util_a_SOURCES = \
    eventql/util/CivilTime.cc \
    eventql/util/CivilTime.h \
    eventql/util/CivilTime_impl.h \
    eventql/util/HMAC.cc \
    eventql/util/HMAC.h \
    eventql/util/ISO8601.cc \
    eventql/util/ISO8601.h \
    eventql/util/InternMap.cc \
    eventql/util/InternMap.h \
    eventql/util/Language.cc \
    eventql/util/Language.h \
    eventql/util/RegExp.cc \
    eventql/util/RegExp.h \
    eventql/util/SHA1.cc \
    eventql/util/SHA1.h \
    eventql/util/StackTrace.cc \
    eventql/util/StackTrace.h \
    eventql/util/UTF8.cc \
    eventql/util/UTF8.h \
    eventql/util/UnixTime.cc \
    eventql/util/UnixTime.h \
    eventql/util/UnixTime_impl.h \
    eventql/util/VFS.cc \
    eventql/util/VFS.h \
    eventql/util/application.cc \
    eventql/util/application.h \
    eventql/util/assets.cc \
    eventql/util/assets.h \
    eventql/util/autoref.cc \
    eventql/util/autoref.h \
    eventql/util/autoref_impl.h \
    eventql/util/buffer.cc \
    eventql/util/buffer.h \
    eventql/util/bufferutil.cc \
    eventql/util/bufferutil.h \
    eventql/util/freeondestroy.h \
    eventql/util/charts/areachart.cc \
    eventql/util/charts/areachart.h \
    eventql/util/charts/axisdefinition.cc \
    eventql/util/charts/axisdefinition.h \
    eventql/util/charts/barchart.cc \
    eventql/util/charts/barchart.h \
    eventql/util/charts/canvas.cc \
    eventql/util/charts/canvas.h \
    eventql/util/charts/domain.cc \
    eventql/util/charts/domain.h \
    eventql/util/charts/domainprovider.cc \
    eventql/util/charts/domainprovider.h \
    eventql/util/charts/domainprovider_impl.h \
    eventql/util/charts/viewport.h \
    eventql/util/charts/continuousdomain.h \
    eventql/util/charts/colorpalette.h \
    eventql/util/charts/rendertarget.h \
    eventql/util/charts/discretedomain.h \
    eventql/util/charts/seriesjoin.h \
    eventql/util/charts/svgtarget.h \
    eventql/util/charts/drawable.cc \
    eventql/util/charts/drawable.h \
    eventql/util/charts/griddefinition.cc \
    eventql/util/charts/griddefinition.h \
    eventql/util/charts/legenddefinition.cc \
    eventql/util/charts/legenddefinition.h \
    eventql/util/charts/linechart.cc \
    eventql/util/charts/linechart.h \
    eventql/util/charts/pointchart.cc \
    eventql/util/charts/pointchart.h \
    eventql/util/charts/series.cc \
    eventql/util/charts/series.h \
    eventql/util/charts/timedomain.cc \
    eventql/util/charts/timedomain.h \
    eventql/util/charts/styles/style_default.h \
    eventql/util/cli/CLI.cc \
    eventql/util/cli/CLI.h \
    eventql/util/cli/CLICommand.cc \
    eventql/util/cli/CLICommand.h \
    eventql/util/cli/flagparser.cc \
    eventql/util/cli/flagparser.h \
    eventql/util/cli/term.cc \
    eventql/util/cli/term.h \
    eventql/util/csv/BinaryCSVInputStream.cc \
    eventql/util/csv/BinaryCSVInputStream.h \
    eventql/util/csv/BinaryCSVOutputStream.cc \
    eventql/util/csv/BinaryCSVOutputStream.h \
    eventql/util/csv/CSVInputStream.cc \
    eventql/util/csv/CSVInputStream.h \
    eventql/util/csv/CSVOutputStream.cc \
    eventql/util/csv/CSVOutputStream.h \
    eventql/util/defines.h \
    eventql/util/duration.cc \
    eventql/util/duration.h \
    eventql/util/duration_impl.h \
    eventql/util/exception.cc \
    eventql/util/exception.h \
    eventql/util/exceptionhandler.cc \
    eventql/util/exceptionhandler.h \
    eventql/util/fnv.cc \
    eventql/util/fnv.h \
    eventql/util/human.cc \
    eventql/util/human.h \
    eventql/util/ieee754.cc \
    eventql/util/ieee754.h \
    eventql/util/inspect.cc \
    eventql/util/inspect.h \
    eventql/util/inspect_impl.h \
    eventql/util/io/BufferedOutputStream.cc \
    eventql/util/io/BufferedOutputStream.h \
    eventql/util/io/FileLock.cc \
    eventql/util/io/FileLock.h \
    eventql/util/io/TerminalInputStream.cc \
    eventql/util/io/TerminalInputStream.h \
    eventql/util/io/TerminalOutputStream.cc \
    eventql/util/io/TerminalOutputStream.h \
    eventql/util/io/VFSFileInputStream.cc \
    eventql/util/io/VFSFileInputStream.h \
    eventql/util/io/file.cc \
    eventql/util/io/file.h \
    eventql/util/io/filerepository.cc \
    eventql/util/io/filerepository.h \
    eventql/util/io/fileutil.cc \
    eventql/util/io/fileutil.h \
    eventql/util/io/inputstream.cc \
    eventql/util/io/inputstream.h \
    eventql/util/io/mmappedfile.cc \
    eventql/util/io/mmappedfile.h \
    eventql/util/io/outputstream.cc \
    eventql/util/io/outputstream.h \
    eventql/util/io/pagemanager.cc \
    eventql/util/io/pagemanager.h \
    eventql/util/json/flatjsonreader.cc \
    eventql/util/json/flatjsonreader.h \
    eventql/util/json/json.cc \
    eventql/util/json/json.h \
    eventql/util/json/json_impl.h \
    eventql/util/json/jsontypes.h \
    eventql/util/json/jsondocument.cc \
    eventql/util/json/jsondocument.h \
    eventql/util/json/jsondocument_impl.h \
    eventql/util/json/jsoninputstream.cc \
    eventql/util/json/jsoninputstream.h \
    eventql/util/json/JSONRPCCodec.h \
    eventql/util/json/JSONRPCCodec_impl.h \
    eventql/util/json/jsonargumentlist.h \
    eventql/util/json/jsonoutputstream.cc \
    eventql/util/json/jsonoutputstream.h \
    eventql/util/json/jsonoutputstream_impl.h \
    eventql/util/json/jsonpointer.cc \
    eventql/util/json/jsonpointer.h \
    eventql/util/json/jsonrpc.cc \
    eventql/util/json/jsonrpc.h \
    eventql/util/json/jsonrpc_impl.h \
    eventql/util/json/jsonrpchttpadapter.cc \
    eventql/util/json/jsonrpchttpadapter.h \
    eventql/util/json/jsonrpcrequest.cc \
    eventql/util/json/jsonrpcrequest.h \
    eventql/util/json/jsonrpcrequest_impl.h \
    eventql/util/json/jsonrpcresponse.cc \
    eventql/util/json/jsonrpcresponse.h \
    eventql/util/json/jsonrpcresponse_impl.h \
    eventql/util/json/jsonutil.cc \
    eventql/util/json/jsonutil.h \
    eventql/util/logging.cc \
    eventql/util/logging.h \
    eventql/util/logging/loglevel.h \
    eventql/util/logging/logger.h \
    eventql/util/logging/logger_impl.h \
    eventql/util/logging/logtarget.h \
    eventql/util/logging/logoutputstream.cc \
    eventql/util/logging/logoutputstream.h \
    eventql/util/logging/syslog.cc \
    eventql/util/logging/syslog.h \
    eventql/util/net/dnscache.cc \
    eventql/util/net/dnscache.h \
    eventql/util/net/inetaddr.cc \
    eventql/util/net/inetaddr.h \
    eventql/util/net/tcpconnection.cc \
    eventql/util/net/tcpconnection.h \
    eventql/util/net/tcpserver.cc \
    eventql/util/net/tcpserver.h \
    eventql/util/net/udpserver.cc \
    eventql/util/net/udpserver.h \
    eventql/util/net/udpsocket.cc \
    eventql/util/net/udpsocket.h \
    eventql/util/option.h \
    eventql/util/option_impl.h \
    eventql/util/reflect/indexsequence.h \
    eventql/util/reflect/metaclass.h \
    eventql/util/reflect/methodcall.h \
    eventql/util/reflect/methodcall_impl.h \
    eventql/util/reflect/property.h \
    eventql/util/reflect/property_impl.h \
    eventql/util/reflect/reflect.h \
    eventql/util/traits.h \
    eventql/util/protobuf/msg.h \
    eventql/util/protobuf/DynamicMessage.cc \
    eventql/util/protobuf/DynamicMessage.h \
    eventql/util/protobuf/JSONEncoder.cc \
    eventql/util/protobuf/ProtoRef.h \
    eventql/util/protobuf/ProtoRef_impl.h \
    eventql/util/protobuf/JSONEncoder.h \
    eventql/util/protobuf/MessageDecoder.cc \
    eventql/util/protobuf/MessageDecoder.h \
    eventql/util/protobuf/MessageEncoder.cc \
    eventql/util/protobuf/MessageEncoder.h \
    eventql/util/protobuf/MessageObject.cc \
    eventql/util/protobuf/MessageObject.h \
    eventql/util/protobuf/MessagePrinter.cc \
    eventql/util/protobuf/MessagePrinter.h \
    eventql/util/protobuf/MessageSchema.cc \
    eventql/util/protobuf/MessageSchema.h \
    eventql/util/random.cc \
    eventql/util/random.h \
    eventql/util/Serializable.h \
    eventql/util/rpc/RPCContext.cc \
    eventql/util/rpc/RPCContext.h \
    eventql/util/rpc/RPCRequest.cc \
    eventql/util/rpc/RPCRequest.h \
    eventql/util/rpc/RPCService.cc \
    eventql/util/rpc/RPCService.h \
    eventql/util/rpc/RPCService_impl.h \
    eventql/util/rpc/RPCStub.cc \
    eventql/util/rpc/RPCStub.h \
    eventql/util/rpc/RPC.cc \
    eventql/util/rpc/RPCClient.cc \
    eventql/util/rpc/RPCClient.h \
    eventql/util/rpc/ServerGroup.cc \
    eventql/util/rpc/ServerGroup.h \
    eventql/util/rpc/RPC.h \
    eventql/util/rpc/RPC_impl.h \
    eventql/util/stats/counter.h \
    eventql/util/stats/counter_impl.h \
    eventql/util/stats/counterstat.h \
    eventql/util/stats/movingwindow.h \
    eventql/util/stats/multicounter.h \
    eventql/util/stats/multicounter_impl.h \
    eventql/util/stats/stat.h \
    eventql/util/stats/stats.h \
    eventql/util/stats/statsd.cc \
    eventql/util/stats/statsd.h \
    eventql/util/stats/statsdagent.cc \
    eventql/util/stats/statsdagent.h \
    eventql/util/stats/statsrepository.cc \
    eventql/util/stats/statsrepository.h \
    eventql/util/stats/statssink.cc \
    eventql/util/stats/statssink.h \
    eventql/util/status.cc \
    eventql/util/status.h \
    eventql/util/stdtypes.h \
    eventql/util/stringutil.cc \
    eventql/util/stringutil.h \
    eventql/util/hash.h \
    eventql/util/stringutil_impl.h \
    eventql/util/thread/FixedSizeThreadPool.cc \
    eventql/util/thread/FixedSizeThreadPool.h \
    eventql/util/thread/eventloop.cc \
    eventql/util/thread/eventloop.h \
    eventql/util/thread/signalhandler.cc \
    eventql/util/thread/signalhandler.h \
    eventql/util/thread/threadpool.cc \
    eventql/util/thread/threadpool.h \
    eventql/util/thread/taskscheduler.h \
    eventql/util/thread/task.h \
    eventql/util/thread/wakeup.cc \
    eventql/util/thread/wakeup.h \
    eventql/util/thread/future.h \
    eventql/util/thread/queue.h \
    eventql/util/thread/queue_impl.h \
    eventql/util/thread/CoalescingDelayedQueue.h \
    eventql/util/thread/CoalescingDelayedQueue_impl.h \
    eventql/util/thread/DelayedQueue.h \
    eventql/util/thread/DelayedQueue_impl.h \
    eventql/util/thread/future_impl.h \
    eventql/util/time_constants.h \
    eventql/util/uri.cc \
    eventql/util/uri.h \
    eventql/util/util/Base64.cc \
    eventql/util/util/Base64.h \
    eventql/util/util/BitPackDecoder.cc \
    eventql/util/util/BitPackDecoder.h \
    eventql/util/util/BitPackEncoder.cc \
    eventql/util/util/BitPackEncoder.h \
    eventql/util/util/CumulativeHistogram.cc \
    eventql/util/util/CumulativeHistogram.h \
    eventql/util/util/PersistentHashSet.cc \
    eventql/util/util/PersistentHashSet.h \
    eventql/util/util/SimpleRateLimit.cc \
    eventql/util/util/SimpleRateLimit.h \
    eventql/util/util/binarymessagereader.cc \
    eventql/util/util/binarymessagereader.h \
    eventql/util/util/binarymessagereader_impl.h \
    eventql/util/util/binarymessagewriter.cc \
    eventql/util/util/binarymessagewriter.h \
    eventql/util/RadixTree.h \
    eventql/util/RadixTree_impl.h \
    eventql/util/TimeRange.h \
    eventql/util/TimeRange_impl.h \
    eventql/util/VFSFile.h \
    eventql/util/wallclock.cc \
    eventql/util/wallclock.h \
    eventql/util/web/SecureCookie.cc \
    eventql/util/web/SecureCookie.h

    #eventql/util/MonotonicClock.cc \
    #eventql/util/MonotonicClock.h \
    #eventql/util/MonotonicTime.cc \
    #eventql/util/MonotonicTime.h \
    #eventql/util/MonotonicTime_impl.h

noinst_LIBRARIES += evql_util.a


################# LIB: evql_http.a ####################
evql_http_a_SOURCES = \
    eventql/util/http/HTTPFileDownload.cc \
    eventql/util/http/HTTPFileDownload.h \
    eventql/util/http/HTTPRequestStream.cc \
    eventql/util/http/HTTPRequestStream.h \
    eventql/util/http/HTTPResponseStream.cc \
    eventql/util/http/HTTPResponseStream.h \
    eventql/util/http/HTTPSSEParser.cc \
    eventql/util/http/httpconnectionhandler.h \
    eventql/util/http/HTTPSSEParser.h \
    eventql/util/http/HTTPSSEResponseHandler.cc \
    eventql/util/http/HTTPSSEResponseHandler.h \
    eventql/util/http/HTTPSSEStream.cc \
    eventql/util/http/HTTPSSEStream.h \
    eventql/util/http/VFSFileServlet.cc \
    eventql/util/http/VFSFileServlet.h \
    eventql/util/http/cookies.cc \
    eventql/util/http/cookies.h \
    eventql/util/http/status.h \
    eventql/util/http/httphandler.h \
    eventql/util/http/httpclient.cc \
    eventql/util/http/httpclient.h \
    eventql/util/http/httpclientconnection.cc \
    eventql/util/http/httpclientconnection.h \
    eventql/util/http/httpconnectionpool.cc \
    eventql/util/http/httpconnectionpool.h \
    eventql/util/http/httpgenerator.cc \
    eventql/util/http/httpgenerator.h \
    eventql/util/http/httpmessage.cc \
    eventql/util/http/httpmessage.h \
    eventql/util/http/httpparser.cc \
    eventql/util/http/httpparser.h \
    eventql/util/http/httprequest.cc \
    eventql/util/http/httprequest.h \
    eventql/util/http/httpresponse.cc \
    eventql/util/http/httpresponse.h \
    eventql/util/http/httpresponsefuture.cc \
    eventql/util/http/httpresponsefuture.h \
    eventql/util/http/httpresponsehandler.h \
    eventql/util/http/httprouter.cc \
    eventql/util/http/httprouter.h \
    eventql/util/http/httprouter_impl.h \
    eventql/util/http/httpserver.cc \
    eventql/util/http/httpserver.h \
    eventql/util/http/httpserverconnection.cc \
    eventql/util/http/httpserverconnection.h \
    eventql/util/http/httpstats.h \
    eventql/util/http/httpservice.cc \
    eventql/util/http/httpservice.h \
    eventql/util/http/statshttpservlet.cc \
    eventql/util/http/statshttpservlet.h

noinst_LIBRARIES += evql_http.a


<<<<<<< HEAD
################# LIB: evql_core.a ####################
evql_core_a_SOURCES = \
=======
################# BIN: evql ####################
evql_SOURCES = \
    eventql/cli/console.cc \
    eventql/cli/console.h \
    eventql/cli/cli_config.cc \
    eventql/cli/cli_config.h \
    eventql/server/sql/codec/binary_codec.cc \
    eventql/server/sql/codec/binary_codec.h \
    eventql/evql.cc

evql_LDADD = \
    evql_http.a \
    evql_sql.a \
    evql_cstable.a \
    evql_util.a \
    $(LINENOISE_LDADD) \
    $(SIMDCOMP_LDADD) \
    $(INIH_LDADD) \
    $(PCRE_LDADD)

bin_PROGRAMS += evql


################# BIN: evqld ####################
evqld_SOURCES = \
>>>>>>> 9fc13993
    eventql/AnalyticsApp.cc \
    eventql/AnalyticsApp.h \
    eventql/EventScanResult.cc \
    eventql/EventScanResult.h \
    eventql/JavaScriptContext.cc \
    eventql/JavaScriptContext.h \
    eventql/LogfileScanResult.cc \
    eventql/LogfileScanResult.h \
    eventql/config/namespace_config.cc \
    eventql/config/namespace_config.h \
    eventql/db/DerivedDataset.cc \
    eventql/db/DerivedDataset.h \
    eventql/db/PartitionChangeNotification.h \
    eventql/db/RecordRef.h \
    eventql/db/ServerConfig.h \
    eventql/db/TSDBTableInfo.h \
    eventql/db/TSDBTableScan.h \
    eventql/db/TSDBTableScan_impl.h \
    eventql/db/TSDBTableScanlet.h \
    eventql/db/TablePartitioner.h \
    eventql/config/config_directory.cc \
    eventql/config/config_directory.h \
    eventql/config/config_directory_legacy.cc \
    eventql/config/config_directory_legacy.h \
    eventql/config/config_directory_zookeeper.cc \
    eventql/config/config_directory_zookeeper.h \
    eventql/db/CompactionStrategy.cc \
    eventql/db/CompactionStrategy.h \
    eventql/db/CompactionWorker.cc \
    eventql/db/CompactionWorker.h \
    eventql/db/FixedShardPartitioner.cc \
    eventql/db/FixedShardPartitioner.h \
    eventql/db/LSMPartitionReader.cc \
    eventql/db/LSMPartitionReader.h \
    eventql/db/LSMPartitionReplication.cc \
    eventql/db/LSMPartitionReplication.h \
    eventql/db/LSMPartitionWriter.cc \
    eventql/db/LSMPartitionWriter.h \
    eventql/db/LSMTableIndex.cc \
    eventql/db/LSMTableIndex.h \
    eventql/db/LSMTableIndexCache.cc \
    eventql/db/LSMTableIndexCache.h \
    eventql/db/LazyPartition.cc \
    eventql/db/LazyPartition.h \
    eventql/db/LogPartitionReader.cc \
    eventql/db/LogPartitionReader.h \
    eventql/db/LogPartitionReplication.cc \
    eventql/db/LogPartitionReplication.h \
    eventql/db/LogPartitionWriter.cc \
    eventql/db/LogPartitionWriter.h \
    eventql/db/metadata_coordinator.cc \
    eventql/db/metadata_coordinator.h \
    eventql/db/metadata_file.cc \
    eventql/db/metadata_file.h \
    eventql/db/metadata_operation.cc \
    eventql/db/metadata_operation.h \
    eventql/db/metadata_store.cc \
    eventql/db/metadata_store.h \
    eventql/db/Partition.cc \
    eventql/db/Partition.h \
    eventql/db/PartitionReader.cc \
    eventql/db/PartitionReader.h \
    eventql/db/PartitionReplication.cc \
    eventql/db/PartitionReplication.h \
    eventql/db/PartitionSnapshot.cc \
    eventql/db/PartitionSnapshot.h \
    eventql/db/PartitionWriter.cc \
    eventql/db/PartitionWriter.h \
    eventql/db/RecordArena.cc \
    eventql/db/RecordArena.h \
    eventql/db/RecordSet.cc \
    eventql/db/RecordSet.h \
    eventql/db/ReplicationScheme.cc \
    eventql/db/ReplicationScheme.h \
    eventql/db/ReplicationState.cc \
    eventql/db/ReplicationState.h \
    eventql/db/ReplicationWorker.cc \
    eventql/db/ReplicationWorker.h \
    eventql/db/StaticPartitionReader.cc \
    eventql/db/StaticPartitionReader.h \
    eventql/db/StaticPartitionReplication.cc \
    eventql/db/StaticPartitionReplication.h \
    eventql/db/StaticPartitionWriter.cc \
    eventql/db/StaticPartitionWriter.h \
    eventql/db/TSDBClient.cc \
    eventql/db/TSDBClient.h \
    eventql/db/TSDBService.cc \
    eventql/db/TSDBService.h \
    eventql/db/TSDBServlet.cc \
    eventql/db/TSDBServlet.h \
    eventql/db/TSDBTableRef.cc \
    eventql/db/TSDBTableRef.h \
    eventql/db/Table.cc \
    eventql/db/Table.h \
    eventql/db/TimeWindowPartitioner.cc \
    eventql/db/TimeWindowPartitioner.h \
    eventql/db/partition_map.cc \
    eventql/db/partition_map.h \
    eventql/eventql.h \
    eventql/mapreduce/mapreduce_preludejs.cc \
    eventql/mapreduce/MapReduceScheduler.cc \
    eventql/mapreduce/MapReduceScheduler.h \
    eventql/mapreduce/MapReduceTask.cc \
    eventql/mapreduce/MapReduceTask.h \
    eventql/mapreduce/MapReduceTaskBuilder.cc \
    eventql/mapreduce/MapReduceTaskBuilder.h \
    eventql/mapreduce/tasks/MapTableTask.cc \
    eventql/mapreduce/tasks/MapTableTask.h \
    eventql/mapreduce/tasks/ReduceTask.cc \
    eventql/mapreduce/tasks/ReduceTask.h \
    eventql/mapreduce/tasks/ReturnResultsTask.cc \
    eventql/mapreduce/tasks/ReturnResultsTask.h \
    eventql/mapreduce/tasks/SaveToTablePartitionTask.cc \
    eventql/mapreduce/tasks/SaveToTablePartitionTask.h \
    eventql/mapreduce/tasks/SaveToTableTask.cc \
    eventql/mapreduce/tasks/SaveToTableTask.h \
    eventql/server/auth/client_auth.h \
    eventql/server/auth/client_auth_trust.cc \
    eventql/server/auth/client_auth_trust.h \
    eventql/server/auth/internal_auth.h \
    eventql/server/auth/internal_auth_trust.cc \
    eventql/server/auth/internal_auth_trust.h \
    eventql/server/session.cc \
    eventql/server/session.h \
    eventql/server/server_stats.cc \
    eventql/server/server_stats.h \
    eventql/server/sql/codec/binary_codec.cc \
    eventql/server/sql/codec/binary_codec.h \
    eventql/server/sql/codec/json_codec.cc \
    eventql/server/sql/codec/json_codec.h \
    eventql/server/sql/codec/json_sse_codec.cc \
    eventql/server/sql/codec/json_sse_codec.h \
    eventql/server/sql/partition_cursor.cc \
    eventql/server/sql/partition_cursor.h \
    eventql/server/sql/pipelined_expression.cc \
    eventql/server/sql/pipelined_expression.h \
    eventql/server/sql/scheduler.cc \
    eventql/server/sql/scheduler.h \
    eventql/server/sql/sql_engine.cc \
    eventql/server/sql/sql_engine.h \
    eventql/server/sql/table_provider.cc \
    eventql/server/sql/table_provider.h \
    eventql/server/sql/table_scan.cc \
    eventql/server/sql/table_scan.h \
    eventql/transport/http/EventsAPIServlet.cc \
    eventql/transport/http/EventsAPIServlet.h \
    eventql/transport/http/EventsService.cc \
    eventql/transport/http/EventsService.h \
    eventql/transport/http/LogfileAPIServlet.cc \
    eventql/transport/http/LogfileAPIServlet.h \
    eventql/transport/http/LogfileService.cc \
    eventql/transport/http/LogfileService.h \
    eventql/transport/http/MapReduceAPIServlet.cc \
    eventql/transport/http/MapReduceAPIServlet.h \
    eventql/transport/http/MapReduceService.cc \
    eventql/transport/http/MapReduceService.h \
    eventql/transport/http/api_servlet.cc \
    eventql/transport/http/api_servlet.h \
    eventql/transport/http/default_servlet.cc \
    eventql/transport/http/default_servlet.h \
    eventql/transport/http/http_auth.cc \
    eventql/transport/http/http_auth.h \
    eventql/transport/http/status_servlet.cc \
    eventql/transport/http/status_servlet.h \
    eventql/util/mdb/MDB.cc \
    eventql/util/mdb/MDB.h \
    eventql/util/mdb/MDBUtil.h \
    eventql/util/mdb/MDBUtil_impl.h \
    eventql/util/mdb/MDBCursor.cc \
    eventql/util/mdb/MDBCursor.h \
    eventql/util/mdb/MDBTransaction.cc \
    eventql/util/mdb/MDBTransaction.h

nodist_evql_core_a_SOURCES = \
    @builddir@/eventql/AnalyticsSession.pb.cc \
    @builddir@/eventql/config/namespace_config_protos.pb.cc \
    @builddir@/eventql/db/ClusterConfig.pb.cc \
    @builddir@/eventql/db/LogPartitionCompactionState.pb.cc \
    @builddir@/eventql/db/PartitionInfo.pb.cc \
    @builddir@/eventql/db/PartitionState.pb.cc \
    @builddir@/eventql/db/RecordEnvelope.pb.cc \
    @builddir@/eventql/db/ReplicationState.pb.cc \
    @builddir@/eventql/db/TableConfig.pb.cc \
    @builddir@/eventql/db/TSDBNodeConfig.pb.cc \
    @builddir@/eventql/db/TSDBTableScanSpec.pb.cc \
    @builddir@/eventql/EventScanParams.pb.cc \
    @builddir@/eventql/LogfileScanParams.pb.cc \
    @builddir@/eventql/RemoteTSDBScanParams.pb.cc

eventql/mapreduce/mapreduce_preludejs.cc:
	echo 'eventql/mapreduce/prelude.js:${srcdir}/eventql/mapreduce/prelude.js' | ${srcdir}/eventql/util/assets.sh $(builddir)/eventql/mapreduce/mapreduce_preludejs.cc

noinst_LIBRARIES += evql_core.a


################# BIN: evql ####################
evql_SOURCES = \
    eventql/cli/console.cc \
    eventql/cli/console.h \
    eventql/server/sql/codec/binary_codec.cc \
    eventql/server/sql/codec/binary_codec.h \
    eventql/evql.cc

evql_LDADD = \
    evql_http.a \
    evql_sql.a \
    evql_cstable.a \
    evql_util.a \
    $(LINENOISE_LDADD) \
    $(SIMDCOMP_LDADD) \
    $(PCRE_LDADD)

bin_PROGRAMS += evql


################# BIN: evqld ####################
evqld_SOURCES = \
    eventql/evqld.cc

evqld_LDADD = \
    evql_core.a \
    evql_http.a \
    evql_sql.a \
    evql_cstable.a \
    evql_sstable.a \
    evql_util.a \
    $(SIMDCOMP_LDADD) \
    $(SPIDERMONKEY_LDADD) \
    $(ZOOKEEPER_LDADD) \
    $(LMDB_LDADD) \
    $(INIH_LDADD) \
    $(PROTOBUF_LDADD) \
    $(PCRE_LDADD)

bin_PROGRAMS += evqld


################# TEST: sql/runtime ####################
test_evql_sql_runtime_SOURCES = eventql/sql/runtime/Runtime_test.cc
test_evql_sql_runtime_LDADD = \
    evql_http.a \
    evql_sql.a \
    evql_cstable.a \
    evql_sstable.a \
    evql_util.a \
    $(SIMDCOMP_LDADD) \
    $(SPIDERMONKEY_LDADD) \
    $(LMDB_LDADD) \
    $(PROTOBUF_LDADD) \
    $(PCRE_LDADD)

TESTS += test_evql_sql_runtime
check_PROGRAMS += test_evql_sql_runtime


################# TEST: sql/qtree ####################
test_evql_sql_qtree_SOURCES = eventql/sql/qtree/QTree_test.cc
test_evql_sql_qtree_LDADD = \
    evql_http.a \
    evql_sql.a \
    evql_cstable.a \
    evql_sstable.a \
    evql_util.a \
    $(SIMDCOMP_LDADD) \
    $(SPIDERMONKEY_LDADD) \
    $(LMDB_LDADD) \
    $(PROTOBUF_LDADD) \
    $(PCRE_LDADD)

TESTS += test_evql_sql_qtree
check_PROGRAMS += test_evql_sql_qtree


################# TEST: sql/parser ####################
test_evql_sql_parser_SOURCES = eventql/sql/parser/Parser_test.cc
test_evql_sql_parser_LDADD = \
    evql_http.a \
    evql_sql.a \
    evql_cstable.a \
    evql_sstable.a \
    evql_util.a \
    $(SIMDCOMP_LDADD) \
    $(SPIDERMONKEY_LDADD) \
    $(LMDB_LDADD) \
    $(PROTOBUF_LDADD) \
    $(PCRE_LDADD)

TESTS += test_evql_sql_parser
check_PROGRAMS += test_evql_sql_parser


################# TEST: db/metadata_store ####################
test_evql_db_metadata_store_SOURCES = eventql/db/metadata_store_test.cc
test_evql_db_metadata_store_LDADD = \
    evql_core.a \
    evql_util.a \
    $(SIMDCOMP_LDADD) \
    $(LMDB_LDADD) \
    $(PROTOBUF_LDADD) \
    $(PCRE_LDADD)

TESTS += test_evql_db_metadata_store
check_PROGRAMS += test_evql_db_metadata_store

<|MERGE_RESOLUTION|>--- conflicted
+++ resolved
@@ -67,9 +67,10 @@
 INIH_CFLAGS = -I$(top_srcdir)/deps/3rdparty
 INIH_LDADD = ${top_builddir}/deps/3rdparty/inih/libinih.a
 
-AM_CXXFLAGS = $(PCRE_CFLAGS) $(SPIDERMONKEY_CFLAGS) $(ZOOKEEPER_CFLAGS) $(SIMDCOMP_CFLAGS) $(LINENOISE_CLFAGS) $(INIH_CFLAGS) $(PROTOBUF_CFLAGS) $(PTHREAD_CFLAGS) $(PTHREAD_DEF) $(SYSLOG_DEF) $(ZLIB_DEF) $(GETHOSTBYNAME_R_DEF) -std=c++0x -ftemplate-depth=500 -mno-omit-leaf-frame-pointer -fno-omit-frame-pointer -Wall -Wextra -Wno-unused-parameter -Wno-sign-compare -Wdelete-non-virtual-dtor -Wno-predefined-identifier-outside-function -g -I@builddir@
-AM_CFLAGS = $(PCRE_CFLAGS) $(SPIDERMONKEY_CFLAGS) $(ZOOKEEPER_CFLAGS) $(SIMDCOMP_CFLAGS) $(LINENOISE_CLFAGS) $(INIH_CFLAGS) $(PROTOBUF_CFLAGS) $(PTHREAD_CFLAGS) $(PTHREAD_DEF) $(SYSLOG_DEF) $(ZLIB_DEF) $(GETHOSTBYNAME_R_DEF) -std=c11 -mno-omit-leaf-frame-pointer -fno-omit-frame-pointer -Wall -pedantic -g
+AM_CXXFLAGS = $(PCRE_CFLAGS) $(SPIDERMONKEY_CFLAGS) $(ZOOKEEPER_CFLAGS) $(INIH_CFLAGS) $(SIMDCOMP_CFLAGS) $(LINENOISE_CLFAGS) $(PROTOBUF_CFLAGS) $(PTHREAD_CFLAGS) $(PTHREAD_DEF) $(SYSLOG_DEF) $(ZLIB_DEF) $(GETHOSTBYNAME_R_DEF) -std=c++0x -ftemplate-depth=500 -mno-omit-leaf-frame-pointer -fno-omit-frame-pointer -Wall -Wextra -Wno-unused-parameter -Wno-sign-compare -Wdelete-non-virtual-dtor -Wno-predefined-identifier-outside-function -g -I@builddir@
+AM_CFLAGS = $(PCRE_CFLAGS) $(SPIDERMONKEY_CFLAGS) $(ZOOKEEPER_CFLAGS) $(INIH_CFLAGS) $(SIMDCOMP_CFLAGS) $(LINENOISE_CLFAGS) $(PROTOBUF_CFLAGS) $(PTHREAD_CFLAGS) $(PTHREAD_DEF) $(SYSLOG_DEF) $(ZLIB_DEF) $(GETHOSTBYNAME_R_DEF) -std=c11 -mno-omit-leaf-frame-pointer -fno-omit-frame-pointer -Wall -pedantic -g
 AM_LDFLAGS = $(PTHREAD_CFLAGS)
+
 
 ################# PROTOBUFs ####################
 evql_protos = \
@@ -756,36 +757,8 @@
 noinst_LIBRARIES += evql_http.a
 
 
-<<<<<<< HEAD
 ################# LIB: evql_core.a ####################
 evql_core_a_SOURCES = \
-=======
-################# BIN: evql ####################
-evql_SOURCES = \
-    eventql/cli/console.cc \
-    eventql/cli/console.h \
-    eventql/cli/cli_config.cc \
-    eventql/cli/cli_config.h \
-    eventql/server/sql/codec/binary_codec.cc \
-    eventql/server/sql/codec/binary_codec.h \
-    eventql/evql.cc
-
-evql_LDADD = \
-    evql_http.a \
-    evql_sql.a \
-    evql_cstable.a \
-    evql_util.a \
-    $(LINENOISE_LDADD) \
-    $(SIMDCOMP_LDADD) \
-    $(INIH_LDADD) \
-    $(PCRE_LDADD)
-
-bin_PROGRAMS += evql
-
-
-################# BIN: evqld ####################
-evqld_SOURCES = \
->>>>>>> 9fc13993
     eventql/AnalyticsApp.cc \
     eventql/AnalyticsApp.h \
     eventql/EventScanResult.cc \
@@ -995,6 +968,7 @@
     evql_cstable.a \
     evql_util.a \
     $(LINENOISE_LDADD) \
+    $(INIH_LDADD) \
     $(SIMDCOMP_LDADD) \
     $(PCRE_LDADD)
 
@@ -1013,10 +987,10 @@
     evql_sstable.a \
     evql_util.a \
     $(SIMDCOMP_LDADD) \
+    $(INIH_LDADD) \
     $(SPIDERMONKEY_LDADD) \
     $(ZOOKEEPER_LDADD) \
     $(LMDB_LDADD) \
-    $(INIH_LDADD) \
     $(PROTOBUF_LDADD) \
     $(PCRE_LDADD)
 
