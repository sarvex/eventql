# Process this file with automake to produce Makefile.in

bin_PROGRAMS = evql evqld evqlctl evqlbench evqlslap cstable_tool
lib_LTLIBRARIES = libevqlclient.la
check_LIBRARIES = libevqlcore.a

MAINTAINERCLEANFILES =   \
  Makefile.in

EXTRA_DIST = \
  eventql/util/assets.sh \
  eventql/util/charts/testdata \
  eventql/mapreduce/prelude.js

################# DEPENDENCIES ####################
if HAVE_ZLIB
ZLIB_DEF = -DHAVE_ZLIB=1
else
ZLIB_DEF =
endif

if HAVE_PTHREAD
PTHREAD_DEF = -DHAVE_PTHREAD=1
else
PTHREAD_DEF =
endif

if HAVE_SYSLOG_H
SYSLOG_DEF = -DHAVE_SYSLOG_H=1
else
SYSLOG_DEF =
endif

if HAVE_GETHOSTBYNAME_R
GETHOSTBYNAME_R_DEF = -DHAVE_GETHOSTBYNAME_R=1
else
GETHOSTBYNAME_R_DEF =
endif

SPIDERMONKEY_CFLAGS = -I$(top_builddir)/deps/3rdparty/spidermonkey/out/dist/include
SPIDERMONKEY_LDADD = ${top_builddir}/deps/3rdparty/spidermonkey/out/dist/lib/libjs_static.a

ZOOKEEPER_CFLAGS = -I$(top_srcdir)/deps/3rdparty/zookeeper/source/include -I$(top_srcdir)/deps/3rdparty/zookeeper/source/generated
ZOOKEEPER_LDADD = ${top_builddir}/deps/3rdparty/zookeeper/libzkmt.a ${top_builddir}/deps/3rdparty/zookeeper/libhashtable.a

LINENOISE_CFLAGS = -I$(top_srcdir)/deps/3rdparty
LINENOISE_LDADD = ${top_builddir}/deps/3rdparty/linenoise/liblinenoise.a

SIMDCOMP_CFLAGS = -I$(top_srcdir)/deps/3rdparty
SIMDCOMP_LDADD = ${top_builddir}/deps/3rdparty/libsimdcomp/libsimdcomp.a

PROTOBUF_CFLAGS = -I$(top_srcdir)/deps/3rdparty/protobuf
PROTOBUF_LDADD = ${top_builddir}/deps/3rdparty/protobuf/libprotobuf.a

LMDB_CFLAGS = -I$(top_srcdir)/deps/3rdparty
LMDB_LDADD = ${top_builddir}/deps/3rdparty/liblmdb/liblmdb.a

INIH_CFLAGS = -I$(top_srcdir)/deps/3rdparty
INIH_LDADD = ${top_builddir}/deps/3rdparty/inih/libinih.a

AM_CXXFLAGS = -DEVQL_VERSION=\"v@PACKAGE_VERSION@\" -DEVQL_BUILDID=\"$(EVQL_BUILDID)\" $(MYSQL_CFLAGS) $(SPIDERMONKEY_CFLAGS) $(ZOOKEEPER_CFLAGS) $(INIH_CFLAGS) $(SIMDCOMP_CFLAGS) $(LINENOISE_CLFAGS) $(PROTOBUF_CFLAGS) $(PTHREAD_CFLAGS) $(PTHREAD_DEF) $(SYSLOG_DEF) $(ZLIB_DEF) $(GETHOSTBYNAME_R_DEF) -std=c++0x -ftemplate-depth=500 -mno-omit-leaf-frame-pointer -fno-omit-frame-pointer -Wall -Wextra -Wno-unused-parameter -Wno-sign-compare -Wdelete-non-virtual-dtor -Wno-predefined-identifier-outside-function -Wno-invalid-offsetof -g -fvisibility=hidden -I@builddir@
AM_CFLAGS = $(SPIDERMONKEY_CFLAGS) $(MYSQL_CFLAGS) $(ZOOKEEPER_CFLAGS) $(INIH_CFLAGS) $(SIMDCOMP_CFLAGS) $(LINENOISE_CLFAGS) $(PROTOBUF_CFLAGS) $(PTHREAD_CFLAGS) $(PTHREAD_DEF) $(SYSLOG_DEF) $(ZLIB_DEF) $(GETHOSTBYNAME_R_DEF) -std=c11 -D_GNU_SOURCE -mno-omit-leaf-frame-pointer -fno-omit-frame-pointer -Wall -pedantic -g
AM_LDFLAGS = $(PTHREAD_CFLAGS) -ldl


evql_protos = \
    eventql/auth/client_auth_legacy_protos.proto \
    eventql/config/namespace_config_protos.proto \
    eventql/db/metadata_operations.proto \
    eventql/db/cluster_config.proto \
    eventql/db/partition_info.proto \
    eventql/db/partition_state.proto \
    eventql/db/record_envelope.proto \
    eventql/db/replication_state.proto \
    eventql/db/table_config.proto

EVQL_PROTO_SOURCES_ = \
    eventql/auth/client_auth_legacy_protos.pb.cc \
    eventql/auth/client_auth_legacy_protos.pb.h \
    eventql/config/namespace_config_protos.pb.cc \
    eventql/config/namespace_config_protos.pb.h \
    eventql/db/metadata_operations.pb.cc \
    eventql/db/metadata_operations.pb.h \
    eventql/db/cluster_config.pb.cc \
    eventql/db/cluster_config.pb.h \
    eventql/db/partition_info.pb.cc \
    eventql/db/partition_info.pb.h \
    eventql/db/partition_state.pb.cc \
    eventql/db/partition_state.pb.h \
    eventql/db/record_envelope.pb.cc \
    eventql/db/record_envelope.pb.h \
    eventql/db/replication_state.pb.cc \
    eventql/db/replication_state.pb.h \
    eventql/db/table_config.pb.cc \
    eventql/db/table_config.pb.h

BUILT_SOURCES = ${EVQL_PROTO_SOURCES_} eventql/mapreduce/mapreduce_preludejs.cc
dist_noinst_DATA = $(evql_protos)

%.pb.cc %.pb.h: %.proto
	@$(top_builddir)/deps/3rdparty/protobuf/protoc --proto_path=$(srcdir) --cpp_out=$(srcdir) $^
	@echo "  PROTOC   $^"


EVQL_CORE_SOURCES_ = \
    eventql/util/CivilTime.cc \
    eventql/util/CivilTime.h \
    eventql/util/CivilTime_impl.h \
    eventql/util/csv.cc \
    eventql/util/csv.h \
    eventql/util/HMAC.cc \
    eventql/util/HMAC.h \
    eventql/util/ISO8601.cc \
    eventql/util/ISO8601.h \
    eventql/util/InternMap.cc \
    eventql/util/InternMap.h \
    eventql/util/Language.cc \
    eventql/util/Language.h \
    eventql/util/RegExp.cc \
    eventql/util/RegExp.h \
    eventql/util/SHA1.cc \
    eventql/util/SHA1.h \
    eventql/util/UTF8.cc \
    eventql/util/UTF8.h \
    eventql/util/UnixTime.cc \
    eventql/util/UnixTime.h \
    eventql/util/UnixTime_impl.h \
    eventql/util/VFS.cc \
    eventql/util/VFS.h \
    eventql/util/application.cc \
    eventql/util/application.h \
    eventql/util/assets.cc \
    eventql/util/assets.h \
    eventql/util/autoref.cc \
    eventql/util/autoref.h \
    eventql/util/autoref_impl.h \
    eventql/util/buffer.cc \
    eventql/util/buffer.h \
    eventql/util/bufferutil.cc \
    eventql/util/bufferutil.h \
    eventql/util/freeondestroy.h \
    eventql/util/charts/areachart.cc \
    eventql/util/charts/areachart.h \
    eventql/util/charts/axisdefinition.cc \
    eventql/util/charts/axisdefinition.h \
    eventql/util/charts/barchart.cc \
    eventql/util/charts/barchart.h \
    eventql/util/charts/canvas.cc \
    eventql/util/charts/canvas.h \
    eventql/util/charts/domain.cc \
    eventql/util/charts/domain.h \
    eventql/util/charts/domainprovider.cc \
    eventql/util/charts/domainprovider.h \
    eventql/util/charts/domainprovider_impl.h \
    eventql/util/charts/viewport.h \
    eventql/util/charts/continuousdomain.h \
    eventql/util/charts/colorpalette.h \
    eventql/util/charts/rendertarget.h \
    eventql/util/charts/discretedomain.h \
    eventql/util/charts/seriesjoin.h \
    eventql/util/charts/svgtarget.h \
    eventql/util/charts/drawable.cc \
    eventql/util/charts/drawable.h \
    eventql/util/charts/griddefinition.cc \
    eventql/util/charts/griddefinition.h \
    eventql/util/charts/legenddefinition.cc \
    eventql/util/charts/legenddefinition.h \
    eventql/util/charts/linechart.cc \
    eventql/util/charts/linechart.h \
    eventql/util/charts/pointchart.cc \
    eventql/util/charts/pointchart.h \
    eventql/util/charts/series.cc \
    eventql/util/charts/series.h \
    eventql/util/charts/timedomain.cc \
    eventql/util/charts/timedomain.h \
    eventql/util/charts/styles/style_default.h \
    eventql/util/cli/CLI.cc \
    eventql/util/cli/CLI.h \
    eventql/util/cli/CLICommand.cc \
    eventql/util/cli/CLICommand.h \
    eventql/util/cli/flagparser.cc \
    eventql/util/cli/flagparser.h \
    eventql/util/cli/term.cc \
    eventql/util/cli/term.h \
    eventql/util/cidr.cc \
    eventql/util/cidr.h \
    eventql/util/csv/BinaryCSVInputStream.cc \
    eventql/util/csv/BinaryCSVInputStream.h \
    eventql/util/csv/BinaryCSVOutputStream.cc \
    eventql/util/csv/BinaryCSVOutputStream.h \
    eventql/util/csv/CSVInputStream.cc \
    eventql/util/csv/CSVInputStream.h \
    eventql/util/csv/CSVOutputStream.cc \
    eventql/util/csv/CSVOutputStream.h \
    eventql/util/defines.h \
    eventql/util/duration.cc \
    eventql/util/duration.h \
    eventql/util/duration_impl.h \
    eventql/util/exception.cc \
    eventql/util/exception.h \
    eventql/util/exceptionhandler.cc \
    eventql/util/exceptionhandler.h \
    eventql/util/fnv.cc \
    eventql/util/fnv.h \
    eventql/util/human.cc \
    eventql/util/human.h \
    eventql/util/ieee754.cc \
    eventql/util/ieee754.h \
    eventql/util/inspect.cc \
    eventql/util/inspect.h \
    eventql/util/inspect_impl.h \
    eventql/util/io/BufferedOutputStream.cc \
    eventql/util/io/BufferedOutputStream.h \
    eventql/util/io/FileLock.cc \
    eventql/util/io/FileLock.h \
    eventql/util/io/TerminalInputStream.cc \
    eventql/util/io/TerminalInputStream.h \
    eventql/util/io/TerminalOutputStream.cc \
    eventql/util/io/TerminalOutputStream.h \
    eventql/util/io/VFSFileInputStream.cc \
    eventql/util/io/VFSFileInputStream.h \
    eventql/util/io/file.cc \
    eventql/util/io/file.h \
    eventql/util/io/filerepository.cc \
    eventql/util/io/filerepository.h \
    eventql/util/io/fileutil.cc \
    eventql/util/io/fileutil.h \
    eventql/util/io/inputstream.cc \
    eventql/util/io/inputstream.h \
    eventql/util/io/mmappedfile.cc \
    eventql/util/io/mmappedfile.h \
    eventql/util/io/outputstream.cc \
    eventql/util/io/outputstream.h \
    eventql/util/io/pagemanager.cc \
    eventql/util/io/pagemanager.h \
    eventql/util/json/flatjsonreader.cc \
    eventql/util/json/flatjsonreader.h \
    eventql/util/json/json.cc \
    eventql/util/json/json.h \
    eventql/util/json/json_impl.h \
    eventql/util/json/jsontypes.h \
    eventql/util/json/jsondocument.cc \
    eventql/util/json/jsondocument.h \
    eventql/util/json/jsondocument_impl.h \
    eventql/util/json/jsoninputstream.cc \
    eventql/util/json/jsoninputstream.h \
    eventql/util/json/JSONRPCCodec.h \
    eventql/util/json/JSONRPCCodec_impl.h \
    eventql/util/json/jsonargumentlist.h \
    eventql/util/json/jsonoutputstream.cc \
    eventql/util/json/jsonoutputstream.h \
    eventql/util/json/jsonoutputstream_impl.h \
    eventql/util/json/jsonpointer.cc \
    eventql/util/json/jsonpointer.h \
    eventql/util/json/jsonutil.cc \
    eventql/util/json/jsonutil.h \
    eventql/util/logging.cc \
    eventql/util/logging.h \
    eventql/util/logging/loglevel.h \
    eventql/util/logging/logger.h \
    eventql/util/logging/logger_impl.h \
    eventql/util/logging/logtarget.h \
    eventql/util/logging/logoutputstream.cc \
    eventql/util/logging/logoutputstream.h \
    eventql/util/logging/syslog.cc \
    eventql/util/logging/syslog.h \
    eventql/util/mysql/MySQL.cc \
    eventql/util/mysql/MySQL.h \
    eventql/util/mysql/MySQLConnection.cc \
    eventql/util/mysql/MySQLConnection.h \
    eventql/util/net/dnscache.cc \
    eventql/util/net/dnscache.h \
    eventql/util/net/inetaddr.cc \
    eventql/util/net/inetaddr.h \
    eventql/util/net/tcpconnection.cc \
    eventql/util/net/tcpconnection.h \
    eventql/util/net/tcpserver.cc \
    eventql/util/net/tcpserver.h \
    eventql/util/net/udpserver.cc \
    eventql/util/net/udpserver.h \
    eventql/util/net/udpsocket.cc \
    eventql/util/net/udpsocket.h \
    eventql/util/option.h \
    eventql/util/option_impl.h \
    eventql/util/reflect/indexsequence.h \
    eventql/util/reflect/metaclass.h \
    eventql/util/reflect/methodcall.h \
    eventql/util/reflect/methodcall_impl.h \
    eventql/util/reflect/property.h \
    eventql/util/reflect/property_impl.h \
    eventql/util/reflect/reflect.h \
    eventql/util/return_code.h \
    eventql/util/rolling_stat.cc \
    eventql/util/rolling_stat.h \
    eventql/util/traits.h \
    eventql/util/protobuf/msg.h \
    eventql/util/protobuf/DynamicMessage.cc \
    eventql/util/protobuf/DynamicMessage.h \
    eventql/util/protobuf/JSONEncoder.cc \
    eventql/util/protobuf/ProtoRef.h \
    eventql/util/protobuf/ProtoRef_impl.h \
    eventql/util/protobuf/JSONEncoder.h \
    eventql/util/protobuf/MessageDecoder.cc \
    eventql/util/protobuf/MessageDecoder.h \
    eventql/util/protobuf/MessageEncoder.cc \
    eventql/util/protobuf/MessageEncoder.h \
    eventql/util/protobuf/MessageObject.cc \
    eventql/util/protobuf/MessageObject.h \
    eventql/util/protobuf/MessagePrinter.cc \
    eventql/util/protobuf/MessagePrinter.h \
    eventql/util/protobuf/MessageSchema.cc \
    eventql/util/protobuf/MessageSchema.h \
    eventql/util/random.cc \
    eventql/util/random.h \
    eventql/util/Serializable.h \
    eventql/util/stats/counter.h \
    eventql/util/stats/counter_impl.h \
    eventql/util/stats/counterstat.h \
    eventql/util/stats/movingwindow.h \
    eventql/util/stats/multicounter.h \
    eventql/util/stats/multicounter_impl.h \
    eventql/util/stats/stat.h \
    eventql/util/stats/stats.h \
    eventql/util/stats/statsd.cc \
    eventql/util/stats/statsd.h \
    eventql/util/stats/statsdagent.cc \
    eventql/util/stats/statsdagent.h \
    eventql/util/stats/statsrepository.cc \
    eventql/util/stats/statsrepository.h \
    eventql/util/stats/statssink.cc \
    eventql/util/stats/statssink.h \
    eventql/util/status.cc \
    eventql/util/status.h \
    eventql/util/stdtypes.h \
    eventql/util/stringutil.cc \
    eventql/util/stringutil.h \
    eventql/util/hash.h \
    eventql/util/stringutil_impl.h \
    eventql/util/thread/FixedSizeThreadPool.cc \
    eventql/util/thread/FixedSizeThreadPool.h \
    eventql/util/thread/eventloop.cc \
    eventql/util/thread/eventloop.h \
    eventql/util/thread/signalhandler.cc \
    eventql/util/thread/signalhandler.h \
    eventql/util/thread/threadpool.cc \
    eventql/util/thread/threadpool.h \
    eventql/util/thread/taskscheduler.h \
    eventql/util/thread/task.h \
    eventql/util/thread/wakeup.cc \
    eventql/util/thread/wakeup.h \
    eventql/util/thread/future.h \
    eventql/util/thread/queue.h \
    eventql/util/thread/queue_impl.h \
    eventql/util/thread/CoalescingDelayedQueue.h \
    eventql/util/thread/CoalescingDelayedQueue_impl.h \
    eventql/util/thread/DelayedQueue.h \
    eventql/util/thread/DelayedQueue_impl.h \
    eventql/util/thread/future_impl.h \
    eventql/util/time_constants.h \
    eventql/util/uri.cc \
    eventql/util/uri.h \
    eventql/util/util/Base64.cc \
    eventql/util/util/Base64.h \
    eventql/util/util/BitPackDecoder.cc \
    eventql/util/util/BitPackDecoder.h \
    eventql/util/util/BitPackEncoder.cc \
    eventql/util/util/BitPackEncoder.h \
    eventql/util/util/CumulativeHistogram.cc \
    eventql/util/util/CumulativeHistogram.h \
    eventql/util/util/PersistentHashSet.cc \
    eventql/util/util/PersistentHashSet.h \
    eventql/util/util/SimpleRateLimit.cc \
    eventql/util/util/SimpleRateLimit.h \
    eventql/util/util/binarymessagereader.cc \
    eventql/util/util/binarymessagereader.h \
    eventql/util/util/binarymessagereader_impl.h \
    eventql/util/util/binarymessagewriter.cc \
    eventql/util/util/binarymessagewriter.h \
    eventql/util/RadixTree.h \
    eventql/util/RadixTree_impl.h \
    eventql/util/TimeRange.h \
    eventql/util/TimeRange_impl.h \
    eventql/util/VFSFile.h \
    eventql/util/wallclock.cc \
    eventql/util/wallclock.h \
    eventql/util/web/SecureCookie.cc \
    eventql/util/web/SecureCookie.h \
    eventql/util/http/HTTPFileDownload.cc \
    eventql/util/http/HTTPFileDownload.h \
    eventql/util/http/HTTPRequestStream.cc \
    eventql/util/http/HTTPRequestStream.h \
    eventql/util/http/HTTPResponseStream.cc \
    eventql/util/http/HTTPResponseStream.h \
    eventql/util/http/HTTPSSEParser.cc \
    eventql/util/http/httpconnectionhandler.h \
    eventql/util/http/HTTPSSEParser.h \
    eventql/util/http/HTTPSSEResponseHandler.cc \
    eventql/util/http/HTTPSSEResponseHandler.h \
    eventql/util/http/HTTPSSEStream.cc \
    eventql/util/http/HTTPSSEStream.h \
    eventql/util/http/VFSFileServlet.cc \
    eventql/util/http/VFSFileServlet.h \
    eventql/util/http/cookies.cc \
    eventql/util/http/cookies.h \
    eventql/util/http/status.h \
    eventql/util/http/httphandler.h \
    eventql/util/http/httpclient.cc \
    eventql/util/http/httpclient.h \
    eventql/util/http/httpclientconnection.cc \
    eventql/util/http/httpclientconnection.h \
    eventql/util/http/httpconnectionpool.cc \
    eventql/util/http/httpconnectionpool.h \
    eventql/util/http/httpgenerator.cc \
    eventql/util/http/httpgenerator.h \
    eventql/util/http/httpmessage.cc \
    eventql/util/http/httpmessage.h \
    eventql/util/http/httpparser.cc \
    eventql/util/http/httpparser.h \
    eventql/util/http/httprequest.cc \
    eventql/util/http/httprequest.h \
    eventql/util/http/httpresponse.cc \
    eventql/util/http/httpresponse.h \
    eventql/util/http/httpresponsefuture.cc \
    eventql/util/http/httpresponsefuture.h \
    eventql/util/http/httpresponsehandler.h \
    eventql/util/http/httpserverconnection.cc \
    eventql/util/http/httpserverconnection.h \
    eventql/util/http/httpstats.h \
    eventql/util/http/httpservice.cc \
    eventql/util/http/httpservice.h \
    eventql/util/http/statshttpservlet.cc \
    eventql/util/http/statshttpservlet.h \
    eventql/io/cstable/cstable_file.cc \
    eventql/io/cstable/cstable_file.h \
    eventql/io/cstable/cstable_reader.cc \
    eventql/io/cstable/cstable_reader.h \
    eventql/io/cstable/cstable_writer.cc \
    eventql/io/cstable/cstable_writer.h \
    eventql/io/cstable/LockManager.h \
    eventql/io/cstable/columns/v1/ColumnReader.h \
    eventql/io/cstable/io/PageReader.h \
    eventql/io/cstable/io/PageWriter.h \
    eventql/io/cstable/ColumnReader.cc \
    eventql/io/cstable/ColumnReader.h \
    eventql/io/cstable/ColumnWriter.cc \
    eventql/io/cstable/ColumnWriter.h \
    eventql/io/cstable/RecordMaterializer.cc \
    eventql/io/cstable/RecordMaterializer.h \
    eventql/io/cstable/RecordShredder.cc \
    eventql/io/cstable/RecordShredder.h \
    eventql/io/cstable/TableSchema.cc \
    eventql/io/cstable/TableSchema.h \
    eventql/io/cstable/columns/column_reader_float.cc \
    eventql/io/cstable/columns/column_reader_float.h \
    eventql/io/cstable/columns/column_reader_uint.cc \
    eventql/io/cstable/columns/column_reader_uint.h \
    eventql/io/cstable/columns/column_reader_string.cc \
    eventql/io/cstable/columns/column_reader_string.h \
    eventql/io/cstable/columns/column_writer_uint.cc \
    eventql/io/cstable/columns/column_writer_uint.h \
    eventql/io/cstable/columns/column_writer_string.cc \
    eventql/io/cstable/columns/column_writer_string.h \
    eventql/io/cstable/columns/column_writer_float.cc \
    eventql/io/cstable/columns/column_writer_float.h \
    eventql/io/cstable/columns/page_reader_ieee754.cc \
    eventql/io/cstable/columns/page_reader_ieee754.h \
    eventql/io/cstable/columns/page_reader_uint32.cc \
    eventql/io/cstable/columns/page_reader_uint32.h \
    eventql/io/cstable/columns/page_reader_uint64.cc \
    eventql/io/cstable/columns/page_reader_uint64.h \
    eventql/io/cstable/columns/page_reader_leb128.cc \
    eventql/io/cstable/columns/page_reader_leb128.h \
    eventql/io/cstable/columns/page_reader_bitpacked.cc \
    eventql/io/cstable/columns/page_reader_bitpacked.h \
    eventql/io/cstable/columns/page_reader_lenencstring.cc \
    eventql/io/cstable/columns/page_reader_lenencstring.h \
    eventql/io/cstable/columns/page_writer_ieee754.cc \
    eventql/io/cstable/columns/page_writer_ieee754.h \
    eventql/io/cstable/columns/page_writer_uint32.cc \
    eventql/io/cstable/columns/page_writer_uint32.h \
    eventql/io/cstable/columns/page_writer_uint64.cc \
    eventql/io/cstable/columns/page_writer_uint64.h \
    eventql/io/cstable/columns/page_writer_leb128.cc \
    eventql/io/cstable/columns/page_writer_leb128.h \
    eventql/io/cstable/columns/page_writer_bitpacked.cc \
    eventql/io/cstable/columns/page_writer_bitpacked.h \
    eventql/io/cstable/columns/page_writer_lenencstring.cc \
    eventql/io/cstable/columns/page_writer_lenencstring.h \
    eventql/io/cstable/columns/v1/BitPackedIntColumnReader.cc \
    eventql/io/cstable/columns/v1/BitPackedIntColumnReader.h \
    eventql/io/cstable/columns/v1/BitPackedIntColumnWriter.cc \
    eventql/io/cstable/columns/v1/BitPackedIntColumnWriter.h \
    eventql/io/cstable/columns/v1/BooleanColumnReader.cc \
    eventql/io/cstable/columns/v1/BooleanColumnReader.h \
    eventql/io/cstable/columns/v1/BooleanColumnWriter.cc \
    eventql/io/cstable/columns/v1/BooleanColumnWriter.h \
    eventql/io/cstable/columns/v1/ColumnWriter.cc \
    eventql/io/cstable/columns/v1/ColumnWriter.h \
    eventql/io/cstable/columns/v1/DoubleColumnReader.cc \
    eventql/io/cstable/columns/v1/DoubleColumnReader.h \
    eventql/io/cstable/columns/v1/DoubleColumnWriter.cc \
    eventql/io/cstable/columns/v1/DoubleColumnWriter.h \
    eventql/io/cstable/columns/v1/LEB128ColumnReader.cc \
    eventql/io/cstable/columns/v1/LEB128ColumnReader.h \
    eventql/io/cstable/columns/v1/LEB128ColumnWriter.cc \
    eventql/io/cstable/columns/v1/LEB128ColumnWriter.h \
    eventql/io/cstable/columns/v1/StringColumnReader.cc \
    eventql/io/cstable/columns/v1/StringColumnReader.h \
    eventql/io/cstable/columns/v1/StringColumnWriter.cc \
    eventql/io/cstable/columns/v1/StringColumnWriter.h \
    eventql/io/cstable/columns/v1/UInt32ColumnReader.cc \
    eventql/io/cstable/columns/v1/UInt32ColumnReader.h \
    eventql/io/cstable/columns/v1/UInt32ColumnWriter.cc \
    eventql/io/cstable/columns/v1/UInt32ColumnWriter.h \
    eventql/io/cstable/columns/v1/UInt64ColumnReader.cc \
    eventql/io/cstable/columns/v1/UInt64ColumnReader.h \
    eventql/io/cstable/columns/v1/UInt64ColumnWriter.cc \
    eventql/io/cstable/columns/v1/UInt64ColumnWriter.h \
    eventql/io/cstable/cstable.cc \
    eventql/io/cstable/cstable.h \
    eventql/io/cstable/page_manager.cc \
    eventql/io/cstable/page_manager.h \
    eventql/io/sstable/MetaPage.cc \
    eventql/io/sstable/MetaPage.h \
    eventql/io/sstable/RowWriter.cc \
    eventql/io/sstable/RowWriter.h \
    eventql/io/sstable/SSTableEditor_impl.h \
    eventql/io/sstable/SSTableServlet.cc \
    eventql/io/sstable/SSTableServlet.h \
    eventql/io/sstable/binaryformat.h \
    eventql/io/sstable/SSTableColumnReader.cc \
    eventql/io/sstable/SSTableColumnReader.h \
    eventql/io/sstable/SSTableColumnSchema.cc \
    eventql/io/sstable/SSTableColumnSchema.h \
    eventql/io/sstable/SSTableColumnWriter.cc \
    eventql/io/sstable/SSTableColumnWriter.h \
    eventql/io/sstable/SSTableEditor.cc \
    eventql/io/sstable/SSTableEditor.h \
    eventql/io/sstable/SSTableScan.cc \
    eventql/io/sstable/SSTableScan.h \
    eventql/io/sstable/SSTableWriter.cc \
    eventql/io/sstable/SSTableWriter.h \
    eventql/io/sstable/cursor.cc \
    eventql/io/sstable/cursor.h \
    eventql/io/sstable/fileheaderreader.cc \
    eventql/io/sstable/fileheaderreader.h \
    eventql/io/sstable/fileheaderwriter.cc \
    eventql/io/sstable/fileheaderwriter.h \
    eventql/io/sstable/index.cc \
    eventql/io/sstable/index.h \
    eventql/io/sstable/indexprovider.cc \
    eventql/io/sstable/indexprovider.h \
    eventql/io/sstable/rowoffsetindex.cc \
    eventql/io/sstable/rowoffsetindex.h \
    eventql/io/sstable/sstablereader.cc \
    eventql/io/sstable/sstablereader.h \
    eventql/io/sstable/sstablerepair.cc \
    eventql/io/sstable/sstablerepair.h \
    eventql/sql/csql.h \
    eventql/sql/CSTableScan.cc \
    eventql/sql/CSTableScan.h \
    eventql/sql/CSTableScanProvider.cc \
    eventql/sql/CSTableScanProvider.h \
    eventql/sql/SFunction.cc \
    eventql/sql/SFunction.h \
    eventql/sql/TableInfo.h \
    eventql/sql/abi.h \
    eventql/sql/drivers/csv/CSVInputStream.cc \
    eventql/sql/drivers/csv/CSVInputStream.h \
    eventql/sql/drivers/csv/CSVTableProvider.cc \
    eventql/sql/drivers/csv/CSVTableProvider.h \
    eventql/sql/drivers/csv/CSVTableScan.cc \
    eventql/sql/drivers/csv/CSVTableScan.h \
    eventql/sql/defaults.cc \
    eventql/sql/defaults.h \
    eventql/sql/expressions/aggregate.cc \
    eventql/sql/expressions/aggregate.h \
    eventql/sql/expressions/boolean.cc \
    eventql/sql/expressions/boolean.h \
    eventql/sql/expressions/conversion.cc \
    eventql/sql/expressions/conversion.h \
    eventql/sql/expressions/datetime.cc \
    eventql/sql/expressions/datetime.h \
    eventql/sql/expressions/math.cc \
    eventql/sql/expressions/math.h \
    eventql/sql/expressions/string.cc \
    eventql/sql/expressions/string.h \
<<<<<<< HEAD
    eventql/sql/expressions/table/describe_table.cc \
    eventql/sql/expressions/table/describe_table.h \
    eventql/sql/expressions/table/describe_partitions.cc \
    eventql/sql/expressions/table/describe_partitions.h \
    eventql/sql/expressions/table/cluster_show_servers.cc \
    eventql/sql/expressions/table/cluster_show_servers.h \
    eventql/sql/expressions/table/show_databases.cc \
    eventql/sql/expressions/table/show_databases.h \
    eventql/sql/expressions/table/groupby.cc \
    eventql/sql/expressions/table/groupby.h \
    eventql/sql/expressions/table/limit.cc \
    eventql/sql/expressions/table/limit.h \
    eventql/sql/expressions/table/nested_loop_join.cc \
    eventql/sql/expressions/table/nested_loop_join.h \
    eventql/sql/expressions/table/orderby.cc \
    eventql/sql/expressions/table/orderby.h \
    eventql/sql/expressions/table/select.cc \
    eventql/sql/expressions/table/select.h \
    eventql/sql/expressions/table/show_tables.cc \
    eventql/sql/expressions/table/show_tables.h \
    eventql/sql/expressions/table/subquery.cc \
    eventql/sql/expressions/table/subquery.h \
    eventql/sql/expressions/table/tablescan.cc \
    eventql/sql/expressions/table/tablescan.h \
    eventql/sql/expressions/table_expression.h \
=======
    eventql/sql/expressions/miscellaneous.cc \
    eventql/sql/expressions/miscellaneous.h \
    eventql/sql/statements/describe_table.cc \
    eventql/sql/statements/describe_table.h \
    eventql/sql/statements/describe_partitions.cc \
    eventql/sql/statements/describe_partitions.h \
    eventql/sql/statements/cluster_show_servers.cc \
    eventql/sql/statements/cluster_show_servers.h \
    eventql/sql/statements/select/groupby.cc \
    eventql/sql/statements/select/groupby.h \
    eventql/sql/statements/select/hash_join.cc \
    eventql/sql/statements/select/hash_join.h \
    eventql/sql/statements/select/limit.cc \
    eventql/sql/statements/select/limit.h \
    eventql/sql/statements/select/nested_loop_join.cc \
    eventql/sql/statements/select/nested_loop_join.h \
    eventql/sql/statements/select/orderby.cc \
    eventql/sql/statements/select/orderby.h \
    eventql/sql/statements/select/select.cc \
    eventql/sql/statements/select/select.h \
    eventql/sql/statements/show_tables.cc \
    eventql/sql/statements/show_tables.h \
    eventql/sql/statements/show_databases.cc \
    eventql/sql/statements/show_databases.h \
    eventql/sql/statements/select/subquery.cc \
    eventql/sql/statements/select/subquery.h \
    eventql/sql/statements/select/tablescan.cc \
    eventql/sql/statements/select/tablescan.h \
    eventql/sql/table_expression.cc \
    eventql/sql/table_expression.h \
>>>>>>> 60694aae
    eventql/sql/extensions/chartsql/areachartbuilder.cc \
    eventql/sql/extensions/chartsql/areachartbuilder.h \
    eventql/sql/extensions/chartsql/barchartbuilder.cc \
    eventql/sql/extensions/chartsql/barchartbuilder.h \
    eventql/sql/extensions/chartsql/chart_expression.cc \
    eventql/sql/extensions/chartsql/chart_expression.h \
    eventql/sql/extensions/chartsql/chartbuilder.h \
    eventql/sql/extensions/chartsql/domainconfig.cc \
    eventql/sql/extensions/chartsql/domainconfig.h \
    eventql/sql/extensions/chartsql/linechartbuilder.cc \
    eventql/sql/extensions/chartsql/linechartbuilder.h \
    eventql/sql/extensions/chartsql/pointchartbuilder.cc \
    eventql/sql/extensions/chartsql/pointchartbuilder.h \
    eventql/sql/extensions/chartsql/seriesadapter.cc \
    eventql/sql/extensions/chartsql/seriesadapter.h \
    eventql/sql/format.cc \
    eventql/sql/format.h \
    eventql/sql/parser/astnode.cc \
    eventql/sql/parser/astnode.h \
    eventql/sql/parser/astutil.cc \
    eventql/sql/parser/astutil.h \
    eventql/sql/parser/parser.cc \
    eventql/sql/parser/parser.h \
    eventql/sql/parser/token.cc \
    eventql/sql/parser/token.h \
    eventql/sql/parser/tokenize.cc \
    eventql/sql/parser/tokenize.h \
    eventql/sql/qtree/constraints.cc \
    eventql/sql/qtree/constraints.h \
    eventql/sql/qtree/CallExpressionNode.cc \
    eventql/sql/qtree/CallExpressionNode.h \
    eventql/sql/qtree/ChartStatementNode.cc \
    eventql/sql/qtree/ChartStatementNode.h \
    eventql/sql/qtree/ColumnReferenceNode.cc \
    eventql/sql/qtree/ColumnReferenceNode.h \
    eventql/sql/qtree/DescribeTableNode.cc \
    eventql/sql/qtree/DescribeTableNode.h \
    eventql/sql/qtree/DrawStatementNode.cc \
    eventql/sql/qtree/DrawStatementNode.h \
    eventql/sql/qtree/GroupByNode.cc \
    eventql/sql/qtree/GroupByNode.h \
    eventql/sql/qtree/IfExpressionNode.cc \
    eventql/sql/qtree/IfExpressionNode.h \
    eventql/sql/qtree/JoinCondition.cc \
    eventql/sql/qtree/JoinCondition.h \
    eventql/sql/qtree/JoinNode.cc \
    eventql/sql/qtree/JoinNode.h \
    eventql/sql/qtree/LikeExpressionNode.cc \
    eventql/sql/qtree/LikeExpressionNode.h \
    eventql/sql/qtree/LimitNode.cc \
    eventql/sql/qtree/LimitNode.h \
    eventql/sql/qtree/LiteralExpressionNode.cc \
    eventql/sql/qtree/LiteralExpressionNode.h \
    eventql/sql/qtree/OrderByNode.cc \
    eventql/sql/qtree/OrderByNode.h \
    eventql/sql/qtree/QueryTreeNode.cc \
    eventql/sql/qtree/QueryTreeNode.h \
    eventql/sql/qtree/QueryTreeUtil.cc \
    eventql/sql/qtree/QueryTreeUtil.h \
    eventql/sql/qtree/QueryTreeUtil_impl.h \
    eventql/sql/qtree/RegexExpressionNode.cc \
    eventql/sql/qtree/RegexExpressionNode.h \
    eventql/sql/qtree/SelectExpressionNode.cc \
    eventql/sql/qtree/SelectExpressionNode.h \
    eventql/sql/qtree/SelectListNode.cc \
    eventql/sql/qtree/SelectListNode.h \
    eventql/sql/qtree/SequentialScanNode.cc \
    eventql/sql/qtree/SequentialScanNode.h \
    eventql/sql/qtree/ShowTablesNode.cc \
    eventql/sql/qtree/ShowTablesNode.h \
    eventql/sql/qtree/SubqueryNode.cc \
    eventql/sql/qtree/SubqueryNode.h \
    eventql/sql/qtree/TableExpressionNode.cc \
    eventql/sql/qtree/TableExpressionNode.h \
    eventql/sql/qtree/UnionNode.cc \
    eventql/sql/qtree/UnionNode.h \
    eventql/sql/qtree/ValueExpressionNode.h \
    eventql/sql/qtree/nodes/create_database.cc \
    eventql/sql/qtree/nodes/create_database.h \
    eventql/sql/qtree/nodes/use_database.cc \
    eventql/sql/qtree/nodes/use_database.h \
    eventql/sql/qtree/nodes/drop_table.cc \
    eventql/sql/qtree/nodes/drop_table.h \
    eventql/sql/qtree/nodes/alter_table.cc \
    eventql/sql/qtree/nodes/alter_table.h \
    eventql/sql/qtree/nodes/create_table.cc \
    eventql/sql/qtree/nodes/create_table.h \
    eventql/sql/qtree/nodes/insert_into.cc \
    eventql/sql/qtree/nodes/insert_into.h \
    eventql/sql/qtree/nodes/insert_json.cc \
    eventql/sql/qtree/nodes/insert_json.h \
    eventql/sql/qtree/nodes/describe_partitions.cc \
    eventql/sql/qtree/nodes/describe_partitions.h \
    eventql/sql/qtree/nodes/cluster_show_servers.cc \
    eventql/sql/qtree/nodes/cluster_show_servers.h \
    eventql/sql/qtree/nodes/show_databases.cc \
    eventql/sql/qtree/nodes/show_databases.h \
    eventql/sql/qtree/qtree_coder.cc \
    eventql/sql/qtree/qtree_coder.h \
    eventql/sql/qtree/qtree_coder_impl.h \
    eventql/sql/query_plan.cc \
    eventql/sql/query_plan.h \
    eventql/sql/result_cursor.cc \
    eventql/sql/result_cursor.h \
    eventql/sql/result_list.cc \
    eventql/sql/result_list.h \
    eventql/sql/runtime/LikePattern.cc \
    eventql/sql/runtime/LikePattern.h \
    eventql/sql/runtime/query_cache.cc \
    eventql/sql/runtime/query_cache.h \
    eventql/sql/runtime/QueryBuilder.cc \
    eventql/sql/runtime/QueryBuilder.h \
    eventql/sql/runtime/ScratchMemory.cc \
    eventql/sql/runtime/ScratchMemory.h \
    eventql/sql/runtime/ValueExpression.cc \
    eventql/sql/runtime/ValueExpression.h \
    eventql/sql/runtime/ValueExpressionBuilder.cc \
    eventql/sql/runtime/ValueExpressionBuilder.h \
    eventql/sql/runtime/compiler.cc \
    eventql/sql/runtime/compiler.h \
    eventql/sql/runtime/defaultruntime.cc \
    eventql/sql/runtime/defaultruntime.h \
    eventql/sql/runtime/queryplanbuilder.cc \
    eventql/sql/runtime/queryplanbuilder.h \
    eventql/sql/runtime/runtime.cc \
    eventql/sql/runtime/runtime.h \
    eventql/sql/runtime/symboltable.cc \
    eventql/sql/runtime/symboltable.h \
    eventql/sql/runtime/tablerepository.cc \
    eventql/sql/runtime/tablerepository.h \
    eventql/sql/runtime/vm.cc \
    eventql/sql/runtime/vm.h \
    eventql/sql/scheduler.cc \
    eventql/sql/scheduler.h \
    eventql/sql/scheduler/execution_context.cc \
    eventql/sql/scheduler/execution_context.h \
    eventql/sql/svalue.cc \
    eventql/sql/svalue.h \
    eventql/sql/table_iterator.h \
    eventql/sql/table_provider.h \
    eventql/sql/table_schema.cc \
    eventql/sql/table_schema.h \
    eventql/sql/transaction.cc \
    eventql/sql/transaction.h \
    eventql/config/namespace_config.cc \
    eventql/config/namespace_config.h \
    eventql/db/partition_change_notification.h \
    eventql/db/record_ref.h \
    eventql/db/shredded_record.h \
    eventql/db/shredded_record.cc \
    eventql/db/server_config.h \
    eventql/db/table_info.h \
    eventql/db/file_tracker.h \
    eventql/db/file_tracker.cc \
    eventql/db/garbage_collector.h \
    eventql/db/garbage_collector.cc \
    eventql/db/leader.h \
    eventql/db/leader.cc \
    eventql/db/monitor.h \
    eventql/db/monitor.cc \
    eventql/db/database.h \
    eventql/db/database.cc \
    eventql/config/config_directory.cc \
    eventql/config/config_directory.h \
    eventql/config/config_directory_standalone.cc \
    eventql/config/config_directory_standalone.h \
    eventql/config/config_directory_zookeeper.cc \
    eventql/config/config_directory_zookeeper.h \
    eventql/config/process_config.cc \
    eventql/config/process_config.h \
    eventql/db/compaction_strategy.cc \
    eventql/db/compaction_strategy.h \
    eventql/db/compaction_worker.cc \
    eventql/db/compaction_worker.h \
    eventql/db/tablet_index.cc \
    eventql/db/tablet_index.h \
    eventql/db/tablet_index_cache.cc \
    eventql/db/tablet_index_cache.h \
    eventql/db/metadata_cache.cc \
    eventql/db/metadata_cache.h \
    eventql/db/metadata_client.cc \
    eventql/db/metadata_client.h \
    eventql/db/metadata_coordinator.cc \
    eventql/db/metadata_coordinator.h \
    eventql/db/metadata_file.cc \
    eventql/db/metadata_file.h \
    eventql/db/metadata_operation.cc \
    eventql/db/metadata_operation.h \
    eventql/db/metadata_replication.cc \
    eventql/db/metadata_replication.h \
    eventql/db/metadata_service.cc \
    eventql/db/metadata_service.h \
    eventql/db/metadata_store.cc \
    eventql/db/metadata_store.h \
    eventql/db/metadata_transaction.cc \
    eventql/db/metadata_transaction.h \
    eventql/db/partition.cc \
    eventql/db/partition.h \
    eventql/db/partition_reader.cc \
    eventql/db/partition_reader.h \
    eventql/db/partition_replication.cc \
    eventql/db/partition_replication.h \
    eventql/db/partition_snapshot.cc \
    eventql/db/partition_snapshot.h \
    eventql/db/partition_writer.cc \
    eventql/db/partition_writer.h \
    eventql/db/partition_arena.cc \
    eventql/db/partition_arena.h \
    eventql/db/record_set.cc \
    eventql/db/record_set.h \
    eventql/db/replication_state.cc \
    eventql/db/replication_state.h \
    eventql/db/replication_worker.cc \
    eventql/db/replication_worker.h \
    eventql/db/server_allocator.cc \
    eventql/db/server_allocator.h \
    eventql/db/db_client.cc \
    eventql/db/db_client.h \
    eventql/db/table_service.cc \
    eventql/db/table_service.h \
    eventql/transport/http/http_transport.cc \
    eventql/transport/http/http_transport.h \
    eventql/transport/native/connection.cc \
    eventql/transport/native/connection.h \
    eventql/transport/native/connection_tcp.cc \
    eventql/transport/native/connection_tcp.h \
    eventql/transport/native/server.cc \
    eventql/transport/native/server.h \
    eventql/transport/native/client_tcp.cc \
    eventql/transport/native/client_tcp.h \
    eventql/transport/native/client_tcp_impl.h \
    eventql/transport/native/frames/hello.cc \
    eventql/transport/native/frames/hello.h \
    eventql/transport/native/frames/insert.cc \
    eventql/transport/native/frames/insert.h \
    eventql/transport/native/frames/meta_createfile.cc \
    eventql/transport/native/frames/meta_createfile.h \
    eventql/transport/native/frames/meta_getfile.cc \
    eventql/transport/native/frames/meta_getfile.h \
    eventql/transport/native/frames/meta_performop.cc \
    eventql/transport/native/frames/meta_performop.h \
    eventql/transport/native/frames/query.cc \
    eventql/transport/native/frames/query.h \
    eventql/transport/native/frames/query_progress.cc \
    eventql/transport/native/frames/query_progress.h \
    eventql/transport/native/frames/ready.cc \
    eventql/transport/native/frames/ready.h \
    eventql/transport/native/frames/query_partialaggr.cc \
    eventql/transport/native/frames/query_partialaggr.h \
    eventql/transport/native/frames/query_partialaggr_result.cc \
    eventql/transport/native/frames/query_partialaggr_result.h \
    eventql/transport/native/frames/query_remote.cc \
    eventql/transport/native/frames/query_remote.h \
    eventql/transport/native/frames/query_remote_result.cc \
    eventql/transport/native/frames/query_remote_result.h \
    eventql/transport/native/frames/query_result.cc \
    eventql/transport/native/frames/query_result.h \
    eventql/transport/native/frames/error.cc \
    eventql/transport/native/frames/error.h \
    eventql/transport/native/frames/repl_insert.cc \
    eventql/transport/native/frames/repl_insert.h \
    eventql/transport/native/ops/query.cc \
    eventql/transport/native/ops/query_partialaggr.cc \
    eventql/transport/native/ops/query_remote.cc \
    eventql/transport/native/ops/insert.cc \
    eventql/transport/native/ops/repl_insert.cc \
    eventql/transport/native/ops/meta_performop.cc \
    eventql/transport/native/ops/meta_createfile.cc \
    eventql/transport/native/ops/meta_getfile.cc \
    eventql/transport/native/ops/meta_discover.cc \
    eventql/transport/native/ops/meta_findpartition.cc \
    eventql/transport/native/ops/meta_listpartitions.cc \
    eventql/db/table_ref.cc \
    eventql/db/table_ref.h \
    eventql/db/table.cc \
    eventql/db/table.h \
    eventql/db/partition_discovery.cc \
    eventql/db/partition_discovery.h \
    eventql/db/partition_map.cc \
    eventql/db/partition_map.h \
    eventql/db/rebalance.h \
    eventql/db/rebalance.cc \
    eventql/eventql.h \
    eventql/mapreduce/mapreduce_preludejs.cc \
    eventql/mapreduce/mapreduce_scheduler.cc \
    eventql/mapreduce/mapreduce_scheduler.h \
    eventql/mapreduce/mapreduce_task.cc \
    eventql/mapreduce/mapreduce_task.h \
    eventql/mapreduce/mapreduce_task_builder.cc \
    eventql/mapreduce/mapreduce_task_builder.h \
    eventql/mapreduce/tasks/map_table.cc \
    eventql/mapreduce/tasks/map_table.h \
    eventql/mapreduce/tasks/reduce.cc \
    eventql/mapreduce/tasks/reduce.h \
    eventql/mapreduce/tasks/return_results.cc \
    eventql/mapreduce/tasks/return_results.h \
    eventql/mapreduce/tasks/save_to_table.cc \
    eventql/mapreduce/tasks/save_to_table.h \
    eventql/mapreduce/runtime/javascript/javascript_context.cc \
    eventql/mapreduce/runtime/javascript/javascript_context.h \
    eventql/auth/client_auth.h \
    eventql/auth/client_auth_legacy.cc \
    eventql/auth/client_auth_legacy.h \
    eventql/auth/client_auth_trust.cc \
    eventql/auth/client_auth_trust.h \
    eventql/auth/internal_auth.cc \
    eventql/auth/internal_auth.h \
    eventql/auth/internal_auth_trust.cc \
    eventql/auth/internal_auth_trust.h \
    eventql/server/server.cc \
    eventql/server/session.cc \
    eventql/server/session.h \
    eventql/server/server_stats.cc \
    eventql/server/server_stats.h \
    eventql/server/sql_service.cc \
    eventql/server/sql_service.h \
    eventql/server/sql/codec/json_codec.cc \
    eventql/server/sql/codec/json_codec.h \
    eventql/server/sql/codec/json_sse_codec.cc \
    eventql/server/sql/codec/json_sse_codec.h \
    eventql/server/sql/partition_cursor.cc \
    eventql/server/sql/partition_cursor.h \
    eventql/server/sql/scheduler.cc \
    eventql/server/sql/scheduler.h \
    eventql/server/sql/table_provider.cc \
    eventql/server/sql/table_provider.h \
    eventql/server/sql/table_scan.cc \
    eventql/server/sql/table_scan.h \
    eventql/server/listener.cc \
    eventql/server/listener.h \
    eventql/transport/http/mapreduce_servlet.cc \
    eventql/transport/http/mapreduce_servlet.h \
    eventql/mapreduce/mapreduce_service.cc \
    eventql/mapreduce/mapreduce_service.h \
    eventql/transport/http/api_servlet.cc \
    eventql/transport/http/api_servlet.h \
    eventql/transport/http/default_servlet.cc \
    eventql/transport/http/default_servlet.h \
    eventql/transport/http/http_auth.cc \
    eventql/transport/http/http_auth.h \
    eventql/transport/http/status_servlet.cc \
    eventql/transport/http/status_servlet.h \
    eventql/util/mdb/MDB.cc \
    eventql/util/mdb/MDB.h \
    eventql/util/mdb/MDBUtil.h \
    eventql/util/mdb/MDBUtil_impl.h \
    eventql/util/mdb/MDBCursor.cc \
    eventql/util/mdb/MDBCursor.h \
    eventql/util/mdb/MDBTransaction.cc \
    eventql/util/mdb/MDBTransaction.h

eventql/mapreduce/mapreduce_preludejs.cc:
	echo 'eventql/mapreduce/prelude.js:${srcdir}/eventql/mapreduce/prelude.js' | ${srcdir}/eventql/util/assets.sh $(builddir)/eventql/mapreduce/mapreduce_preludejs.cc

################# BIN: evqld ####################
evqld_SOURCES = \
    ${EVQL_CORE_SOURCES_} \
    ${EVQL_PROTO_SOURCES_} \
    eventql/webui/webui.cc \
    eventql/webui/webui.h \
    eventql/evqld.cc

evqld_LDADD = \
    $(ZOOKEEPER_LDADD) \
    $(LINENOISE_LDADD) \
    $(INIH_LDADD) \
    $(SIMDCOMP_LDADD) \
    $(LMDB_LDADD) \
    $(PROTOBUF_LDADD) \
    $(SPIDERMONKEY_LDADD)

################## BIN: evql ####################
evql_SOURCES = \
    ${EVQL_CORE_SOURCES_} \
    $(EVQL_PROTO_SOURCES_) \
    eventql/cli/console.cc \
    eventql/cli/console.h \
    eventql/cli/cli_config.cc \
    eventql/cli/cli_config.h \
    eventql/evql.cc

evql_LDADD = \
    libevqlclient.la \
    $(ZOOKEEPER_LDADD) \
    $(LINENOISE_LDADD) \
    $(INIH_LDADD) \
    $(SIMDCOMP_LDADD) \
    $(LMDB_LDADD) \
    $(PROTOBUF_LDADD) \
    $(SPIDERMONKEY_LDADD)

evql_LDFLAGS = -static

################ BIN: evqlctl ###################
evqlctl_SOURCES = \
    ${EVQL_CORE_SOURCES_} \
    $(EVQL_PROTO_SOURCES_) \
    eventql/cli/commands/cli_command.h \
    eventql/cli/commands/cli_command.cc \
    eventql/cli/cli_config.cc \
    eventql/cli/cli_config.h \
    eventql/cli/commands/cluster_add_server.h \
    eventql/cli/commands/cluster_add_server.cc \
    eventql/cli/commands/cluster_create.h \
    eventql/cli/commands/cluster_create.cc \
    eventql/cli/commands/cluster_status.h \
    eventql/cli/commands/cluster_status.cc \
    eventql/cli/commands/cluster_remove_server.h \
    eventql/cli/commands/cluster_remove_server.cc \
    eventql/cli/commands/cluster_list.h \
    eventql/cli/commands/cluster_list.cc \
    eventql/cli/commands/database_create.h \
    eventql/cli/commands/database_create.cc \
    eventql/cli/commands/table_config_set.h \
    eventql/cli/commands/table_config_set.cc \
    eventql/cli/commands/table_split.h \
    eventql/cli/commands/table_split.cc \
    eventql/cli/commands/table_split_finalize.h \
    eventql/cli/commands/table_split_finalize.cc \
    eventql/cli/commands/table_import.h \
    eventql/cli/commands/table_import.cc \
    eventql/evqlctl.cc

evqlctl_LDADD = \
    libevqlclient.la \
    $(SIMDCOMP_LDADD) \
    $(INIH_LDADD) \
    $(ZOOKEEPER_LDADD) \
    $(LMDB_LDADD) \
    $(PROTOBUF_LDADD) \
    $(SPIDERMONKEY_LDADD)

################ BIN: evqlbench ###################
evqlbench_SOURCES = \
    ${EVQL_CORE_SOURCES_} \
    $(EVQL_PROTO_SOURCES_) \
    eventql/cli/commands/cli_command.h \
    eventql/cli/commands/cli_command.cc \
    eventql/cli/cli_config.cc \
    eventql/cli/cli_config.h \
    eventql/cli/benchmarks/local_sql.h \
    eventql/cli/benchmarks/local_sql.cc \
    eventql/evqlbench.cc

evqlbench_LDADD = \
    libevqlclient.la \
    $(SIMDCOMP_LDADD) \
    $(INIH_LDADD) \
    $(ZOOKEEPER_LDADD) \
    $(LMDB_LDADD) \
    $(PROTOBUF_LDADD) \
    $(SPIDERMONKEY_LDADD)

################## BIN: evqlslap ####################
evqlslap_SOURCES = \
    ${EVQL_CORE_SOURCES_} \
    $(EVQL_PROTO_SOURCES_) \
    eventql/cli/benchmark.h \
    eventql/cli/benchmark.cc \
    eventql/cli/benchmark_insert.cc \
    eventql/cli/benchmark_query.cc \
    eventql/evqlslap.cc

evqlslap_LDADD = \
    libevqlclient.la \
    $(ZOOKEEPER_LDADD) \
    $(LINENOISE_LDADD) \
    $(INIH_LDADD) \
    $(SIMDCOMP_LDADD) \
    $(LMDB_LDADD) \
    $(PROTOBUF_LDADD) \
    $(SPIDERMONKEY_LDADD)

evqlslap_LDFLAGS = -static

################## BIN: cstable_tool ####################
cstable_tool_SOURCES = \
    ${EVQL_CORE_SOURCES_} \
    $(EVQL_PROTO_SOURCES_) \
    eventql/io/cstable/cstable_tool.cc

cstable_tool_LDADD = \
    libevqlclient.la \
    $(ZOOKEEPER_LDADD) \
    $(LINENOISE_LDADD) \
    $(INIH_LDADD) \
    $(SIMDCOMP_LDADD) \
    $(LMDB_LDADD) \
    $(PROTOBUF_LDADD) \
    $(SPIDERMONKEY_LDADD)

cstable_tool_LDFLAGS = -static

################ LIB: libevqlclient.a ###################
libevqlclient_la_SOURCES = eventql/client.c

################ LIB: libevqlcore.a ###################
libevqlcore_a_SOURCES = $(EVQL_CORE_SOURCES_) $(EVQL_PROTO_SOURCES_)
<|MERGE_RESOLUTION|>--- conflicted
+++ resolved
@@ -585,33 +585,6 @@
     eventql/sql/expressions/math.h \
     eventql/sql/expressions/string.cc \
     eventql/sql/expressions/string.h \
-<<<<<<< HEAD
-    eventql/sql/expressions/table/describe_table.cc \
-    eventql/sql/expressions/table/describe_table.h \
-    eventql/sql/expressions/table/describe_partitions.cc \
-    eventql/sql/expressions/table/describe_partitions.h \
-    eventql/sql/expressions/table/cluster_show_servers.cc \
-    eventql/sql/expressions/table/cluster_show_servers.h \
-    eventql/sql/expressions/table/show_databases.cc \
-    eventql/sql/expressions/table/show_databases.h \
-    eventql/sql/expressions/table/groupby.cc \
-    eventql/sql/expressions/table/groupby.h \
-    eventql/sql/expressions/table/limit.cc \
-    eventql/sql/expressions/table/limit.h \
-    eventql/sql/expressions/table/nested_loop_join.cc \
-    eventql/sql/expressions/table/nested_loop_join.h \
-    eventql/sql/expressions/table/orderby.cc \
-    eventql/sql/expressions/table/orderby.h \
-    eventql/sql/expressions/table/select.cc \
-    eventql/sql/expressions/table/select.h \
-    eventql/sql/expressions/table/show_tables.cc \
-    eventql/sql/expressions/table/show_tables.h \
-    eventql/sql/expressions/table/subquery.cc \
-    eventql/sql/expressions/table/subquery.h \
-    eventql/sql/expressions/table/tablescan.cc \
-    eventql/sql/expressions/table/tablescan.h \
-    eventql/sql/expressions/table_expression.h \
-=======
     eventql/sql/expressions/miscellaneous.cc \
     eventql/sql/expressions/miscellaneous.h \
     eventql/sql/statements/describe_table.cc \
@@ -642,7 +615,6 @@
     eventql/sql/statements/select/tablescan.h \
     eventql/sql/table_expression.cc \
     eventql/sql/table_expression.h \
->>>>>>> 60694aae
     eventql/sql/extensions/chartsql/areachartbuilder.cc \
     eventql/sql/extensions/chartsql/areachartbuilder.h \
     eventql/sql/extensions/chartsql/barchartbuilder.cc \
