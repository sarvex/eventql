--- conflicted
+++ resolved
@@ -226,13 +226,10 @@
     eventql/sql/qtree/UnionNode.cc \
     eventql/sql/qtree/UnionNode.h \
     eventql/sql/qtree/ValueExpressionNode.h \
-<<<<<<< HEAD
     eventql/sql/qtree/nodes/create_database.cc \
     eventql/sql/qtree/nodes/create_database.h \
-=======
     eventql/sql/qtree/nodes/alter_table.cc \
     eventql/sql/qtree/nodes/alter_table.h \
->>>>>>> 6328e575
     eventql/sql/qtree/nodes/create_table.cc \
     eventql/sql/qtree/nodes/create_table.h \
     eventql/sql/qtree/nodes/insert_into.cc \
