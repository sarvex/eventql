--- conflicted
+++ resolved
@@ -1,26 +1,5 @@
 cmake_minimum_required(VERSION 2.8.8)
 project(libdproc)
-
-<<<<<<< HEAD
-option(ENABLE_TESTS "Build unit tests [default: ON]" ON)
-
-# CFLAGS
-set(CMAKE_CXX_FLAGS "-ftemplate-depth=500 ${CMAKE_CXX_FLAGS}")
-
-if(APPLE)
-  set(CMAKE_CXX_FLAGS "-std=c++0x ${CMAKE_CXX_FLAGS} -stdlib=libc++ ")
-else()
-  set(CMAKE_CXX_FLAGS "-std=c++0x ${CMAKE_CXX_FLAGS}")
-  set(CMAKE_EXE_LINKER_FLAGS "-ldl -static-libstdc++ -static-libgcc")
-  set(CMAKE_FIND_LIBRARY_SUFFIXES ".a")
-  set(BUILD_SHARED_LIBRARIES OFF)
-  set(CMAKE_EXE_LINK_DYNAMIC_C_FLAGS)       # remove -Wl,-Bdynamic
-  set(CMAKE_EXE_LINK_DYNAMIC_CXX_FLAGS)
-  set(CMAKE_SHARED_LIBRARY_C_FLAGS)         # remove -fPIC
-  set(CMAKE_SHARED_LIBRARY_CXX_FLAGS)
-  set(CMAKE_SHARED_LIBRARY_LINK_C_FLAGS)    # remove -rdynamic
-  set(CMAKE_SHARED_LIBRARY_LINK_CXX_FLAGS)
-endif()
 
 # INCLUDES
 set(MODULE_INCLUDE
@@ -31,17 +10,6 @@
 include_directories(${MODULE_INCLUDE})
 set(DPROC_INCLUDE ${MODULE_INCLUDE} PARENT_SCOPE)
 
-=======
-# INCLUDES
-set(MODULE_INCLUDE
-    ${PROJECT_BINARY_DIR}
-    ${CMAKE_CURRENT_BINARY_DIR}/src
-    ${CMAKE_CURRENT_SOURCE_DIR}/src)
-
-include_directories(${MODULE_INCLUDE})
-set(DPROC_INCLUDE ${MODULE_INCLUDE} PARENT_SCOPE)
-
->>>>>>> fa2bfd8c
 # DEPENDENCIES
 find_package(Threads)
 
